from cpython.datetime cimport tzinfo

from numpy cimport int64_t, intp_t, ndarray

cdef tzinfo utc_pytz

cpdef bint is_utc(object tz)
cdef bint is_tzlocal(object tz)

cdef bint treat_tz_as_pytz(object tz)

cpdef bint tz_compare(object start, object end)
cpdef object get_timezone(object tz)
cpdef object maybe_get_tz(object tz)

cdef get_utcoffset(tzinfo tz, obj)
cdef bint is_fixed_offset(tzinfo tz)

<<<<<<< HEAD
cdef object get_dst_info(object tz)


ctypedef struct TZConvertInfo:
    bint use_utc
    bint use_tzlocal
    bint use_fixed
    int64_t* utcoffsets
    intp_t* positions
    int64_t delta

cdef TZConvertInfo get_tzconverter(tzinfo tz, const int64_t[:] values)
=======
cdef object get_dst_info(tzinfo tz)
>>>>>>> 18b3af6c
<|MERGE_RESOLUTION|>--- conflicted
+++ resolved
@@ -16,8 +16,7 @@
 cdef get_utcoffset(tzinfo tz, obj)
 cdef bint is_fixed_offset(tzinfo tz)
 
-<<<<<<< HEAD
-cdef object get_dst_info(object tz)
+cdef object get_dst_info(tzinfo tz)
 
 
 ctypedef struct TZConvertInfo:
@@ -28,7 +27,4 @@
     intp_t* positions
     int64_t delta
 
-cdef TZConvertInfo get_tzconverter(tzinfo tz, const int64_t[:] values)
-=======
-cdef object get_dst_info(tzinfo tz)
->>>>>>> 18b3af6c
+cdef TZConvertInfo get_tzconverter(tzinfo tz, const int64_t[:] values)