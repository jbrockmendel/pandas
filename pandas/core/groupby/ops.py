"""
Provide classes to perform the groupby aggregate operations.

These are not exposed to the user and provide implementations of the grouping
operations, primarily in cython. These classes (BaseGrouper and BinGrouper)
are contained *in* the SeriesGroupBy and DataFrameGroupBy objects.
"""
from __future__ import annotations

import collections
import functools
from typing import (
    Generic,
    Hashable,
    Iterator,
    Sequence,
    overload,
)

import numpy as np

from pandas._libs import (
    NaT,
    lib,
)
import pandas._libs.groupby as libgroupby
import pandas._libs.reduction as libreduction
from pandas._typing import (
    ArrayLike,
    DtypeObj,
    F,
    FrameOrSeries,
    Shape,
    final,
)
from pandas.errors import AbstractMethodError
from pandas.util._decorators import cache_readonly

from pandas.core.dtypes.cast import (
    maybe_cast_pointwise_result,
    maybe_downcast_to_dtype,
)
from pandas.core.dtypes.common import (
    ensure_float64,
    ensure_int64,
    ensure_platform_int,
    is_1d_only_ea_obj,
    is_bool_dtype,
    is_categorical_dtype,
    is_complex_dtype,
    is_datetime64_any_dtype,
    is_extension_array_dtype,
    is_integer_dtype,
    is_numeric_dtype,
    is_sparse,
    is_timedelta64_dtype,
    needs_i8_conversion,
)
from pandas.core.dtypes.dtypes import ExtensionDtype
from pandas.core.dtypes.missing import (
    isna,
    maybe_fill,
)

from pandas.core.arrays import (
    DatetimeArray,
    ExtensionArray,
    PeriodArray,
    TimedeltaArray,
)
from pandas.core.arrays.boolean import BooleanDtype
from pandas.core.arrays.floating import (
    Float64Dtype,
    FloatingDtype,
)
from pandas.core.arrays.integer import (
    Int64Dtype,
    _IntegerDtype,
)
from pandas.core.arrays.masked import (
    BaseMaskedArray,
    BaseMaskedDtype,
)
import pandas.core.common as com
from pandas.core.frame import DataFrame
from pandas.core.generic import NDFrame
from pandas.core.groupby import (
    base,
    grouper,
)
from pandas.core.indexes.api import (
    CategoricalIndex,
    Index,
    MultiIndex,
    ensure_index,
)
from pandas.core.internals import ArrayManager
from pandas.core.series import Series
from pandas.core.sorting import (
    compress_group_index,
    decons_obs_group_ids,
    get_flattened_list,
    get_group_index,
    get_group_index_sorter,
    get_indexer_dict,
)


class WrappedCythonOp:
    """
    Dispatch logic for functions defined in _libs.groupby
    """

    # Functions for which we do _not_ attempt to cast the cython result
    #  back to the original dtype.
    cast_blocklist = frozenset(["rank", "count", "size", "idxmin", "idxmax"])

    def __init__(self, kind: str, how: str):
        self.kind = kind
        self.how = how

    _CYTHON_FUNCTIONS = {
        "aggregate": {
            "add": "group_add",
            "prod": "group_prod",
            "min": "group_min",
            "max": "group_max",
            "mean": "group_mean",
            "median": "group_median",
            "var": "group_var",
            "first": "group_nth",
            "last": "group_last",
            "ohlc": "group_ohlc",
        },
        "transform": {
            "cumprod": "group_cumprod",
            "cumsum": "group_cumsum",
            "cummin": "group_cummin",
            "cummax": "group_cummax",
            "rank": "group_rank",
        },
    }

    _MASKED_CYTHON_FUNCTIONS = {"cummin", "cummax"}

    _cython_arity = {"ohlc": 4}  # OHLC

    # Note: we make this a classmethod and pass kind+how so that caching
    #  works at the class level and not the instance level
    @classmethod
    @functools.lru_cache(maxsize=None)
    def _get_cython_function(
        cls, kind: str, how: str, dtype: np.dtype, is_numeric: bool
    ):

        dtype_str = dtype.name
        ftype = cls._CYTHON_FUNCTIONS[kind][how]

        # see if there is a fused-type version of function
        # only valid for numeric
        f = getattr(libgroupby, ftype)
        if is_numeric:
            return f
        elif dtype == object:
            if "object" not in f.__signatures__:
                # raise NotImplementedError here rather than TypeError later
                raise NotImplementedError(
                    f"function is not implemented for this dtype: "
                    f"[how->{how},dtype->{dtype_str}]"
                )
            return f

    def get_cython_func_and_vals(self, values: np.ndarray, is_numeric: bool):
        """
        Find the appropriate cython function, casting if necessary.

        Parameters
        ----------
        values : np.ndarray
        is_numeric : bool

        Returns
        -------
        func : callable
        values : np.ndarray
        """
        how = self.how
        kind = self.kind

        if how in ["median", "cumprod"]:
            # these two only have float64 implementations
            if is_numeric:
                values = ensure_float64(values)
            else:
                raise NotImplementedError(
                    f"function is not implemented for this dtype: "
                    f"[how->{how},dtype->{values.dtype.name}]"
                )
            func = getattr(libgroupby, f"group_{how}_float64")
            return func, values

        func = self._get_cython_function(kind, how, values.dtype, is_numeric)

        if values.dtype.kind in ["i", "u"]:
            if how in ["add", "var", "prod", "mean", "ohlc"]:
                # result may still include NaN, so we have to cast
                values = ensure_float64(values)

        return func, values

    def _disallow_invalid_ops(self, dtype: DtypeObj, is_numeric: bool = False):
        """
        Check if we can do this operation with our cython functions.

        Raises
        ------
        NotImplementedError
            This is either not a valid function for this dtype, or
            valid but not implemented in cython.
        """
        how = self.how

        if is_numeric:
            # never an invalid op for those dtypes, so return early as fastpath
            return

        if is_categorical_dtype(dtype):
            # NotImplementedError for methods that can fall back to a
            #  non-cython implementation.
            if how in ["add", "prod", "cumsum", "cumprod"]:
                raise TypeError(f"{dtype} type does not support {how} operations")
            raise NotImplementedError(f"{dtype} dtype not supported")

        elif is_sparse(dtype):
            # categoricals are only 1d, so we
            #  are not setup for dim transforming
            raise NotImplementedError(f"{dtype} dtype not supported")
        elif is_datetime64_any_dtype(dtype):
            # we raise NotImplemented if this is an invalid operation
            #  entirely, e.g. adding datetimes
            if how in ["add", "prod", "cumsum", "cumprod"]:
                raise TypeError(f"datetime64 type does not support {how} operations")
        elif is_timedelta64_dtype(dtype):
            if how in ["prod", "cumprod"]:
                raise TypeError(f"timedelta64 type does not support {how} operations")

    def _get_output_shape(self, ngroups: int, values: np.ndarray) -> Shape:
        how = self.how
        kind = self.kind

        arity = self._cython_arity.get(how, 1)

        out_shape: Shape
        if how == "ohlc":
            out_shape = (ngroups, 4)
        elif arity > 1:
            raise NotImplementedError(
                "arity of more than 1 is not supported for the 'how' argument"
            )
        elif kind == "transform":
            out_shape = values.shape
        else:
            out_shape = (ngroups,) + values.shape[1:]
        return out_shape

    def get_out_dtype(self, dtype: np.dtype) -> np.dtype:
        how = self.how

        if how == "rank":
            out_dtype = "float64"
        else:
            if is_numeric_dtype(dtype):
                out_dtype = f"{dtype.kind}{dtype.itemsize}"
            else:
                out_dtype = "object"
        return np.dtype(out_dtype)

    @overload
    def _get_result_dtype(self, dtype: np.dtype) -> np.dtype:
        ...

    @overload
    def _get_result_dtype(self, dtype: ExtensionDtype) -> ExtensionDtype:
        ...

    def _get_result_dtype(self, dtype: DtypeObj) -> DtypeObj:
        """
        Get the desired dtype of a result based on the
        input dtype and how it was computed.

        Parameters
        ----------
        dtype : np.dtype or ExtensionDtype
            Input dtype.

        Returns
        -------
        np.dtype or ExtensionDtype
            The desired dtype of the result.
        """
        how = self.how

        if how in ["add", "cumsum", "sum", "prod"]:
            if dtype == np.dtype(bool):
                return np.dtype(np.int64)
            elif isinstance(dtype, (BooleanDtype, _IntegerDtype)):
                return Int64Dtype()
        elif how in ["mean", "median", "var"] and isinstance(
            dtype, (BooleanDtype, _IntegerDtype)
        ):
            return Float64Dtype()
        return dtype

    def uses_mask(self) -> bool:
        return self.how in self._MASKED_CYTHON_FUNCTIONS

    @final
    def _ea_wrap_cython_operation(
        self,
        values: ExtensionArray,
        min_count: int,
        ngroups: int,
        comp_ids: np.ndarray,
        **kwargs,
    ) -> ArrayLike:
        """
        If we have an ExtensionArray, unwrap, call _cython_operation, and
        re-wrap if appropriate.
        """
        # TODO: general case implementation overridable by EAs.
        orig_values = values

        if isinstance(orig_values, (DatetimeArray, PeriodArray)):
            # All of the functions implemented here are ordinal, so we can
            #  operate on the tz-naive equivalents
            npvalues = orig_values._ndarray.view("M8[ns]")
            res_values = self._cython_op_ndim_compat(
                npvalues,
                min_count=min_count,
                ngroups=ngroups,
                comp_ids=comp_ids,
                mask=None,
                **kwargs,
            )
            if self.how in ["rank"]:
                # i.e. how in WrappedCythonOp.cast_blocklist, since
                #  other cast_blocklist methods dont go through cython_operation
                # preserve float64 dtype
                return res_values

            res_values = res_values.view("i8")
            result = type(orig_values)(res_values, dtype=orig_values.dtype)
            return result

        elif isinstance(orig_values, TimedeltaArray):
            # We have an ExtensionArray but not ExtensionDtype
            res_values = self._cython_op_ndim_compat(
                orig_values._ndarray,
                min_count=min_count,
                ngroups=ngroups,
                comp_ids=comp_ids,
                mask=None,
                **kwargs,
            )
            if self.how in ["rank"]:
                # i.e. how in WrappedCythonOp.cast_blocklist, since
                #  other cast_blocklist methods dont go through cython_operation
                # preserve float64 dtype
                return res_values

            # otherwise res_values has the same dtype as original values
            return type(orig_values)(res_values)

        elif isinstance(values.dtype, (BooleanDtype, _IntegerDtype)):
            # IntegerArray or BooleanArray
            npvalues = values.to_numpy("float64", na_value=np.nan)
            res_values = self._cython_op_ndim_compat(
                npvalues,
                min_count=min_count,
                ngroups=ngroups,
                comp_ids=comp_ids,
                mask=None,
                **kwargs,
            )
            if self.how in ["rank"]:
                # i.e. how in WrappedCythonOp.cast_blocklist, since
                #  other cast_blocklist methods dont go through cython_operation
                return res_values

            dtype = self._get_result_dtype(orig_values.dtype)
            cls = dtype.construct_array_type()
            return cls._from_sequence(res_values, dtype=dtype)

        elif isinstance(values.dtype, FloatingDtype):
            # FloatingArray
            npvalues = values.to_numpy(
                values.dtype.numpy_dtype,
                na_value=np.nan,
            )
            res_values = self._cython_op_ndim_compat(
                npvalues,
                min_count=min_count,
                ngroups=ngroups,
                comp_ids=comp_ids,
                mask=None,
                **kwargs,
            )
            if self.how in ["rank"]:
                # i.e. how in WrappedCythonOp.cast_blocklist, since
                #  other cast_blocklist methods dont go through cython_operation
                return res_values

            dtype = self._get_result_dtype(orig_values.dtype)
            cls = dtype.construct_array_type()
            return cls._from_sequence(res_values, dtype=dtype)

        raise NotImplementedError(
            f"function is not implemented for this dtype: {values.dtype}"
        )

    @final
    def _masked_ea_wrap_cython_operation(
        self,
        values: BaseMaskedArray,
        min_count: int,
        ngroups: int,
        comp_ids: np.ndarray,
        **kwargs,
    ) -> BaseMaskedArray:
        """
        Equivalent of `_ea_wrap_cython_operation`, but optimized for masked EA's
        and cython algorithms which accept a mask.
        """
        orig_values = values

        # Copy to ensure input and result masks don't end up shared
        mask = values._mask.copy()
        arr = values._data

        res_values = self._cython_op_ndim_compat(
            arr,
            min_count=min_count,
            ngroups=ngroups,
            comp_ids=comp_ids,
            mask=mask,
            **kwargs,
        )
        dtype = self._get_result_dtype(orig_values.dtype)
        assert isinstance(dtype, BaseMaskedDtype)
        cls = dtype.construct_array_type()

        return cls(res_values.astype(dtype.type, copy=False), mask)

    @final
    def _cython_op_ndim_compat(
        self,
        values: np.ndarray,
        *,
        min_count: int,
        ngroups: int,
        comp_ids: np.ndarray,
        mask: np.ndarray | None,
        **kwargs,
    ) -> np.ndarray:
        if values.ndim == 1:
            # expand to 2d, dispatch, then squeeze if appropriate
            values2d = values[None, :]
            res = self._call_cython_op(
                values2d,
                min_count=min_count,
                ngroups=ngroups,
                comp_ids=comp_ids,
                mask=mask,
                **kwargs,
            )
            if res.shape[0] == 1:
                return res[0]

            # otherwise we have OHLC
            return res.T

        return self._call_cython_op(
            values,
            min_count=min_count,
            ngroups=ngroups,
            comp_ids=comp_ids,
            mask=mask,
            **kwargs,
        )

    @final
    def _call_cython_op(
        self,
        values: np.ndarray,  # np.ndarray[ndim=2]
        *,
        min_count: int,
        ngroups: int,
        comp_ids: np.ndarray,
        mask: np.ndarray | None,
        **kwargs,
    ) -> np.ndarray:  # np.ndarray[ndim=2]
        orig_values = values

        dtype = values.dtype
        is_numeric = is_numeric_dtype(dtype)

        is_datetimelike = needs_i8_conversion(dtype)

        if is_datetimelike:
            values = values.view("int64")
            is_numeric = True
        elif is_bool_dtype(dtype):
            values = values.astype("int64")
        elif is_integer_dtype(dtype):
            # e.g. uint8 -> uint64, int16 -> int64
            dtype_str = dtype.kind + "8"
            values = values.astype(dtype_str, copy=False)
        elif is_numeric:
            if not is_complex_dtype(dtype):
                values = ensure_float64(values)

        values = values.T

        if mask is not None:
            mask = mask.reshape(values.shape, order="C")

        out_shape = self._get_output_shape(ngroups, values)
        func, values = self.get_cython_func_and_vals(values, is_numeric)
        out_dtype = self.get_out_dtype(values.dtype)

        result = maybe_fill(np.empty(out_shape, dtype=out_dtype))
        if self.kind == "aggregate":
            counts = np.zeros(ngroups, dtype=np.int64)
            if self.how in ["min", "max"]:
                func(
                    result,
                    counts,
                    values,
                    comp_ids,
                    min_count,
                    is_datetimelike=is_datetimelike,
                )
            else:
                func(result, counts, values, comp_ids, min_count)
        else:
            # TODO: min_count
            if self.uses_mask():
                func(
                    result,
                    values,
                    comp_ids,
                    ngroups,
                    is_datetimelike,
                    mask=mask,
                    **kwargs,
                )
            else:
                func(result, values, comp_ids, ngroups, is_datetimelike, **kwargs)

        if self.kind == "aggregate":
            # i.e. counts is defined.  Locations where count<min_count
            # need to have the result set to np.nan, which may require casting,
            # see GH#40767
            if is_integer_dtype(result.dtype) and not is_datetimelike:
                cutoff = max(1, min_count)
                empty_groups = counts < cutoff
                if empty_groups.any():
                    # Note: this conversion could be lossy, see GH#40767
                    result = result.astype("float64")
                    result[empty_groups] = np.nan

        result = result.T

        if self.how not in self.cast_blocklist:
            # e.g. if we are int64 and need to restore to datetime64/timedelta64
            # "rank" is the only member of cast_blocklist we get here
            res_dtype = self._get_result_dtype(orig_values.dtype)
            op_result = maybe_downcast_to_dtype(result, res_dtype)
        else:
            op_result = result

        # error: Incompatible return value type (got "Union[ExtensionArray, ndarray]",
        # expected "ndarray")
        return op_result  # type: ignore[return-value]

    @final
    def cython_operation(
        self,
        *,
        values: ArrayLike,
        axis: int,
        min_count: int = -1,
        comp_ids: np.ndarray,
        ngroups: int,
        **kwargs,
    ) -> ArrayLike:
        """
        Call our cython function, with appropriate pre- and post- processing.
        """
        if values.ndim > 2:
            raise NotImplementedError("number of dimensions is currently limited to 2")
        elif values.ndim == 2:
<<<<<<< HEAD
            # Note: it is *not* the case that axis is always 0 for 1-dim values,
            #  as we can have 1D ExtensionArrays that we need to treat as 2D
            assert axis == 1, axis
=======
            assert axis == 1, axis
        elif not is_1d_only_ea_obj(values):
            # Note: it is *not* the case that axis is always 0 for 1-dim values,
            #  as we can have 1D ExtensionArrays that we need to treat as 2D
            assert axis == 0
>>>>>>> a43c42c3

        dtype = values.dtype
        is_numeric = is_numeric_dtype(dtype)

        # can we do this operation with our cython functions
        # if not raise NotImplementedError
        self._disallow_invalid_ops(dtype, is_numeric)

        if not isinstance(values, np.ndarray):
            # i.e. ExtensionArray
            if isinstance(values, BaseMaskedArray) and self.uses_mask():
                return self._masked_ea_wrap_cython_operation(
                    values,
                    min_count=min_count,
                    ngroups=ngroups,
                    comp_ids=comp_ids,
                    **kwargs,
                )
            else:
                return self._ea_wrap_cython_operation(
                    values,
                    min_count=min_count,
                    ngroups=ngroups,
                    comp_ids=comp_ids,
                    **kwargs,
                )

        return self._cython_op_ndim_compat(
            values,
            min_count=min_count,
            ngroups=ngroups,
            comp_ids=comp_ids,
            mask=None,
            **kwargs,
        )


class BaseGrouper:
    """
    This is an internal Grouper class, which actually holds
    the generated groups

    Parameters
    ----------
    axis : Index
    groupings : Sequence[Grouping]
        all the grouping instances to handle in this grouper
        for example for grouper list to groupby, need to pass the list
    sort : bool, default True
        whether this grouper will give sorted result or not
    group_keys : bool, default True
    mutated : bool, default False
    indexer : np.ndarray[np.intp], optional
        the indexer created by Grouper
        some groupers (TimeGrouper) will sort its axis and its
        group_info is also sorted, so need the indexer to reorder

    """

    axis: Index

    def __init__(
        self,
        axis: Index,
        groupings: Sequence[grouper.Grouping],
        sort: bool = True,
        group_keys: bool = True,
        mutated: bool = False,
        indexer: np.ndarray | None = None,
        dropna: bool = True,
    ):
        assert isinstance(axis, Index), axis

        self.axis = axis
        self._groupings: list[grouper.Grouping] = list(groupings)
        self.sort = sort
        self.group_keys = group_keys
        self.mutated = mutated
        self.indexer = indexer
        self.dropna = dropna

    @property
    def groupings(self) -> list[grouper.Grouping]:
        return self._groupings

    @property
    def shape(self) -> Shape:
        return tuple(ping.ngroups for ping in self.groupings)

    def __iter__(self):
        return iter(self.indices)

    @property
    def nkeys(self) -> int:
        return len(self.groupings)

    def get_iterator(
        self, data: FrameOrSeries, axis: int = 0
    ) -> Iterator[tuple[Hashable, FrameOrSeries]]:
        """
        Groupby iterator

        Returns
        -------
        Generator yielding sequence of (name, subsetted object)
        for each group
        """
        splitter = self._get_splitter(data, axis=axis)
        keys = self._get_group_keys()
        for key, group in zip(keys, splitter):
            yield key, group.__finalize__(data, method="groupby")

    @final
    def _get_splitter(self, data: FrameOrSeries, axis: int = 0) -> DataSplitter:
        """
        Returns
        -------
        Generator yielding subsetted objects

        __finalize__ has not been called for the subsetted objects returned.
        """
        ids, _, ngroups = self.group_info
        return get_splitter(data, ids, ngroups, axis=axis)

    def _get_grouper(self):
        """
        We are a grouper as part of another's groupings.

        We have a specific method of grouping, so cannot
        convert to a Index for our grouper.
        """
        return self.groupings[0].grouper

    @final
    def _get_group_keys(self):
        if len(self.groupings) == 1:
            return self.levels[0]
        else:
            ids, _, ngroups = self.group_info

            # provide "flattened" iterator for multi-group setting
            return get_flattened_list(ids, ngroups, self.levels, self.codes)

    @final
    def apply(self, f: F, data: FrameOrSeries, axis: int = 0):
        mutated = self.mutated
        splitter = self._get_splitter(data, axis=axis)
        group_keys = self._get_group_keys()
        result_values = None

        if data.ndim == 2 and any(
            isinstance(x, ExtensionArray) for x in data._iter_column_arrays()
        ):
            # calling splitter.fast_apply will raise TypeError via apply_frame_axis0
            #  if we pass EA instead of ndarray
            #  TODO: can we have a workaround for EAs backed by ndarray?
            pass

        elif isinstance(data._mgr, ArrayManager):
            # TODO(ArrayManager) don't use fast_apply / libreduction.apply_frame_axis0
            # for now -> relies on BlockManager internals
            pass
        elif (
            com.get_callable_name(f) not in base.plotting_methods
            and isinstance(splitter, FrameSplitter)
            and axis == 0
            # fast_apply/libreduction doesn't allow non-numpy backed indexes
            and not data.index._has_complex_internals
        ):
            try:
                sdata = splitter.sorted_data
                result_values, mutated = splitter.fast_apply(f, sdata, group_keys)

            except IndexError:
                # This is a rare case in which re-running in python-space may
                #  make a difference, see  test_apply_mutate.test_mutate_groups
                pass

            else:
                # If the fast apply path could be used we can return here.
                # Otherwise we need to fall back to the slow implementation.
                if len(result_values) == len(group_keys):
                    return group_keys, result_values, mutated

        if result_values is None:
            # result_values is None if fast apply path wasn't taken
            # or fast apply aborted with an unexpected exception.
            # In either case, initialize the result list and perform
            # the slow iteration.
            result_values = []
            skip_first = False
        else:
            # If result_values is not None we're in the case that the
            # fast apply loop was broken prematurely but we have
            # already the result for the first group which we can reuse.
            skip_first = True

        # This calls DataSplitter.__iter__
        zipped = zip(group_keys, splitter)
        if skip_first:
            # pop the first item from the front of the iterator
            next(zipped)

        for key, group in zipped:
            object.__setattr__(group, "name", key)

            # group might be modified
            group_axes = group.axes
            res = f(group)
            if not _is_indexed_like(res, group_axes, axis):
                mutated = True
            result_values.append(res)

        return group_keys, result_values, mutated

    @cache_readonly
    def indices(self):
        """ dict {group name -> group indices} """
        if len(self.groupings) == 1 and isinstance(self.result_index, CategoricalIndex):
            # This shows unused categories in indices GH#38642
            return self.groupings[0].indices
        codes_list = [ping.codes for ping in self.groupings]
        keys = [ping.group_index for ping in self.groupings]
        return get_indexer_dict(codes_list, keys)

    @property
    def codes(self) -> list[np.ndarray]:
        return [ping.codes for ping in self.groupings]

    @property
    def levels(self) -> list[Index]:
        return [ping.group_index for ping in self.groupings]

    @property
    def names(self) -> list[Hashable]:
        return [ping.name for ping in self.groupings]

    @final
    def size(self) -> Series:
        """
        Compute group sizes.
        """
        ids, _, ngroups = self.group_info
        if ngroups:
            out = np.bincount(ids[ids != -1], minlength=ngroups)
        else:
            out = []
        return Series(out, index=self.result_index, dtype="int64")

    @cache_readonly
    def groups(self) -> dict[Hashable, np.ndarray]:
        """ dict {group name -> group labels} """
        if len(self.groupings) == 1:
            return self.groupings[0].groups
        else:
            to_groupby = zip(*(ping.grouper for ping in self.groupings))
            index = Index(to_groupby)
            return self.axis.groupby(index)

    @final
    @cache_readonly
    def is_monotonic(self) -> bool:
        # return if my group orderings are monotonic
        return Index(self.group_info[0]).is_monotonic

    @cache_readonly
    def group_info(self):
        comp_ids, obs_group_ids = self._get_compressed_codes()

        ngroups = len(obs_group_ids)
        comp_ids = ensure_platform_int(comp_ids)

        return comp_ids, obs_group_ids, ngroups

    @final
    @cache_readonly
    def codes_info(self) -> np.ndarray:
        # return the codes of items in original grouped axis
        ids, _, _ = self.group_info
        if self.indexer is not None:
            sorter = np.lexsort((ids, self.indexer))
            ids = ids[sorter]
        return ids

    @final
    def _get_compressed_codes(self) -> tuple[np.ndarray, np.ndarray]:
        all_codes = self.codes
        if len(all_codes) > 1:
            group_index = get_group_index(all_codes, self.shape, sort=True, xnull=True)
            return compress_group_index(group_index, sort=self.sort)

        ping = self.groupings[0]
        return ping.codes, np.arange(len(ping.group_index))

    @final
    @cache_readonly
    def ngroups(self) -> int:
        return len(self.result_index)

    @property
    def reconstructed_codes(self) -> list[np.ndarray]:
        codes = self.codes
        ids, obs_ids, _ = self.group_info
        return decons_obs_group_ids(ids, obs_ids, self.shape, codes, xnull=True)

    @cache_readonly
    def result_index(self) -> Index:
        if len(self.groupings) == 1:
            return self.groupings[0].result_index.rename(self.names[0])

        codes = self.reconstructed_codes
        levels = [ping.result_index for ping in self.groupings]
        return MultiIndex(
            levels=levels, codes=codes, verify_integrity=False, names=self.names
        )

    @final
    def get_group_levels(self) -> list[Index]:
        # Note: only called from _insert_inaxis_grouper_inplace, which
        #  is only called for BaseGrouper, never for BinGrouper
        if len(self.groupings) == 1:
            return [self.groupings[0].result_index]

        name_list = []
        for ping, codes in zip(self.groupings, self.reconstructed_codes):
            codes = ensure_platform_int(codes)
            levels = ping.result_index.take(codes)

            name_list.append(levels)

        return name_list

    # ------------------------------------------------------------
    # Aggregation functions

    @final
    def _cython_operation(
        self,
        kind: str,
        values,
        how: str,
        axis: int,
        min_count: int = -1,
        **kwargs,
    ) -> ArrayLike:
        """
        Returns the values of a cython operation.
        """
        assert kind in ["transform", "aggregate"]

        cy_op = WrappedCythonOp(kind=kind, how=how)

        ids, _, _ = self.group_info
        ngroups = self.ngroups
        return cy_op.cython_operation(
            values=values,
            axis=axis,
            min_count=min_count,
            comp_ids=ids,
            ngroups=ngroups,
            **kwargs,
        )

    @final
    def agg_series(self, obj: Series, func: F) -> tuple[ArrayLike, np.ndarray]:
        # Caller is responsible for checking ngroups != 0
        assert self.ngroups != 0

        cast_back = True
        if len(obj) == 0:
            # SeriesGrouper would raise if we were to call _aggregate_series_fast
            result, counts = self._aggregate_series_pure_python(obj, func)

        elif is_extension_array_dtype(obj.dtype):
            # _aggregate_series_fast would raise TypeError when
            #  calling libreduction.Slider
            # In the datetime64tz case it would incorrectly cast to tz-naive
            # TODO: can we get a performant workaround for EAs backed by ndarray?
            result, counts = self._aggregate_series_pure_python(obj, func)

        elif obj.index._has_complex_internals:
            # Preempt TypeError in _aggregate_series_fast
            result, counts = self._aggregate_series_pure_python(obj, func)

        else:
            result, counts = self._aggregate_series_fast(obj, func)
            cast_back = False

        npvalues = lib.maybe_convert_objects(result, try_float=False)
        if cast_back:
            # TODO: Is there a documented reason why we dont always cast_back?
            out = maybe_cast_pointwise_result(npvalues, obj.dtype, numeric_only=True)
        else:
            out = npvalues
        return out, counts

    def _aggregate_series_fast(
        self, obj: Series, func: F
    ) -> tuple[ArrayLike, np.ndarray]:
        # At this point we have already checked that
        #  - obj.index is not a MultiIndex
        #  - obj is backed by an ndarray, not ExtensionArray
        #  - len(obj) > 0
        #  - ngroups != 0
        func = com.is_builtin_func(func)

        ids, _, ngroups = self.group_info

        # avoids object / Series creation overhead
        indexer = get_group_index_sorter(ids, ngroups)
        obj = obj.take(indexer)
        ids = ids.take(indexer)
        sgrouper = libreduction.SeriesGrouper(obj, func, ids, ngroups)
        result, counts = sgrouper.get_result()
        return result, counts

    @final
    def _aggregate_series_pure_python(self, obj: Series, func: F):
        ids, _, ngroups = self.group_info

        counts = np.zeros(ngroups, dtype=int)
        result = np.empty(ngroups, dtype="O")
        initialized = False

        # equiv: splitter = self._get_splitter(obj, axis=0)
        splitter = get_splitter(obj, ids, ngroups, axis=0)

        for i, group in enumerate(splitter):

            # Each step of this loop corresponds to
            #  libreduction._BaseGrouper._apply_to_group
            res = func(group)
            res = libreduction.extract_result(res)

            if not initialized:
                # We only do this validation on the first iteration
                libreduction.check_result_array(res, group.dtype)
                initialized = True

            counts[i] = group.shape[0]
            result[i] = res

        return result, counts


class BinGrouper(BaseGrouper):
    """
    This is an internal Grouper class

    Parameters
    ----------
    bins : the split index of binlabels to group the item of axis
    binlabels : the label list
    mutated : bool, default False
    indexer : np.ndarray[np.intp]

    Examples
    --------
    bins: [2, 4, 6, 8, 10]
    binlabels: DatetimeIndex(['2005-01-01', '2005-01-03',
        '2005-01-05', '2005-01-07', '2005-01-09'],
        dtype='datetime64[ns]', freq='2D')

    the group_info, which contains the label of each item in grouped
    axis, the index of label in label list, group number, is

    (array([0, 0, 1, 1, 2, 2, 3, 3, 4, 4]), array([0, 1, 2, 3, 4]), 5)

    means that, the grouped axis has 10 items, can be grouped into 5
    labels, the first and second items belong to the first label, the
    third and forth items belong to the second label, and so on

    """

    bins: np.ndarray  # np.ndarray[np.int64]
    binlabels: Index
    mutated: bool

    def __init__(
        self,
        bins,
        binlabels,
        mutated: bool = False,
        indexer=None,
    ):
        self.bins = ensure_int64(bins)
        self.binlabels = ensure_index(binlabels)
        self.mutated = mutated
        self.indexer = indexer

        # These lengths must match, otherwise we could call agg_series
        #  with empty self.bins, which would raise in libreduction.
        assert len(self.binlabels) == len(self.bins)

    @cache_readonly
    def groups(self):
        """ dict {group name -> group labels} """
        # this is mainly for compat
        # GH 3881
        result = {
            key: value
            for key, value in zip(self.binlabels, self.bins)
            if key is not NaT
        }
        return result

    @property
    def nkeys(self) -> int:
        return 1

    def _get_grouper(self):
        """
        We are a grouper as part of another's groupings.

        We have a specific method of grouping, so cannot
        convert to a Index for our grouper.
        """
        return self

    def get_iterator(self, data: FrameOrSeries, axis: int = 0):
        """
        Groupby iterator

        Returns
        -------
        Generator yielding sequence of (name, subsetted object)
        for each group
        """
        if axis == 0:
            slicer = lambda start, edge: data.iloc[start:edge]
        else:
            slicer = lambda start, edge: data.iloc[:, start:edge]

        length = len(data.axes[axis])

        start = 0
        for edge, label in zip(self.bins, self.binlabels):
            if label is not NaT:
                yield label, slicer(start, edge)
            start = edge

        if start < length:
            yield self.binlabels[-1], slicer(start, None)

    @cache_readonly
    def indices(self):
        indices = collections.defaultdict(list)

        i = 0
        for label, bin in zip(self.binlabels, self.bins):
            if i < bin:
                if label is not NaT:
                    indices[label] = list(range(i, bin))
                i = bin
        return indices

    @cache_readonly
    def group_info(self):
        ngroups = self.ngroups
        obs_group_ids = np.arange(ngroups, dtype=np.int64)
        rep = np.diff(np.r_[0, self.bins])

        rep = ensure_platform_int(rep)
        if ngroups == len(self.bins):
            comp_ids = np.repeat(np.arange(ngroups), rep)
        else:
            comp_ids = np.repeat(np.r_[-1, np.arange(ngroups)], rep)

        return (
            ensure_platform_int(comp_ids),
            obs_group_ids,
            ngroups,
        )

    @cache_readonly
    def reconstructed_codes(self) -> list[np.ndarray]:
        # get unique result indices, and prepend 0 as groupby starts from the first
        return [np.r_[0, np.flatnonzero(self.bins[1:] != self.bins[:-1]) + 1]]

    @cache_readonly
    def result_index(self):
        if len(self.binlabels) != 0 and isna(self.binlabels[0]):
            return self.binlabels[1:]

        return self.binlabels

    @property
    def levels(self) -> list[Index]:
        return [self.binlabels]

    @property
    def names(self) -> list[Hashable]:
        return [self.binlabels.name]

    @property
    def groupings(self) -> list[grouper.Grouping]:
        lev = self.binlabels
        ping = grouper.Grouping(lev, lev, in_axis=False, level=None, name=lev.name)
        return [ping]

    def _aggregate_series_fast(
        self, obj: Series, func: F
    ) -> tuple[ArrayLike, np.ndarray]:
        # At this point we have already checked that
        #  - obj.index is not a MultiIndex
        #  - obj is backed by an ndarray, not ExtensionArray
        #  - ngroups != 0
        #  - len(self.bins) > 0
        sbg = libreduction.SeriesBinGrouper(obj, func, self.bins)
        return sbg.get_result()


def _is_indexed_like(obj, axes, axis: int) -> bool:
    if isinstance(obj, Series):
        if len(axes) > 1:
            return False
        return obj.axes[axis].equals(axes[axis])
    elif isinstance(obj, DataFrame):
        return obj.axes[axis].equals(axes[axis])

    return False


# ----------------------------------------------------------------------
# Splitting / application


class DataSplitter(Generic[FrameOrSeries]):
    def __init__(self, data: FrameOrSeries, labels, ngroups: int, axis: int = 0):
        self.data = data
        self.labels = ensure_platform_int(labels)  # _should_ already be np.intp
        self.ngroups = ngroups

        self.axis = axis
        assert isinstance(axis, int), axis

    @cache_readonly
    def slabels(self) -> np.ndarray:  # np.ndarray[np.intp]
        # Sorted labels
        return self.labels.take(self._sort_idx)

    @cache_readonly
    def _sort_idx(self) -> np.ndarray:  # np.ndarray[np.intp]
        # Counting sort indexer
        return get_group_index_sorter(self.labels, self.ngroups)

    def __iter__(self):
        sdata = self.sorted_data

        if self.ngroups == 0:
            # we are inside a generator, rather than raise StopIteration
            # we merely return signal the end
            return

        starts, ends = lib.generate_slices(self.slabels, self.ngroups)

        for start, end in zip(starts, ends):
            yield self._chop(sdata, slice(start, end))

    @cache_readonly
    def sorted_data(self) -> FrameOrSeries:
        return self.data.take(self._sort_idx, axis=self.axis)

    def _chop(self, sdata, slice_obj: slice) -> NDFrame:
        raise AbstractMethodError(self)


class SeriesSplitter(DataSplitter):
    def _chop(self, sdata: Series, slice_obj: slice) -> Series:
        # fastpath equivalent to `sdata.iloc[slice_obj]`
        mgr = sdata._mgr.get_slice(slice_obj)
        # __finalize__ not called here, must be applied by caller if applicable

        # fastpath equivalent to:
        # `return sdata._constructor(mgr, name=sdata.name, fastpath=True)`
        obj = type(sdata)._from_mgr(mgr)
        object.__setattr__(obj, "_flags", sdata._flags)
        object.__setattr__(obj, "_name", sdata._name)
        return obj


class FrameSplitter(DataSplitter):
    def fast_apply(self, f: F, sdata: FrameOrSeries, names):
        # must return keys::list, values::list, mutated::bool
        starts, ends = lib.generate_slices(self.slabels, self.ngroups)
        return libreduction.apply_frame_axis0(sdata, f, names, starts, ends)

    def _chop(self, sdata: DataFrame, slice_obj: slice) -> DataFrame:
        # Fastpath equivalent to:
        # if self.axis == 0:
        #     return sdata.iloc[slice_obj]
        # else:
        #     return sdata.iloc[:, slice_obj]
        mgr = sdata._mgr.get_slice(slice_obj, axis=1 - self.axis)
        # __finalize__ not called here, must be applied by caller if applicable

        # fastpath equivalent to `return sdata._constructor(mgr)`
        obj = type(sdata)._from_mgr(mgr)
        object.__setattr__(obj, "_flags", sdata._flags)
        return obj


def get_splitter(
    data: FrameOrSeries, labels: np.ndarray, ngroups: int, axis: int = 0
) -> DataSplitter:
    if isinstance(data, Series):
        klass: type[DataSplitter] = SeriesSplitter
    else:
        # i.e. DataFrame
        klass = FrameSplitter

    return klass(data, labels, ngroups, axis)<|MERGE_RESOLUTION|>--- conflicted
+++ resolved
@@ -600,17 +600,11 @@
         if values.ndim > 2:
             raise NotImplementedError("number of dimensions is currently limited to 2")
         elif values.ndim == 2:
-<<<<<<< HEAD
-            # Note: it is *not* the case that axis is always 0 for 1-dim values,
-            #  as we can have 1D ExtensionArrays that we need to treat as 2D
-            assert axis == 1, axis
-=======
             assert axis == 1, axis
         elif not is_1d_only_ea_obj(values):
             # Note: it is *not* the case that axis is always 0 for 1-dim values,
             #  as we can have 1D ExtensionArrays that we need to treat as 2D
             assert axis == 0
->>>>>>> a43c42c3
 
         dtype = values.dtype
         is_numeric = is_numeric_dtype(dtype)
