"""
Define the SeriesGroupBy and DataFrameGroupBy
classes that hold the groupby interfaces (and some implementations).

These are user facing as the result of the ``df.groupby(...)`` operations,
which here returns a DataFrameGroupBy object.
"""
from __future__ import annotations

from collections import (
    abc,
    namedtuple,
)
import copy
from functools import partial
from textwrap import dedent
from typing import (
    TYPE_CHECKING,
    Any,
    Callable,
    Dict,
    FrozenSet,
    Hashable,
    Iterable,
    List,
    Mapping,
    Optional,
    Sequence,
    Type,
    TypeVar,
    Union,
    cast,
)
import warnings

import numpy as np

from pandas._libs import (
    lib,
    reduction as libreduction,
)
from pandas._typing import (
    ArrayLike,
    FrameOrSeries,
    FrameOrSeriesUnion,
)
from pandas.util._decorators import (
    Appender,
    Substitution,
    doc,
)

from pandas.core.dtypes.cast import (
    find_common_type,
    maybe_cast_result_dtype,
    maybe_downcast_numeric,
)
from pandas.core.dtypes.common import (
    ensure_int64,
    ensure_platform_int,
    is_bool,
    is_categorical_dtype,
    is_dict_like,
    is_integer_dtype,
    is_interval_dtype,
    is_numeric_dtype,
    is_scalar,
    is_strict_ea,
    needs_i8_conversion,
)
from pandas.core.dtypes.missing import (
    isna,
    notna,
)

from pandas.core import (
    algorithms,
    nanops,
)
from pandas.core.aggregation import (
    maybe_mangle_lambdas,
    reconstruct_func,
    validate_func_kwargs,
)
from pandas.core.apply import GroupByApply
<<<<<<< HEAD
from pandas.core.arrays import Categorical
from pandas.core.base import DataError, SpecificationError
=======
from pandas.core.arrays import (
    Categorical,
    ExtensionArray,
)
from pandas.core.base import (
    DataError,
    SpecificationError,
)
>>>>>>> d01561fb
import pandas.core.common as com
from pandas.core.construction import create_series_with_explicit_dtype
from pandas.core.frame import DataFrame
from pandas.core.generic import NDFrame
from pandas.core.groupby import base
from pandas.core.groupby.groupby import (
    GroupBy,
    _agg_template,
    _apply_docs,
    _transform_template,
    get_groupby,
    group_selection_context,
)
from pandas.core.indexes.api import (
    Index,
    MultiIndex,
    all_indexes_same,
)
import pandas.core.indexes.base as ibase
from pandas.core.internals import BlockManager
from pandas.core.series import Series
from pandas.core.util.numba_ import maybe_use_numba

from pandas.plotting import boxplot_frame_groupby

if TYPE_CHECKING:
    from pandas.core.internals import Block


NamedAgg = namedtuple("NamedAgg", ["column", "aggfunc"])
# TODO(typing) the return value on this callable should be any *scalar*.
AggScalar = Union[str, Callable[..., Any]]
# TODO: validate types on ScalarResult and move to _typing
# Blocked from using by https://github.com/python/mypy/issues/1484
# See note at _mangle_lambda_list
ScalarResult = TypeVar("ScalarResult")


def generate_property(name: str, klass: Type[FrameOrSeries]):
    """
    Create a property for a GroupBy subclass to dispatch to DataFrame/Series.

    Parameters
    ----------
    name : str
    klass : {DataFrame, Series}

    Returns
    -------
    property
    """

    def prop(self):
        return self._make_wrapper(name)

    parent_method = getattr(klass, name)
    prop.__doc__ = parent_method.__doc__ or ""
    prop.__name__ = name
    return property(prop)


def pin_allowlisted_properties(klass: Type[FrameOrSeries], allowlist: FrozenSet[str]):
    """
    Create GroupBy member defs for DataFrame/Series names in a allowlist.

    Parameters
    ----------
    klass : DataFrame or Series class
        class where members are defined.
    allowlist : frozenset[str]
        Set of names of klass methods to be constructed

    Returns
    -------
    class decorator

    Notes
    -----
    Since we don't want to override methods explicitly defined in the
    base class, any such name is skipped.
    """

    def pinner(cls):
        for name in allowlist:
            if hasattr(cls, name):
                # don't override anything that was explicitly defined
                #  in the base class
                continue

            prop = generate_property(name, klass)
            setattr(cls, name, prop)

        return cls

    return pinner


@pin_allowlisted_properties(Series, base.series_apply_allowlist)
class SeriesGroupBy(GroupBy[Series]):
    _apply_allowlist = base.series_apply_allowlist

    def _iterate_slices(self) -> Iterable[Series]:
        yield self._selected_obj

    @property
    def _selection_name(self):
        """
        since we are a series, we by definition only have
        a single name, but may be the result of a selection or
        the name of our object
        """
        if self._selection is None:
            return self.obj.name
        else:
            return self._selection

    _agg_examples_doc = dedent(
        """
    Examples
    --------
    >>> s = pd.Series([1, 2, 3, 4])

    >>> s
    0    1
    1    2
    2    3
    3    4
    dtype: int64

    >>> s.groupby([1, 1, 2, 2]).min()
    1    1
    2    3
    dtype: int64

    >>> s.groupby([1, 1, 2, 2]).agg('min')
    1    1
    2    3
    dtype: int64

    >>> s.groupby([1, 1, 2, 2]).agg(['min', 'max'])
       min  max
    1    1    2
    2    3    4

    The output column names can be controlled by passing
    the desired column names and aggregations as keyword arguments.

    >>> s.groupby([1, 1, 2, 2]).agg(
    ...     minimum='min',
    ...     maximum='max',
    ... )
       minimum  maximum
    1        1        2
    2        3        4"""
    )

    @Appender(
        _apply_docs["template"].format(
            input="series", examples=_apply_docs["series_examples"]
        )
    )
    def apply(self, func, *args, **kwargs):
        return super().apply(func, *args, **kwargs)

    @doc(_agg_template, examples=_agg_examples_doc, klass="Series")
    def aggregate(self, func=None, *args, engine=None, engine_kwargs=None, **kwargs):

        if maybe_use_numba(engine):
            with group_selection_context(self):
                data = self._selected_obj
            result, index = self._aggregate_with_numba(
                data.to_frame(), func, *args, engine_kwargs=engine_kwargs, **kwargs
            )
            return self.obj._constructor(result.ravel(), index=index, name=data.name)

        relabeling = func is None
        columns = None
        if relabeling:
            columns, func = validate_func_kwargs(kwargs)
            kwargs = {}

        if isinstance(func, str):
            return getattr(self, func)(*args, **kwargs)

        elif isinstance(func, abc.Iterable):
            # Catch instances of lists / tuples
            # but not the class list / tuple itself.
            func = maybe_mangle_lambdas(func)
            ret = self._aggregate_multiple_funcs(func)
            if relabeling:
                ret.columns = columns
        else:
            cyfunc = self._get_cython_func(func)
            if cyfunc and not args and not kwargs:
                return getattr(self, cyfunc)()

            if self.grouper.nkeys > 1:
                return self._python_agg_general(func, *args, **kwargs)

            try:
                return self._python_agg_general(func, *args, **kwargs)
            except (ValueError, KeyError):
                # TODO: KeyError is raised in _python_agg_general,
                #  see test_groupby.test_basic
                result = self._aggregate_named(func, *args, **kwargs)

            index = Index(sorted(result), name=self.grouper.names[0])
            ret = create_series_with_explicit_dtype(
                result, index=index, dtype_if_empty=object
            )

        if not self.as_index:  # pragma: no cover
            print("Warning, ignoring as_index=True")

        if isinstance(ret, dict):
            from pandas import concat

            ret = concat(ret.values(), axis=1, keys=[key.label for key in ret.keys()])
        return ret

    agg = aggregate

    def _aggregate_multiple_funcs(self, arg):
        if isinstance(arg, dict):

            # show the deprecation, but only if we
            # have not shown a higher level one
            # GH 15931
            if isinstance(self._selected_obj, Series):
                raise SpecificationError("nested renamer is not supported")

            columns = list(arg.keys())
            arg = arg.items()
        elif any(isinstance(x, (tuple, list)) for x in arg):
            arg = [(x, x) if not isinstance(x, (tuple, list)) else x for x in arg]

            # indicated column order
            columns = next(zip(*arg))
        else:
            # list of functions / function names
            columns = []
            for f in arg:
                columns.append(com.get_callable_name(f) or f)

            arg = zip(columns, arg)

        results: Dict[base.OutputKey, FrameOrSeriesUnion] = {}
        for idx, (name, func) in enumerate(arg):
            obj = self

            # reset the cache so that we
            # only include the named selection
            if name in self._selected_obj:
                obj = copy.copy(obj)
                obj._reset_cache()
                obj._selection = name
            results[base.OutputKey(label=name, position=idx)] = obj.aggregate(func)

        if any(isinstance(x, DataFrame) for x in results.values()):
            # let higher level handle
            return results

        output = self._wrap_aggregated_output(results, index=None)
        return self.obj._constructor_expanddim(output, columns=columns)

    # TODO: index should not be Optional - see GH 35490
    def _wrap_series_output(
        self,
        output: Mapping[base.OutputKey, Union[Series, np.ndarray]],
        index: Optional[Index],
    ) -> FrameOrSeriesUnion:
        """
        Wraps the output of a SeriesGroupBy operation into the expected result.

        Parameters
        ----------
        output : Mapping[base.OutputKey, Union[Series, np.ndarray]]
            Data to wrap.
        index : pd.Index or None
            Index to apply to the output.

        Returns
        -------
        Series or DataFrame

        Notes
        -----
        In the vast majority of cases output and columns will only contain one
        element. The exception is operations that expand dimensions, like ohlc.
        """
        indexed_output = {key.position: val for key, val in output.items()}
        columns = Index(key.label for key in output)

        result: FrameOrSeriesUnion
        if len(output) > 1:
            result = self.obj._constructor_expanddim(indexed_output, index=index)
            result.columns = columns
        elif not columns.empty:
            result = self.obj._constructor(
                indexed_output[0], index=index, name=columns[0]
            )
        else:
            result = self.obj._constructor_expanddim()

        return result

    # TODO: Remove index argument, use self.grouper.result_index, see GH 35490
    def _wrap_aggregated_output(
        self,
        output: Mapping[base.OutputKey, Union[Series, np.ndarray]],
        index: Optional[Index],
    ) -> FrameOrSeriesUnion:
        """
        Wraps the output of a SeriesGroupBy aggregation into the expected result.

        Parameters
        ----------
        output : Mapping[base.OutputKey, Union[Series, np.ndarray]]
            Data to wrap.

        Returns
        -------
        Series or DataFrame

        Notes
        -----
        In the vast majority of cases output will only contain one element.
        The exception is operations that expand dimensions, like ohlc.
        """
        result = self._wrap_series_output(output=output, index=index)
        return self._reindex_output(result)

    def _wrap_transformed_output(
        self, output: Mapping[base.OutputKey, Union[Series, np.ndarray]]
    ) -> Series:
        """
        Wraps the output of a SeriesGroupBy aggregation into the expected result.

        Parameters
        ----------
        output : dict[base.OutputKey, Union[Series, np.ndarray]]
            Dict with a sole key of 0 and a value of the result values.

        Returns
        -------
        Series

        Notes
        -----
        output should always contain one element. It is specified as a dict
        for consistency with DataFrame methods and _wrap_aggregated_output.
        """
        assert len(output) == 1
        result = self._wrap_series_output(output=output, index=self.obj.index)

        # No transformations increase the ndim of the result
        assert isinstance(result, Series)
        return result

    def _wrap_applied_output(
        self, keys: Index, values: Optional[List[Any]], not_indexed_same: bool = False
    ) -> FrameOrSeriesUnion:
        """
        Wrap the output of SeriesGroupBy.apply into the expected result.

        Parameters
        ----------
        keys : Index
            Keys of groups that Series was grouped by.
        values : Optional[List[Any]]
            Applied output for each group.
        not_indexed_same : bool, default False
            Whether the applied outputs are not indexed the same as the group axes.

        Returns
        -------
        DataFrame or Series
        """
        if len(keys) == 0:
            # GH #6265
            return self.obj._constructor(
                [], name=self._selection_name, index=keys, dtype=np.float64
            )
        assert values is not None

        def _get_index() -> Index:
            if self.grouper.nkeys > 1:
                index = MultiIndex.from_tuples(keys, names=self.grouper.names)
            else:
                index = Index(keys, name=self.grouper.names[0])
            return index

        if isinstance(values[0], dict):
            # GH #823 #24880
            index = _get_index()
            result: FrameOrSeriesUnion = self._reindex_output(
                self.obj._constructor_expanddim(values, index=index)
            )
            # if self.observed is False,
            # keep all-NaN rows created while re-indexing
            result = result.stack(dropna=self.observed)
            result.name = self._selection_name
            return result
        elif isinstance(values[0], (Series, DataFrame)):
            return self._concat_objects(keys, values, not_indexed_same=not_indexed_same)
        else:
            # GH #6265 #24880
            result = self.obj._constructor(
                data=values, index=_get_index(), name=self._selection_name
            )
            return self._reindex_output(result)

    def _aggregate_named(self, func, *args, **kwargs):
        result = {}
        initialized = False

        for name, group in self:
            # Each step of this loop corresponds to
            #  libreduction._BaseGrouper._apply_to_group
            group.name = name  # NB: libreduction does not pin name

            output = func(group, *args, **kwargs)
            output = libreduction.extract_result(output)
            if not initialized:
                # We only do this validation on the first iteration
                libreduction.check_result_array(output, 0)
                initialized = True
            result[name] = output

        return result

    @Substitution(klass="Series")
    @Appender(_transform_template)
    def transform(self, func, *args, engine=None, engine_kwargs=None, **kwargs):

        if maybe_use_numba(engine):
            with group_selection_context(self):
                data = self._selected_obj
            result = self._transform_with_numba(
                data.to_frame(), func, *args, engine_kwargs=engine_kwargs, **kwargs
            )
            return self.obj._constructor(
                result.ravel(), index=data.index, name=data.name
            )

        func = self._get_cython_func(func) or func

        if not isinstance(func, str):
            return self._transform_general(func, *args, **kwargs)

        elif func not in base.transform_kernel_allowlist:
            msg = f"'{func}' is not a valid function name for transform(name)"
            raise ValueError(msg)
        elif func in base.cythonized_kernels or func in base.transformation_kernels:
            # cythonized transform or canned "agg+broadcast"
            return getattr(self, func)(*args, **kwargs)
        # If func is a reduction, we need to broadcast the
        # result to the whole group. Compute func result
        # and deal with possible broadcasting below.
        # Temporarily set observed for dealing with categoricals.
        with com.temp_setattr(self, "observed", True):
            result = getattr(self, func)(*args, **kwargs)
        return self._transform_fast(result)

    def _transform_general(self, func, *args, **kwargs):
        """
        Transform with a non-str `func`.
        """
        klass = type(self._selected_obj)

        results = []
        for name, group in self:
            object.__setattr__(group, "name", name)
            res = func(group, *args, **kwargs)

            if isinstance(res, (DataFrame, Series)):
                res = res._values

            results.append(klass(res, index=group.index))

        # check for empty "results" to avoid concat ValueError
        if results:
            from pandas.core.reshape.concat import concat

            concatenated = concat(results)
            result = self._set_result_index_ordered(concatenated)
        else:
            result = self.obj._constructor(dtype=np.float64)
        # we will only try to coerce the result type if
        # we have a numeric dtype, as these are *always* user-defined funcs
        # the cython take a different path (and casting)
        if is_numeric_dtype(result.dtype):
            common_dtype = find_common_type([self._selected_obj.dtype, result.dtype])
            if common_dtype is result.dtype:
                result = maybe_downcast_numeric(result, self._selected_obj.dtype)

        result.name = self._selected_obj.name
        return result

    def _transform_fast(self, result) -> Series:
        """
        fast version of transform, only applicable to
        builtin/cythonizable functions
        """
        ids, _, ngroup = self.grouper.group_info
        result = result.reindex(self.grouper.result_index, copy=False)
        out = algorithms.take_nd(result._values, ids)
        return self.obj._constructor(out, index=self.obj.index, name=self.obj.name)

    def filter(self, func, dropna=True, *args, **kwargs):
        """
        Return a copy of a Series excluding elements from groups that
        do not satisfy the boolean criterion specified by func.

        Parameters
        ----------
        func : function
            To apply to each group. Should return True or False.
        dropna : Drop groups that do not pass the filter. True by default;
            if False, groups that evaluate False are filled with NaNs.

        Notes
        -----
        Functions that mutate the passed object can produce unexpected
        behavior or errors and are not supported. See :ref:`udf-mutation`
        for more details.

        Examples
        --------
        >>> df = pd.DataFrame({'A' : ['foo', 'bar', 'foo', 'bar',
        ...                           'foo', 'bar'],
        ...                    'B' : [1, 2, 3, 4, 5, 6],
        ...                    'C' : [2.0, 5., 8., 1., 2., 9.]})
        >>> grouped = df.groupby('A')
        >>> df.groupby('A').B.filter(lambda x: x.mean() > 3.)
        1    2
        3    4
        5    6
        Name: B, dtype: int64

        Returns
        -------
        filtered : Series
        """
        if isinstance(func, str):
            wrapper = lambda x: getattr(x, func)(*args, **kwargs)
        else:
            wrapper = lambda x: func(x, *args, **kwargs)

        # Interpret np.nan as False.
        def true_and_notna(x) -> bool:
            b = wrapper(x)
            return b and notna(b)

        try:
            indices = [
                self._get_index(name) for name, group in self if true_and_notna(group)
            ]
        except (ValueError, TypeError) as err:
            raise TypeError("the filter must return a boolean result") from err

        filtered = self._apply_filter(indices, dropna)
        return filtered

    def nunique(self, dropna: bool = True) -> Series:
        """
        Return number of unique elements in the group.

        Returns
        -------
        Series
            Number of unique values within each group.
        """
        ids, _, _ = self.grouper.group_info

        val = self.obj._values

        codes, _ = algorithms.factorize(val, sort=False)
        sorter = np.lexsort((codes, ids))
        codes = codes[sorter]
        ids = ids[sorter]

        # group boundaries are where group ids change
        # unique observations are where sorted values change
        idx = np.r_[0, 1 + np.nonzero(ids[1:] != ids[:-1])[0]]
        inc = np.r_[1, codes[1:] != codes[:-1]]

        # 1st item of each group is a new unique observation
        mask = codes == -1
        if dropna:
            inc[idx] = 1
            inc[mask] = 0
        else:
            inc[mask & np.r_[False, mask[:-1]]] = 0
            inc[idx] = 1

        out = np.add.reduceat(inc, idx).astype("int64", copy=False)
        if len(ids):
            # NaN/NaT group exists if the head of ids is -1,
            # so remove it from res and exclude its index from idx
            if ids[0] == -1:
                res = out[1:]
                idx = idx[np.flatnonzero(idx)]
            else:
                res = out
        else:
            res = out[1:]
        ri = self.grouper.result_index

        # we might have duplications among the bins
        if len(res) != len(ri):
            res, out = np.zeros(len(ri), dtype=out.dtype), res
            res[ids[idx]] = out

        result = self.obj._constructor(res, index=ri, name=self._selection_name)
        return self._reindex_output(result, fill_value=0)

    @doc(Series.describe)
    def describe(self, **kwargs):
        result = self.apply(lambda x: x.describe(**kwargs))
        if self.axis == 1:
            return result.T
        return result.unstack()

    def value_counts(
        self,
        normalize=False,
        sort=True,
        ascending=False,
        bins=None,
        dropna: bool = True,
    ):

        from pandas.core.reshape.merge import get_join_indexers
        from pandas.core.reshape.tile import cut

        ids, _, _ = self.grouper.group_info
        val = self.obj._values

        def apply_series_value_counts():
            return self.apply(
                Series.value_counts,
                normalize=normalize,
                sort=sort,
                ascending=ascending,
                bins=bins,
            )

        if bins is not None:
            if not np.iterable(bins):
                # scalar bins cannot be done at top level
                # in a backward compatible way
                return apply_series_value_counts()
        elif is_categorical_dtype(val):
            # GH38672
            return apply_series_value_counts()

        # groupby removes null keys from groupings
        mask = ids != -1
        ids, val = ids[mask], val[mask]

        if bins is None:
            lab, lev = algorithms.factorize(val, sort=True)
            llab = lambda lab, inc: lab[inc]
        else:

            # lab is a Categorical with categories an IntervalIndex
            lab = cut(Series(val), bins, include_lowest=True)
            lev = lab.cat.categories
            lab = lev.take(lab.cat.codes, allow_fill=True, fill_value=lev._na_value)
            llab = lambda lab, inc: lab[inc]._multiindex.codes[-1]

        if is_interval_dtype(lab.dtype):
            # TODO: should we do this inside II?
            sorter = np.lexsort((lab.left, lab.right, ids))
        else:
            sorter = np.lexsort((lab, ids))

        ids, lab = ids[sorter], lab[sorter]

        # group boundaries are where group ids change
        idchanges = 1 + np.nonzero(ids[1:] != ids[:-1])[0]
        idx = np.r_[0, idchanges]
        if not len(ids):
            idx = idchanges

        # new values are where sorted labels change
        lchanges = llab(lab, slice(1, None)) != llab(lab, slice(None, -1))
        inc = np.r_[True, lchanges]
        if not len(lchanges):
            inc = lchanges
        inc[idx] = True  # group boundaries are also new values
        out = np.diff(np.nonzero(np.r_[inc, True])[0])  # value counts

        # num. of times each group should be repeated
        rep = partial(np.repeat, repeats=np.add.reduceat(inc, idx))

        # multi-index components
        codes = self.grouper.reconstructed_codes
        codes = [rep(level_codes) for level_codes in codes] + [llab(lab, inc)]
        levels = [ping.group_index for ping in self.grouper.groupings] + [lev]
        names = self.grouper.names + [self._selection_name]

        if dropna:
            mask = codes[-1] != -1
            if mask.all():
                dropna = False
            else:
                out, codes = out[mask], [level_codes[mask] for level_codes in codes]

        if normalize:
            out = out.astype("float")
            d = np.diff(np.r_[idx, len(ids)])
            if dropna:
                m = ids[lab == -1]
                np.add.at(d, m, -1)
                acc = rep(d)[mask]
            else:
                acc = rep(d)
            out /= acc

        if sort and bins is None:
            cat = ids[inc][mask] if dropna else ids[inc]
            sorter = np.lexsort((out if ascending else -out, cat))
            out, codes[-1] = out[sorter], codes[-1][sorter]

        if bins is None:
            mi = MultiIndex(
                levels=levels, codes=codes, names=names, verify_integrity=False
            )

            if is_integer_dtype(out):
                out = ensure_int64(out)
            return self.obj._constructor(out, index=mi, name=self._selection_name)

        # for compat. with libgroupby.value_counts need to ensure every
        # bin is present at every index level, null filled with zeros
        diff = np.zeros(len(out), dtype="bool")
        for level_codes in codes[:-1]:
            diff |= np.r_[True, level_codes[1:] != level_codes[:-1]]

        ncat, nbin = diff.sum(), len(levels[-1])

        left = [np.repeat(np.arange(ncat), nbin), np.tile(np.arange(nbin), ncat)]

        right = [diff.cumsum() - 1, codes[-1]]

        _, idx = get_join_indexers(left, right, sort=False, how="left")
        out = np.where(idx != -1, out[idx], 0)

        if sort:
            sorter = np.lexsort((out if ascending else -out, left[0]))
            out, left[-1] = out[sorter], left[-1][sorter]

        # build the multi-index w/ full levels
        def build_codes(lev_codes: np.ndarray) -> np.ndarray:
            return np.repeat(lev_codes[diff], nbin)

        codes = [build_codes(lev_codes) for lev_codes in codes[:-1]]
        codes.append(left[-1])

        mi = MultiIndex(levels=levels, codes=codes, names=names, verify_integrity=False)

        if is_integer_dtype(out):
            out = ensure_int64(out)
        return self.obj._constructor(out, index=mi, name=self._selection_name)

    def count(self) -> Series:
        """
        Compute count of group, excluding missing values.

        Returns
        -------
        Series
            Count of values within each group.
        """
        ids, _, ngroups = self.grouper.group_info
        val = self.obj._values

        mask = (ids != -1) & ~isna(val)
        ids = ensure_platform_int(ids)
        minlength = ngroups or 0
        out = np.bincount(ids[mask], minlength=minlength)

        result = self.obj._constructor(
            out,
            index=self.grouper.result_index,
            name=self._selection_name,
            dtype="int64",
        )
        return self._reindex_output(result, fill_value=0)

    def _apply_to_column_groupbys(self, func):
        """ return a pass thru """
        return func(self)

    def pct_change(self, periods=1, fill_method="pad", limit=None, freq=None):
        """Calculate pct_change of each value to previous entry in group"""
        # TODO: Remove this conditional when #23918 is fixed
        if freq:
            return self.apply(
                lambda x: x.pct_change(
                    periods=periods, fill_method=fill_method, limit=limit, freq=freq
                )
            )
        if fill_method is None:  # GH30463
            fill_method = "pad"
            limit = 0
        filled = getattr(self, fill_method)(limit=limit)
        fill_grp = filled.groupby(self.grouper.codes)
        shifted = fill_grp.shift(periods=periods, freq=freq)

        return (filled / shifted) - 1


@pin_allowlisted_properties(DataFrame, base.dataframe_apply_allowlist)
class DataFrameGroupBy(GroupBy[DataFrame]):

    _apply_allowlist = base.dataframe_apply_allowlist

    _agg_examples_doc = dedent(
        """
    Examples
    --------
    >>> df = pd.DataFrame(
    ...     {
    ...         "A": [1, 1, 2, 2],
    ...         "B": [1, 2, 3, 4],
    ...         "C": [0.362838, 0.227877, 1.267767, -0.562860],
    ...     }
    ... )

    >>> df
       A  B         C
    0  1  1  0.362838
    1  1  2  0.227877
    2  2  3  1.267767
    3  2  4 -0.562860

    The aggregation is for each column.

    >>> df.groupby('A').agg('min')
       B         C
    A
    1  1  0.227877
    2  3 -0.562860

    Multiple aggregations

    >>> df.groupby('A').agg(['min', 'max'])
        B             C
      min max       min       max
    A
    1   1   2  0.227877  0.362838
    2   3   4 -0.562860  1.267767

    Select a column for aggregation

    >>> df.groupby('A').B.agg(['min', 'max'])
       min  max
    A
    1    1    2
    2    3    4

    Different aggregations per column

    >>> df.groupby('A').agg({'B': ['min', 'max'], 'C': 'sum'})
        B             C
      min max       sum
    A
    1   1   2  0.590715
    2   3   4  0.704907

    To control the output names with different aggregations per column,
    pandas supports "named aggregation"

    >>> df.groupby("A").agg(
    ...     b_min=pd.NamedAgg(column="B", aggfunc="min"),
    ...     c_sum=pd.NamedAgg(column="C", aggfunc="sum"))
       b_min     c_sum
    A
    1      1  0.590715
    2      3  0.704907

    - The keywords are the *output* column names
    - The values are tuples whose first element is the column to select
      and the second element is the aggregation to apply to that column.
      Pandas provides the ``pandas.NamedAgg`` namedtuple with the fields
      ``['column', 'aggfunc']`` to make it clearer what the arguments are.
      As usual, the aggregation can be a callable or a string alias.

    See :ref:`groupby.aggregate.named` for more."""
    )

    @doc(_agg_template, examples=_agg_examples_doc, klass="DataFrame")
    def aggregate(self, func=None, *args, engine=None, engine_kwargs=None, **kwargs):

        if maybe_use_numba(engine):
            with group_selection_context(self):
                data = self._selected_obj
            result, index = self._aggregate_with_numba(
                data, func, *args, engine_kwargs=engine_kwargs, **kwargs
            )
            return self.obj._constructor(result, index=index, columns=data.columns)

        relabeling, func, columns, order = reconstruct_func(func, **kwargs)
        func = maybe_mangle_lambdas(func)

        op = GroupByApply(self, func, args, kwargs)
        result = op.agg()
        if not is_dict_like(func) and result is not None:
            return result

        if result is None:

            # grouper specific aggregations
            if self.grouper.nkeys > 1:
                return self._python_agg_general(func, *args, **kwargs)
            elif args or kwargs:
                result = self._aggregate_frame(func, *args, **kwargs)

            elif self.axis == 1:
                # _aggregate_multiple_funcs does not allow self.axis == 1
                result = self._aggregate_frame(func)

            else:

                # try to treat as if we are passing a list
                try:
                    result = GroupByApply(
                        self, [func], args=(), kwargs={"_axis": self.axis}
                    ).agg()

                    # select everything except for the last level, which is the one
                    # containing the name of the function(s), see GH 32040
                    result.columns = result.columns.rename(
                        [self._selected_obj.columns.name] * result.columns.nlevels
                    ).droplevel(-1)

                except ValueError as err:
                    if "no results" not in str(err):
                        # raised directly by _aggregate_multiple_funcs
                        raise
                    result = self._aggregate_frame(func)
                except AttributeError:
                    # catch exception from line 969
                    # (Series does not have attribute "columns"), see GH 35246
                    result = self._aggregate_frame(func)

        if relabeling:

            # used reordered index of columns
            result = result.iloc[:, order]
            result.columns = columns

        if not self.as_index:
            self._insert_inaxis_grouper_inplace(result)
            result.index = np.arange(len(result))

        return result._convert(datetime=True)

    agg = aggregate

    def _iterate_slices(self) -> Iterable[Series]:
        obj = self._selected_obj
        if self.axis == 1:
            obj = obj.T

        if isinstance(obj, Series) and obj.name not in self.exclusions:
            # Occurs when doing DataFrameGroupBy(...)["X"]
            yield obj
        else:
            for label, values in obj.items():
                if label in self.exclusions:
                    continue

                yield values

    def _cython_agg_general(
        self, how: str, alt=None, numeric_only: bool = True, min_count: int = -1
    ) -> DataFrame:
        agg_mgr = self._cython_agg_blocks(
            how, alt=alt, numeric_only=numeric_only, min_count=min_count
        )
        return self._wrap_agged_blocks(agg_mgr.blocks, items=agg_mgr.items)

    def _cython_agg_blocks(
        self, how: str, alt=None, numeric_only: bool = True, min_count: int = -1
    ) -> BlockManager:

        data: BlockManager = self._get_data_to_aggregate()

        if numeric_only:
            data = data.get_numeric_data(copy=False)

        def cast_agg_result(result, values: ArrayLike, how: str) -> ArrayLike:
            # see if we can cast the values to the desired dtype
            # this may not be the original dtype
            assert not isinstance(result, DataFrame)

            dtype = maybe_cast_result_dtype(values.dtype, how)
            result = maybe_downcast_numeric(result, dtype)

            if isinstance(values, Categorical) and isinstance(result, np.ndarray):
                # If the Categorical op didn't raise, it is dtype-preserving
                result = type(values)._from_sequence(result.ravel(), dtype=values.dtype)
                # Note this will have result.dtype == dtype from above

            elif isinstance(result, np.ndarray) and result.ndim == 1:
                # We went through a SeriesGroupByPath and need to reshape
                # GH#32223 includes case with IntegerArray values
                result = result.reshape(1, -1)
                # test_groupby_duplicate_columns gets here with
                #  result.dtype == int64, values.dtype=object, how="min"

            return result

        def py_fallback(bvalues: ArrayLike) -> ArrayLike:
            # if self.grouper.aggregate fails, we fall back to a pure-python
            #  solution

            # We get here with a) EADtypes and b) object dtype
            obj: FrameOrSeriesUnion

            # call our grouper again with only this block
            if is_strict_ea(bvalues):
                # TODO(EA2D): special case not needed with 2D EAs
                obj = Series(bvalues)
            else:
                obj = DataFrame(bvalues.T)
                if obj.shape[1] == 1:
                    # Avoid call to self.values that can occur in DataFrame
                    #  reductions; see GH#28949
                    obj = obj.iloc[:, 0]

            # Create SeriesGroupBy with observed=True so that it does
            # not try to add missing categories if grouping over multiple
            # Categoricals. This will done by later self._reindex_output()
            # Doing it here creates an error. See GH#34951
            sgb = get_groupby(obj, self.grouper, observed=True)
            result = sgb.aggregate(lambda x: alt(x, axis=self.axis))

            assert isinstance(result, (Series, DataFrame))  # for mypy
            # In the case of object dtype block, it may have been split
            #  in the operation.  We un-split here.
            result = result._consolidate()
            assert isinstance(result, (Series, DataFrame))  # for mypy
            mgr = result._mgr
            assert isinstance(mgr, BlockManager)

            # unwrap DataFrame to get array
            if len(mgr.blocks) != 1:
                # We've split an object block! Everything we've assumed
                # about a single block input returning a single block output
                # is a lie. See eg GH-39329
                return mgr.as_array()
            else:
                result = mgr.blocks[0].values
                return result

        def blk_func(bvalues: ArrayLike) -> ArrayLike:

            try:
                result = self.grouper._cython_operation(
                    "aggregate", bvalues, how, axis=1, min_count=min_count
                )
            except NotImplementedError:
                # generally if we have numeric_only=False
                # and non-applicable functions
                # try to python agg

                if alt is None:
                    # we cannot perform the operation
                    # in an alternate way, exclude the block
                    assert how == "ohlc"
                    raise

                result = py_fallback(bvalues)

            return cast_agg_result(result, bvalues, how)

        # TypeError -> we may have an exception in trying to aggregate
        #  continue and exclude the block
        # NotImplementedError -> "ohlc" with wrong dtype
        new_mgr = data.apply(blk_func, ignore_failures=True)

        if not len(new_mgr):
            raise DataError("No numeric types to aggregate")

        return new_mgr

    def _aggregate_frame(self, func, *args, **kwargs) -> DataFrame:
        if self.grouper.nkeys != 1:
            raise AssertionError("Number of keys must be 1")

        axis = self.axis
        obj = self._obj_with_exclusions

        result: Dict[Hashable, Union[NDFrame, np.ndarray]] = {}
        if axis != obj._info_axis_number:
            for name, data in self:
                fres = func(data, *args, **kwargs)
                result[name] = fres
        else:
            for name in self.indices:
                data = self.get_group(name, obj=obj)
                fres = func(data, *args, **kwargs)
                result[name] = fres

        return self._wrap_frame_output(result, obj)

    def _aggregate_item_by_item(self, func, *args, **kwargs) -> DataFrame:
        # only for axis==0

        obj = self._obj_with_exclusions
        result: Dict[Union[int, str], NDFrame] = {}
        cannot_agg = []
        for item in obj:
            data = obj[item]
            colg = SeriesGroupBy(data, selection=item, grouper=self.grouper)

            try:
                result[item] = colg.aggregate(func, *args, **kwargs)

            except ValueError as err:
                if "Must produce aggregated value" in str(err):
                    # raised in _aggregate_named, handle at higher level
                    #  see test_apply_with_mutated_index
                    raise
                # otherwise we get here from an AttributeError in _make_wrapper
                cannot_agg.append(item)
                continue

        result_columns = obj.columns
        if cannot_agg:
            result_columns = result_columns.drop(cannot_agg)

        return self.obj._constructor(result, columns=result_columns)

    def _wrap_applied_output(self, keys, values, not_indexed_same=False):
        if len(keys) == 0:
            return self.obj._constructor(index=keys)

        # GH12824
        first_not_none = next(com.not_none(*values), None)

        if first_not_none is None:
            # GH9684 - All values are None, return an empty frame.
            return self.obj._constructor()
        elif isinstance(first_not_none, DataFrame):
            return self._concat_objects(keys, values, not_indexed_same=not_indexed_same)

        key_index = self.grouper.result_index if self.as_index else None

        if isinstance(first_not_none, (np.ndarray, Index)):
            # GH#1738: values is list of arrays of unequal lengths
            #  fall through to the outer else clause
            # TODO: sure this is right?  we used to do this
            #  after raising AttributeError above
            return self.obj._constructor_sliced(
                values, index=key_index, name=self._selection_name
            )
        elif not isinstance(first_not_none, Series):
            # values are not series or array-like but scalars
            # self._selection_name not passed through to Series as the
            # result should not take the name of original selection
            # of columns
            if self.as_index:
                return self.obj._constructor_sliced(values, index=key_index)
            else:
                result = DataFrame(values, index=key_index, columns=[self._selection])
                self._insert_inaxis_grouper_inplace(result)
                return result
        else:
            # values are Series
            return self._wrap_applied_output_series(
                keys, values, not_indexed_same, first_not_none, key_index
            )

    def _wrap_applied_output_series(
        self,
        keys,
        values: List[Series],
        not_indexed_same: bool,
        first_not_none,
        key_index,
    ) -> FrameOrSeriesUnion:
        # this is to silence a DeprecationWarning
        # TODO: Remove when default dtype of empty Series is object
        kwargs = first_not_none._construct_axes_dict()
        backup = create_series_with_explicit_dtype(dtype_if_empty=object, **kwargs)
        values = [x if (x is not None) else backup for x in values]

        all_indexed_same = all_indexes_same(x.index for x in values)

        # GH3596
        # provide a reduction (Frame -> Series) if groups are
        # unique
        if self.squeeze:
            applied_index = self._selected_obj._get_axis(self.axis)
            singular_series = len(values) == 1 and applied_index.nlevels == 1

            # assign the name to this series
            if singular_series:
                values[0].name = keys[0]

                # GH2893
                # we have series in the values array, we want to
                # produce a series:
                # if any of the sub-series are not indexed the same
                # OR we don't have a multi-index and we have only a
                # single values
                return self._concat_objects(
                    keys, values, not_indexed_same=not_indexed_same
                )

            # still a series
            # path added as of GH 5545
            elif all_indexed_same:
                from pandas.core.reshape.concat import concat

                return concat(values)

        if not all_indexed_same:
            # GH 8467
            return self._concat_objects(keys, values, not_indexed_same=True)

        # Combine values
        # vstack+constructor is faster than concat and handles MI-columns
        stacked_values = np.vstack([np.asarray(v) for v in values])

        if self.axis == 0:
            index = key_index
            columns = first_not_none.index.copy()
            if columns.name is None:
                # GH6124 - propagate name of Series when it's consistent
                names = {v.name for v in values}
                if len(names) == 1:
                    columns.name = list(names)[0]
        else:
            index = first_not_none.index
            columns = key_index
            stacked_values = stacked_values.T

        result = self.obj._constructor(stacked_values, index=index, columns=columns)

        # if we have date/time like in the original, then coerce dates
        # as we are stacking can easily have object dtypes here
        so = self._selected_obj
        if so.ndim == 2 and so.dtypes.apply(needs_i8_conversion).any():
            result = result._convert(datetime=True)
        else:
            result = result._convert(datetime=True)

        if not self.as_index:
            self._insert_inaxis_grouper_inplace(result)

        return self._reindex_output(result)

    def _transform_general(self, func, *args, **kwargs):
        from pandas.core.reshape.concat import concat

        applied = []
        obj = self._obj_with_exclusions
        gen = self.grouper.get_iterator(obj, axis=self.axis)
        fast_path, slow_path = self._define_paths(func, *args, **kwargs)

        for name, group in gen:
            object.__setattr__(group, "name", name)

            # Try slow path and fast path.
            try:
                path, res = self._choose_path(fast_path, slow_path, group)
            except TypeError:
                return self._transform_item_by_item(obj, fast_path)
            except ValueError as err:
                msg = "transform must return a scalar value for each group"
                raise ValueError(msg) from err

            if isinstance(res, Series):

                # we need to broadcast across the
                # other dimension; this will preserve dtypes
                # GH14457
                if not np.prod(group.shape):
                    continue
                elif res.index.is_(obj.index):
                    r = concat([res] * len(group.columns), axis=1)
                    r.columns = group.columns
                    r.index = group.index
                else:
                    r = self.obj._constructor(
                        np.concatenate([res.values] * len(group.index)).reshape(
                            group.shape
                        ),
                        columns=group.columns,
                        index=group.index,
                    )

                applied.append(r)
            else:
                applied.append(res)

        concat_index = obj.columns if self.axis == 0 else obj.index
        other_axis = 1 if self.axis == 0 else 0  # switches between 0 & 1
        concatenated = concat(applied, axis=self.axis, verify_integrity=False)
        concatenated = concatenated.reindex(concat_index, axis=other_axis, copy=False)
        return self._set_result_index_ordered(concatenated)

    @Substitution(klass="DataFrame")
    @Appender(_transform_template)
    def transform(self, func, *args, engine=None, engine_kwargs=None, **kwargs):

        if maybe_use_numba(engine):
            with group_selection_context(self):
                data = self._selected_obj
            result = self._transform_with_numba(
                data, func, *args, engine_kwargs=engine_kwargs, **kwargs
            )
            return self.obj._constructor(result, index=data.index, columns=data.columns)

        # optimized transforms
        func = self._get_cython_func(func) or func

        if not isinstance(func, str):
            return self._transform_general(func, *args, **kwargs)

        elif func not in base.transform_kernel_allowlist:
            msg = f"'{func}' is not a valid function name for transform(name)"
            raise ValueError(msg)
        elif func in base.cythonized_kernels or func in base.transformation_kernels:
            # cythonized transformation or canned "reduction+broadcast"
            return getattr(self, func)(*args, **kwargs)
        # GH 30918
        # Use _transform_fast only when we know func is an aggregation
        if func in base.reduction_kernels:
            # If func is a reduction, we need to broadcast the
            # result to the whole group. Compute func result
            # and deal with possible broadcasting below.
            # Temporarily set observed for dealing with categoricals.
            with com.temp_setattr(self, "observed", True):
                result = getattr(self, func)(*args, **kwargs)

            if isinstance(result, DataFrame) and result.columns.equals(
                self._obj_with_exclusions.columns
            ):
                return self._transform_fast(result)

        return self._transform_general(func, *args, **kwargs)

    def _transform_fast(self, result: DataFrame) -> DataFrame:
        """
        Fast transform path for aggregations
        """
        obj = self._obj_with_exclusions

        # for each col, reshape to size of original frame by take operation
        ids, _, ngroup = self.grouper.group_info
        result = result.reindex(self.grouper.result_index, copy=False)
        output = [
            algorithms.take_nd(result.iloc[:, i].values, ids)
            for i, _ in enumerate(result.columns)
        ]

        return self.obj._constructor._from_arrays(
            output, columns=result.columns, index=obj.index
        )

    def _define_paths(self, func, *args, **kwargs):
        if isinstance(func, str):
            fast_path = lambda group: getattr(group, func)(*args, **kwargs)
            slow_path = lambda group: group.apply(
                lambda x: getattr(x, func)(*args, **kwargs), axis=self.axis
            )
        else:
            fast_path = lambda group: func(group, *args, **kwargs)
            slow_path = lambda group: group.apply(
                lambda x: func(x, *args, **kwargs), axis=self.axis
            )
        return fast_path, slow_path

    def _choose_path(self, fast_path: Callable, slow_path: Callable, group: DataFrame):
        path = slow_path
        res = slow_path(group)

        # if we make it here, test if we can use the fast path
        try:
            res_fast = fast_path(group)
        except AssertionError:
            raise
        except Exception:
            # GH#29631 For user-defined function, we can't predict what may be
            #  raised; see test_transform.test_transform_fastpath_raises
            return path, res

        # verify fast path does not change columns (and names), otherwise
        # its results cannot be joined with those of the slow path
        if not isinstance(res_fast, DataFrame):
            return path, res

        if not res_fast.columns.equals(group.columns):
            return path, res

        if res_fast.equals(res):
            path = fast_path

        return path, res

    def _transform_item_by_item(self, obj: DataFrame, wrapper) -> DataFrame:
        # iterate through columns
        output = {}
        inds = []
        for i, col in enumerate(obj):
            try:
                output[col] = self[col].transform(wrapper)
            except TypeError:
                # e.g. trying to call nanmean with string values
                pass
            else:
                inds.append(i)

        if not output:
            raise TypeError("Transform function invalid for data types")

        columns = obj.columns
        if len(output) < len(obj.columns):
            columns = columns.take(inds)

        return self.obj._constructor(output, index=obj.index, columns=columns)

    def filter(self, func, dropna=True, *args, **kwargs):
        """
        Return a copy of a DataFrame excluding filtered elements.

        Elements from groups are filtered if they do not satisfy the
        boolean criterion specified by func.

        Parameters
        ----------
        func : function
            Function to apply to each subframe. Should return True or False.
        dropna : Drop groups that do not pass the filter. True by default;
            If False, groups that evaluate False are filled with NaNs.

        Returns
        -------
        filtered : DataFrame

        Notes
        -----
        Each subframe is endowed the attribute 'name' in case you need to know
        which group you are working on.

        Functions that mutate the passed object can produce unexpected
        behavior or errors and are not supported. See :ref:`udf-mutation`
        for more details.

        Examples
        --------
        >>> df = pd.DataFrame({'A' : ['foo', 'bar', 'foo', 'bar',
        ...                           'foo', 'bar'],
        ...                    'B' : [1, 2, 3, 4, 5, 6],
        ...                    'C' : [2.0, 5., 8., 1., 2., 9.]})
        >>> grouped = df.groupby('A')
        >>> grouped.filter(lambda x: x['B'].mean() > 3.)
             A  B    C
        1  bar  2  5.0
        3  bar  4  1.0
        5  bar  6  9.0
        """
        indices = []

        obj = self._selected_obj
        gen = self.grouper.get_iterator(obj, axis=self.axis)

        for name, group in gen:
            object.__setattr__(group, "name", name)

            res = func(group, *args, **kwargs)

            try:
                res = res.squeeze()
            except AttributeError:  # allow e.g., scalars and frames to pass
                pass

            # interpret the result of the filter
            if is_bool(res) or (is_scalar(res) and isna(res)):
                if res and notna(res):
                    indices.append(self._get_index(name))
            else:
                # non scalars aren't allowed
                raise TypeError(
                    f"filter function returned a {type(res).__name__}, "
                    "but expected a scalar bool"
                )

        return self._apply_filter(indices, dropna)

    def __getitem__(self, key):
        if self.axis == 1:
            # GH 37725
            raise ValueError("Cannot subset columns when using axis=1")
        # per GH 23566
        if isinstance(key, tuple) and len(key) > 1:
            # if len == 1, then it becomes a SeriesGroupBy and this is actually
            # valid syntax, so don't raise warning
            warnings.warn(
                "Indexing with multiple keys (implicitly converted to a tuple "
                "of keys) will be deprecated, use a list instead.",
                FutureWarning,
                stacklevel=2,
            )
        return super().__getitem__(key)

    def _gotitem(self, key, ndim: int, subset=None):
        """
        sub-classes to define
        return a sliced object

        Parameters
        ----------
        key : string / list of selections
        ndim : {1, 2}
            requested ndim of result
        subset : object, default None
            subset to act on
        """
        if ndim == 2:
            if subset is None:
                subset = self.obj
            return DataFrameGroupBy(
                subset,
                self.grouper,
                axis=self.axis,
                level=self.level,
                grouper=self.grouper,
                exclusions=self.exclusions,
                selection=key,
                as_index=self.as_index,
                sort=self.sort,
                group_keys=self.group_keys,
                squeeze=self.squeeze,
                observed=self.observed,
                mutated=self.mutated,
                dropna=self.dropna,
            )
        elif ndim == 1:
            if subset is None:
                subset = self.obj[key]
            return SeriesGroupBy(
                subset,
                level=self.level,
                grouper=self.grouper,
                selection=key,
                sort=self.sort,
                group_keys=self.group_keys,
                squeeze=self.squeeze,
                observed=self.observed,
                dropna=self.dropna,
            )

        raise AssertionError("invalid ndim for _gotitem")

    def _wrap_frame_output(self, result, obj: DataFrame) -> DataFrame:
        result_index = self.grouper.levels[0]

        if self.axis == 0:
            return self.obj._constructor(
                result, index=obj.columns, columns=result_index
            ).T
        else:
            return self.obj._constructor(result, index=obj.index, columns=result_index)

    def _get_data_to_aggregate(self) -> BlockManager:
        obj = self._obj_with_exclusions
        if self.axis == 1:
            return obj.T._mgr
        else:
            return obj._mgr

    def _insert_inaxis_grouper_inplace(self, result: DataFrame) -> None:
        # zip in reverse so we can always insert at loc 0
        columns = result.columns
        for name, lev, in_axis in zip(
            reversed(self.grouper.names),
            reversed(self.grouper.get_group_levels()),
            reversed([grp.in_axis for grp in self.grouper.groupings]),
        ):
            # GH #28549
            # When using .apply(-), name will be in columns already
            if in_axis and name not in columns:
                result.insert(0, name, lev)

    def _wrap_aggregated_output(
        self,
        output: Mapping[base.OutputKey, Union[Series, np.ndarray]],
        index: Optional[Index],
    ) -> DataFrame:
        """
        Wraps the output of DataFrameGroupBy aggregations into the expected result.

        Parameters
        ----------
        output : Mapping[base.OutputKey, Union[Series, np.ndarray]]
           Data to wrap.

        Returns
        -------
        DataFrame
        """
        indexed_output = {key.position: val for key, val in output.items()}
        columns = Index([key.label for key in output])
        columns._set_names(self._obj_with_exclusions._get_axis(1 - self.axis).names)

        result = self.obj._constructor(indexed_output)
        result.columns = columns

        if not self.as_index:
            self._insert_inaxis_grouper_inplace(result)
            result = result._consolidate()
        else:
            result.index = self.grouper.result_index

        if self.axis == 1:
            result = result.T

        return self._reindex_output(result)

    def _wrap_transformed_output(
        self, output: Mapping[base.OutputKey, Union[Series, np.ndarray]]
    ) -> DataFrame:
        """
        Wraps the output of DataFrameGroupBy transformations into the expected result.

        Parameters
        ----------
        output : Mapping[base.OutputKey, Union[Series, np.ndarray]]
            Data to wrap.

        Returns
        -------
        DataFrame
        """
        indexed_output = {key.position: val for key, val in output.items()}
        result = self.obj._constructor(indexed_output)

        if self.axis == 1:
            result = result.T
            result.columns = self.obj.columns
        else:
            columns = Index(key.label for key in output)
            columns.name = self.obj.columns.name
            result.columns = columns

        result.index = self.obj.index

        return result

    def _wrap_agged_blocks(self, blocks: Sequence[Block], items: Index) -> DataFrame:
        if not self.as_index:
            index = np.arange(blocks[0].values.shape[-1])
            mgr = BlockManager(blocks, axes=[items, index])
            result = self.obj._constructor(mgr)

            self._insert_inaxis_grouper_inplace(result)
            result = result._consolidate()
        else:
            index = self.grouper.result_index
            mgr = BlockManager(blocks, axes=[items, index])
            result = self.obj._constructor(mgr)

        if self.axis == 1:
            result = result.T

        return self._reindex_output(result)._convert(datetime=True)

    def _iterate_column_groupbys(self):
        for i, colname in enumerate(self._selected_obj.columns):
            yield colname, SeriesGroupBy(
                self._selected_obj.iloc[:, i],
                selection=colname,
                grouper=self.grouper,
                exclusions=self.exclusions,
            )

    def _apply_to_column_groupbys(self, func) -> DataFrame:
        from pandas.core.reshape.concat import concat

        return concat(
            (func(col_groupby) for _, col_groupby in self._iterate_column_groupbys()),
            keys=self._selected_obj.columns,
            axis=1,
        )

    def count(self) -> DataFrame:
        """
        Compute count of group, excluding missing values.

        Returns
        -------
        DataFrame
            Count of values within each group.
        """
        data = self._get_data_to_aggregate()
        ids, _, ngroups = self.grouper.group_info
        mask = ids != -1

        def hfunc(bvalues: ArrayLike) -> ArrayLike:
            # TODO(2DEA): reshape would not be necessary with 2D EAs
            if bvalues.ndim == 1:
                # EA
                masked = mask & ~isna(bvalues).reshape(1, -1)
            else:
                masked = mask & ~isna(bvalues)

            counted = lib.count_level_2d(masked, labels=ids, max_bin=ngroups, axis=1)
            return counted

        new_mgr = data.apply(hfunc)

        # If we are grouping on categoricals we want unobserved categories to
        # return zero, rather than the default of NaN which the reindexing in
        # _wrap_agged_blocks() returns. GH 35028
        with com.temp_setattr(self, "observed", True):
            result = self._wrap_agged_blocks(new_mgr.blocks, items=data.items)

        return self._reindex_output(result, fill_value=0)

    def nunique(self, dropna: bool = True) -> DataFrame:
        """
        Return DataFrame with counts of unique elements in each position.

        Parameters
        ----------
        dropna : bool, default True
            Don't include NaN in the counts.

        Returns
        -------
        nunique: DataFrame

        Examples
        --------
        >>> df = pd.DataFrame({'id': ['spam', 'egg', 'egg', 'spam',
        ...                           'ham', 'ham'],
        ...                    'value1': [1, 5, 5, 2, 5, 5],
        ...                    'value2': list('abbaxy')})
        >>> df
             id  value1 value2
        0  spam       1      a
        1   egg       5      b
        2   egg       5      b
        3  spam       2      a
        4   ham       5      x
        5   ham       5      y

        >>> df.groupby('id').nunique()
              value1  value2
        id
        egg        1       1
        ham        1       2
        spam       2       1

        Check for rows with the same id but conflicting values:

        >>> df.groupby('id').filter(lambda g: (g.nunique() > 1).any())
             id  value1 value2
        0  spam       1      a
        3  spam       2      a
        4   ham       5      x
        5   ham       5      y
        """
        from pandas.core.reshape.concat import concat

        # TODO: this is duplicative of how GroupBy naturally works
        # Try to consolidate with normal wrapping functions

        obj = self._obj_with_exclusions
        axis_number = obj._get_axis_number(self.axis)
        other_axis = int(not axis_number)
        if axis_number == 0:
            iter_func = obj.items
        else:
            iter_func = obj.iterrows

        results = concat(
            [
                SeriesGroupBy(content, selection=label, grouper=self.grouper).nunique(
                    dropna
                )
                for label, content in iter_func()
            ],
            axis=1,
        )
        results = cast(DataFrame, results)

        if axis_number == 1:
            results = results.T

        results._get_axis(other_axis).names = obj._get_axis(other_axis).names

        if not self.as_index:
            results.index = ibase.default_index(len(results))
            self._insert_inaxis_grouper_inplace(results)
        return results

    @Appender(DataFrame.idxmax.__doc__)
    def idxmax(self, axis=0, skipna: bool = True):
        axis = DataFrame._get_axis_number(axis)
        numeric_only = None if axis == 0 else False

        def func(df):
            # NB: here we use numeric_only=None, in DataFrame it is False GH#38217
            res = df._reduce(
                nanops.nanargmax,
                "argmax",
                axis=axis,
                skipna=skipna,
                numeric_only=numeric_only,
            )
            indices = res._values
            index = df._get_axis(axis)
            result = [index[i] if i >= 0 else np.nan for i in indices]
            return df._constructor_sliced(result, index=res.index)

        return self._python_apply_general(func, self._obj_with_exclusions)

    @Appender(DataFrame.idxmin.__doc__)
    def idxmin(self, axis=0, skipna: bool = True):
        axis = DataFrame._get_axis_number(axis)
        numeric_only = None if axis == 0 else False

        def func(df):
            # NB: here we use numeric_only=None, in DataFrame it is False GH#38217
            res = df._reduce(
                nanops.nanargmin,
                "argmin",
                axis=axis,
                skipna=skipna,
                numeric_only=numeric_only,
            )
            indices = res._values
            index = df._get_axis(axis)
            result = [index[i] if i >= 0 else np.nan for i in indices]
            return df._constructor_sliced(result, index=res.index)

        return self._python_apply_general(func, self._obj_with_exclusions)

    boxplot = boxplot_frame_groupby<|MERGE_RESOLUTION|>--- conflicted
+++ resolved
@@ -83,19 +83,11 @@
     validate_func_kwargs,
 )
 from pandas.core.apply import GroupByApply
-<<<<<<< HEAD
 from pandas.core.arrays import Categorical
-from pandas.core.base import DataError, SpecificationError
-=======
-from pandas.core.arrays import (
-    Categorical,
-    ExtensionArray,
-)
 from pandas.core.base import (
     DataError,
     SpecificationError,
 )
->>>>>>> d01561fb
 import pandas.core.common as com
 from pandas.core.construction import create_series_with_explicit_dtype
 from pandas.core.frame import DataFrame
