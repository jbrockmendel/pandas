"""
Provide user facing operators for doing the split part of the
split-apply-combine paradigm.
"""
from __future__ import annotations

from typing import Hashable
import warnings

import numpy as np

from pandas._typing import (
    ArrayLike,
    FrameOrSeries,
    final,
)
from pandas.errors import InvalidIndexError
from pandas.util._decorators import cache_readonly

from pandas.core.dtypes.cast import sanitize_to_nanoseconds
from pandas.core.dtypes.common import (
    is_categorical_dtype,
    is_list_like,
    is_scalar,
)

import pandas.core.algorithms as algorithms
from pandas.core.arrays import (
    Categorical,
    ExtensionArray,
)
import pandas.core.common as com
from pandas.core.frame import DataFrame
from pandas.core.groupby import ops
from pandas.core.groupby.categorical import (
    recode_for_groupby,
    recode_from_groupby,
)
from pandas.core.indexes.api import (
    CategoricalIndex,
    Index,
    MultiIndex,
)
from pandas.core.series import Series

from pandas.io.formats.printing import pprint_thing


class Grouper:
    """
    A Grouper allows the user to specify a groupby instruction for an object.

    This specification will select a column via the key parameter, or if the
    level and/or axis parameters are given, a level of the index of the target
    object.

    If `axis` and/or `level` are passed as keywords to both `Grouper` and
    `groupby`, the values passed to `Grouper` take precedence.

    Parameters
    ----------
    key : str, defaults to None
        Groupby key, which selects the grouping column of the target.
    level : name/number, defaults to None
        The level for the target index.
    freq : str / frequency object, defaults to None
        This will groupby the specified frequency if the target selection
        (via key or level) is a datetime-like object. For full specification
        of available frequencies, please see `here
        <https://pandas.pydata.org/pandas-docs/stable/user_guide/timeseries.html#offset-aliases>`_.
    axis : str, int, defaults to 0
        Number/name of the axis.
    sort : bool, default to False
        Whether to sort the resulting labels.
    closed : {'left' or 'right'}
        Closed end of interval. Only when `freq` parameter is passed.
    label : {'left' or 'right'}
        Interval boundary to use for labeling.
        Only when `freq` parameter is passed.
    convention : {'start', 'end', 'e', 's'}
        If grouper is PeriodIndex and `freq` parameter is passed.
    base : int, default 0
        Only when `freq` parameter is passed.
        For frequencies that evenly subdivide 1 day, the "origin" of the
        aggregated intervals. For example, for '5min' frequency, base could
        range from 0 through 4. Defaults to 0.

        .. deprecated:: 1.1.0
            The new arguments that you should use are 'offset' or 'origin'.

    loffset : str, DateOffset, timedelta object
        Only when `freq` parameter is passed.

        .. deprecated:: 1.1.0
            loffset is only working for ``.resample(...)`` and not for
            Grouper (:issue:`28302`).
            However, loffset is also deprecated for ``.resample(...)``
            See: :class:`DataFrame.resample`

    origin : {{'epoch', 'start', 'start_day', 'end', 'end_day'}}, Timestamp
        or str, default 'start_day'
        The timestamp on which to adjust the grouping. The timezone of origin must
        match the timezone of the index.
        If a timestamp is not used, these values are also supported:

        - 'epoch': `origin` is 1970-01-01
        - 'start': `origin` is the first value of the timeseries
        - 'start_day': `origin` is the first day at midnight of the timeseries

        .. versionadded:: 1.1.0

        - 'end': `origin` is the last value of the timeseries
        - 'end_day': `origin` is the ceiling midnight of the last day

        .. versionadded:: 1.3.0

    offset : Timedelta or str, default is None
        An offset timedelta added to the origin.

        .. versionadded:: 1.1.0

    dropna : bool, default True
        If True, and if group keys contain NA values, NA values together with
        row/column will be dropped. If False, NA values will also be treated as
        the key in groups.

        .. versionadded:: 1.2.0

    Returns
    -------
    A specification for a groupby instruction

    Examples
    --------
    Syntactic sugar for ``df.groupby('A')``

    >>> df = pd.DataFrame(
    ...     {
    ...         "Animal": ["Falcon", "Parrot", "Falcon", "Falcon", "Parrot"],
    ...         "Speed": [100, 5, 200, 300, 15],
    ...     }
    ... )
    >>> df
       Animal  Speed
    0  Falcon    100
    1  Parrot      5
    2  Falcon    200
    3  Falcon    300
    4  Parrot     15
    >>> df.groupby(pd.Grouper(key="Animal")).mean()
            Speed
    Animal
    Falcon  200.0
    Parrot   10.0

    Specify a resample operation on the column 'Publish date'

    >>> df = pd.DataFrame(
    ...    {
    ...        "Publish date": [
    ...             pd.Timestamp("2000-01-02"),
    ...             pd.Timestamp("2000-01-02"),
    ...             pd.Timestamp("2000-01-09"),
    ...             pd.Timestamp("2000-01-16")
    ...         ],
    ...         "ID": [0, 1, 2, 3],
    ...         "Price": [10, 20, 30, 40]
    ...     }
    ... )
    >>> df
      Publish date  ID  Price
    0   2000-01-02   0     10
    1   2000-01-02   1     20
    2   2000-01-09   2     30
    3   2000-01-16   3     40
    >>> df.groupby(pd.Grouper(key="Publish date", freq="1W")).mean()
                   ID  Price
    Publish date
    2000-01-02    0.5   15.0
    2000-01-09    2.0   30.0
    2000-01-16    3.0   40.0

    If you want to adjust the start of the bins based on a fixed timestamp:

    >>> start, end = '2000-10-01 23:30:00', '2000-10-02 00:30:00'
    >>> rng = pd.date_range(start, end, freq='7min')
    >>> ts = pd.Series(np.arange(len(rng)) * 3, index=rng)
    >>> ts
    2000-10-01 23:30:00     0
    2000-10-01 23:37:00     3
    2000-10-01 23:44:00     6
    2000-10-01 23:51:00     9
    2000-10-01 23:58:00    12
    2000-10-02 00:05:00    15
    2000-10-02 00:12:00    18
    2000-10-02 00:19:00    21
    2000-10-02 00:26:00    24
    Freq: 7T, dtype: int64

    >>> ts.groupby(pd.Grouper(freq='17min')).sum()
    2000-10-01 23:14:00     0
    2000-10-01 23:31:00     9
    2000-10-01 23:48:00    21
    2000-10-02 00:05:00    54
    2000-10-02 00:22:00    24
    Freq: 17T, dtype: int64

    >>> ts.groupby(pd.Grouper(freq='17min', origin='epoch')).sum()
    2000-10-01 23:18:00     0
    2000-10-01 23:35:00    18
    2000-10-01 23:52:00    27
    2000-10-02 00:09:00    39
    2000-10-02 00:26:00    24
    Freq: 17T, dtype: int64

    >>> ts.groupby(pd.Grouper(freq='17min', origin='2000-01-01')).sum()
    2000-10-01 23:24:00     3
    2000-10-01 23:41:00    15
    2000-10-01 23:58:00    45
    2000-10-02 00:15:00    45
    Freq: 17T, dtype: int64

    If you want to adjust the start of the bins with an `offset` Timedelta, the two
    following lines are equivalent:

    >>> ts.groupby(pd.Grouper(freq='17min', origin='start')).sum()
    2000-10-01 23:30:00     9
    2000-10-01 23:47:00    21
    2000-10-02 00:04:00    54
    2000-10-02 00:21:00    24
    Freq: 17T, dtype: int64

    >>> ts.groupby(pd.Grouper(freq='17min', offset='23h30min')).sum()
    2000-10-01 23:30:00     9
    2000-10-01 23:47:00    21
    2000-10-02 00:04:00    54
    2000-10-02 00:21:00    24
    Freq: 17T, dtype: int64

    To replace the use of the deprecated `base` argument, you can now use `offset`,
    in this example it is equivalent to have `base=2`:

    >>> ts.groupby(pd.Grouper(freq='17min', offset='2min')).sum()
    2000-10-01 23:16:00     0
    2000-10-01 23:33:00     9
    2000-10-01 23:50:00    36
    2000-10-02 00:07:00    39
    2000-10-02 00:24:00    24
    Freq: 17T, dtype: int64
    """

    axis: int
    sort: bool
    dropna: bool
    _gpr_index: Index | None
    _grouper: Index | None

    _attributes: tuple[str, ...] = ("key", "level", "freq", "axis", "sort")

    def __new__(cls, *args, **kwargs):
        if kwargs.get("freq") is not None:
            from pandas.core.resample import TimeGrouper

            _check_deprecated_resample_kwargs(kwargs, origin=cls)
            cls = TimeGrouper
        return super().__new__(cls)

    def __init__(
        self,
        key=None,
        level=None,
        freq=None,
        axis: int = 0,
        sort: bool = False,
        dropna: bool = True,
    ):
        self.key = key
        self.level = level
        self.freq = freq
        self.axis = axis
        self.sort = sort

        self.grouper = None
        self._gpr_index = None
        self.obj = None
        self.indexer = None
        self.binner = None
        self._grouper = None
        self._indexer = None
        self.dropna = dropna

    @final
    @property
    def ax(self) -> Index:
        index = self._gpr_index
        if index is None:
            raise ValueError("_set_grouper must be called before ax is accessed")
        return index

    def _get_grouper(self, obj: FrameOrSeries, validate: bool = True):
        """
        Parameters
        ----------
        obj : Series or DataFrame
        validate : bool, default True
            if True, validate the grouper

        Returns
        -------
        a tuple of binner, grouper, obj (possibly sorted)
        """
        self._set_grouper(obj)
        # error: Value of type variable "FrameOrSeries" of "get_grouper" cannot be
        # "Optional[Any]"
        # error: Incompatible types in assignment (expression has type "BaseGrouper",
        # variable has type "None")
        self.grouper, _, self.obj = get_grouper(  # type: ignore[type-var,assignment]
            self.obj,
            [self.key],
            axis=self.axis,
            level=self.level,
            sort=self.sort,
            validate=validate,
            dropna=self.dropna,
        )

        return self.binner, self.grouper, self.obj

    @final
    def _set_grouper(self, obj: FrameOrSeries, sort: bool = False):
        """
        given an object and the specifications, setup the internal grouper
        for this particular specification

        Parameters
        ----------
        obj : Series or DataFrame
        sort : bool, default False
            whether the resulting grouper should be sorted
        """
        assert obj is not None

        if self.key is not None and self.level is not None:
            raise ValueError("The Grouper cannot specify both a key and a level!")

        # Keep self.grouper value before overriding
        if self._grouper is None:
            # TODO: What are we assuming about subsequent calls?
            self._grouper = self._gpr_index
            self._indexer = self.indexer

        # the key must be a valid info item
        if self.key is not None:
            key = self.key
            # The 'on' is already defined
            if getattr(self._gpr_index, "name", None) == key and isinstance(
                obj, Series
            ):
                # Sometimes self._grouper will have been resorted while
                # obj has not. In this case there is a mismatch when we
                # call self._grouper.take(obj.index) so we need to undo the sorting
                # before we call _grouper.take.
                assert self._grouper is not None
                if self._indexer is not None:
                    reverse_indexer = self._indexer.argsort()
                    unsorted_ax = self._grouper.take(reverse_indexer)
                    ax = unsorted_ax.take(obj.index)
                else:
                    ax = self._grouper.take(obj.index)
            else:
                if key not in obj._info_axis:
                    raise KeyError(f"The grouper name {key} is not found")
                ax = Index(obj[key], name=key)

        else:
            ax = obj._get_axis(self.axis)
            if self.level is not None:
                level = self.level

                # if a level is given it must be a mi level or
                # equivalent to the axis name
                if isinstance(ax, MultiIndex):
                    level = ax._get_level_number(level)
                    ax = Index(ax._get_level_values(level), name=ax.names[level])

                else:
                    if level not in (0, ax.name):
                        raise ValueError(f"The level {level} is not valid")

        # possibly sort
        if (self.sort or sort) and not ax.is_monotonic:
            # use stable sort to support first, last, nth
            # TODO: why does putting na_position="first" fix datetimelike cases?
            indexer = self.indexer = ax.array.argsort(
                kind="mergesort", na_position="first"
            )
            ax = ax.take(indexer)
            obj = obj.take(indexer, axis=self.axis)

        # error: Incompatible types in assignment (expression has type
        # "FrameOrSeries", variable has type "None")
        self.obj = obj  # type: ignore[assignment]
        self._gpr_index = ax
        return self._gpr_index

    @final
    @property
    def groups(self):
        # error: "None" has no attribute "groups"
        return self.grouper.groups  # type: ignore[attr-defined]

    @final
    def __repr__(self) -> str:
        attrs_list = (
            f"{attr_name}={repr(getattr(self, attr_name))}"
            for attr_name in self._attributes
            if getattr(self, attr_name) is not None
        )
        attrs = ", ".join(attrs_list)
        cls_name = type(self).__name__
        return f"{cls_name}({attrs})"


@final
class Grouping:
    """
    Holds the grouping information for a single key

    Parameters
    ----------
    index : Index
    grouper :
    obj : DataFrame or Series
    name : Label
    level :
    observed : bool, default False
        If we are a Categorical, use the observed values
    in_axis : if the Grouping is a column in self.obj and hence among
        Groupby.exclusions list

    Returns
    -------
    **Attributes**:
      * indices : dict of {group -> index_list}
      * codes : ndarray, group codes
      * group_index : unique groups
      * groups : dict of {group -> label_list}
    """

    _codes: np.ndarray | None = None
    _group_index: Index | None = None
    _passed_categorical: bool
    _all_grouper: Categorical | None
    _index: Index

    def __init__(
        self,
        index: Index,
        grouper=None,
        obj: FrameOrSeries | None = None,
        level=None,
        sort: bool = True,
        observed: bool = False,
        in_axis: bool = False,
        dropna: bool = True,
    ):
        self.level = level
        self._orig_grouper = grouper
        self.grouping_vector = _convert_grouper(index, grouper)
        self._all_grouper = None
        self._index = index
        self._sort = sort
        self.obj = obj
        self._observed = observed
        self.in_axis = in_axis
        self._dropna = dropna

        self._passed_categorical = False

        # we have a single grouper which may be a myriad of things,
        # some of which are dependent on the passing in level

        ilevel = self._ilevel
        if ilevel is not None:
            mapper = self.grouping_vector
            # In extant tests, the new self.grouping_vector matches
            #  `index.get_level_values(ilevel)` whenever
            #  mapper is None and isinstance(index, MultiIndex)
            (
                self.grouping_vector,  # Index
                self._codes,
                self._group_index,
            ) = index._get_grouper_for_level(mapper, ilevel)

        # a passed Grouper like, directly get the grouper in the same way
        # as single grouper groupby, use the group_info to get codes
        elif isinstance(self.grouping_vector, Grouper):
            # get the new grouper; we already have disambiguated
            # what key/level refer to exactly, don't need to
            # check again as we have by this point converted these
            # to an actual value (rather than a pd.Grouper)
            _, newgrouper, newobj = self.grouping_vector._get_grouper(
                # error: Value of type variable "FrameOrSeries" of "_get_grouper"
                # of "Grouper" cannot be "Optional[FrameOrSeries]"
                self.obj,  # type: ignore[type-var]
                validate=False,
            )
            self.obj = newobj

            ng = newgrouper._get_grouper()
            if isinstance(newgrouper, ops.BinGrouper):
                # in this case we have `ng is newgrouper`
                self.grouping_vector = ng
            else:
                # ops.BaseGrouper
                # use Index instead of ndarray so we can recover the name
                self.grouping_vector = Index(ng, name=newgrouper.result_index.name)

        elif is_categorical_dtype(self.grouping_vector):
            # a passed Categorical
            self._passed_categorical = True

            self.grouping_vector, self._all_grouper = recode_for_groupby(
                self.grouping_vector, sort, observed
            )

        elif not isinstance(
            self.grouping_vector, (Series, Index, ExtensionArray, np.ndarray)
        ):
            # no level passed
            if getattr(self.grouping_vector, "ndim", 1) != 1:
                t = self.name or str(type(self.grouping_vector))
                raise ValueError(f"Grouper for '{t}' not 1-dimensional")

            self.grouping_vector = index.map(self.grouping_vector)

            if not (
                hasattr(self.grouping_vector, "__len__")
                and len(self.grouping_vector) == len(index)
            ):
                grper = pprint_thing(self.grouping_vector)
                errmsg = (
                    "Grouper result violates len(labels) == "
                    f"len(data)\nresult: {grper}"
                )
                self.grouping_vector = None  # Try for sanity
                raise AssertionError(errmsg)

        if isinstance(self.grouping_vector, np.ndarray):
            # if we have a date/time-like grouper, make sure that we have
            # Timestamps like
            self.grouping_vector = sanitize_to_nanoseconds(self.grouping_vector)

    def __repr__(self) -> str:
        return f"Grouping({self.name})"

    def __iter__(self):
        return iter(self.indices)

    @cache_readonly
    def name(self) -> Hashable:
        ilevel = self._ilevel
        if ilevel is not None:
            return self._index.names[ilevel]

        if isinstance(self._orig_grouper, (Index, Series)):
            return self._orig_grouper.name

        elif isinstance(self.grouping_vector, ops.BaseGrouper):
            return self.grouping_vector.result_index.name

        elif isinstance(self.grouping_vector, Index):
            return self.grouping_vector.name

        # otherwise we have ndarray or ExtensionArray -> no name
        return None

    @cache_readonly
    def _ilevel(self) -> int | None:
        """
        If necessary, converted index level name to index level position.
        """
        level = self.level
        if level is None:
            return None
        if not isinstance(level, int):
            index = self._index
            if level not in index.names:
                raise AssertionError(f"Level {level} not in index")
            return index.names.index(level)
        return level

    @property
    def ngroups(self) -> int:
        return len(self.group_index)

    @cache_readonly
    def indices(self):
        # we have a list of groupers
        if isinstance(self.grouping_vector, ops.BaseGrouper):
            return self.grouping_vector.indices

        values = Categorical(self.grouping_vector)
        return values._reverse_indexer()

    @property
    def codes(self) -> np.ndarray:
        if self._codes is not None:
            # _codes is set in __init__ for MultiIndex cases
            return self._codes

        return self._codes_and_uniques[0]

    @cache_readonly
    def group_arraylike(self) -> ArrayLike:
        """
        Analogous to result_index, but holding an ArrayLike to ensure
        we can can retain ExtensionDtypes.
        """
        if self._group_index is not None:
            # _group_index is set in __init__ for MultiIndex cases
            return self._group_index._values

        elif self.all_grouper is not None:
            # retain dtype for categories, including unobserved ones
            return self.result_index._values

        return self._codes_and_uniques[1]

    @cache_readonly
    def result_index(self) -> Index:
<<<<<<< HEAD
        # result_index retains dtype for categories, including unobserved ones,
        #  which group_index does not
        if self.all_grouper is not None:
=======
        # TODO: what's the difference between result_index vs group_index?
        if self._all_grouper is not None:
>>>>>>> 34b0bdc5
            group_idx = self.group_index
            assert isinstance(group_idx, CategoricalIndex)
            return recode_from_groupby(self._all_grouper, self._sort, group_idx)
        return self.group_index

    @cache_readonly
    def group_index(self) -> Index:
        if self._group_index is not None:
            # _group_index is set in __init__ for MultiIndex cases
            return self._group_index

        uniques = self._codes_and_uniques[1]
        return Index(uniques, name=self.name)

    @cache_readonly
    def _codes_and_uniques(self) -> tuple[np.ndarray, ArrayLike]:
        if self._passed_categorical:
            # we make a CategoricalIndex out of the cat grouper
            # preserving the categories / ordered attributes
            cat = self.grouping_vector
            categories = cat.categories

            if self._observed:
                ucodes = algorithms.unique1d(cat.codes)
                ucodes = ucodes[ucodes != -1]
                if self._sort or cat.ordered:
                    ucodes = np.sort(ucodes)
            else:
                ucodes = np.arange(len(categories))

            uniques = Categorical.from_codes(
                codes=ucodes, categories=categories, ordered=cat.ordered
            )
            return cat.codes, uniques

        elif isinstance(self.grouping_vector, ops.BaseGrouper):
            # we have a list of groupers
            codes = self.grouping_vector.codes_info
            uniques = self.grouping_vector.result_arraylike
        else:
            # GH35667, replace dropna=False with na_sentinel=None
            if not self._dropna:
                na_sentinel = None
            else:
                na_sentinel = -1
            codes, uniques = algorithms.factorize(
                self.grouping_vector, sort=self._sort, na_sentinel=na_sentinel
            )
        return codes, uniques

    @cache_readonly
    def groups(self) -> dict[Hashable, np.ndarray]:
        return self._index.groupby(Categorical.from_codes(self.codes, self.group_index))


def get_grouper(
    obj: FrameOrSeries,
    key=None,
    axis: int = 0,
    level=None,
    sort: bool = True,
    observed: bool = False,
    mutated: bool = False,
    validate: bool = True,
    dropna: bool = True,
) -> tuple[ops.BaseGrouper, frozenset[Hashable], FrameOrSeries]:
    """
    Create and return a BaseGrouper, which is an internal
    mapping of how to create the grouper indexers.
    This may be composed of multiple Grouping objects, indicating
    multiple groupers

    Groupers are ultimately index mappings. They can originate as:
    index mappings, keys to columns, functions, or Groupers

    Groupers enable local references to axis,level,sort, while
    the passed in axis, level, and sort are 'global'.

    This routine tries to figure out what the passing in references
    are and then creates a Grouping for each one, combined into
    a BaseGrouper.

    If observed & we have a categorical grouper, only show the observed
    values.

    If validate, then check for key/level overlaps.

    """
    group_axis = obj._get_axis(axis)

    # validate that the passed single level is compatible with the passed
    # axis of the object
    if level is not None:
        # TODO: These if-block and else-block are almost same.
        # MultiIndex instance check is removable, but it seems that there are
        # some processes only for non-MultiIndex in else-block,
        # eg. `obj.index.name != level`. We have to consider carefully whether
        # these are applicable for MultiIndex. Even if these are applicable,
        # we need to check if it makes no side effect to subsequent processes
        # on the outside of this condition.
        # (GH 17621)
        if isinstance(group_axis, MultiIndex):
            if is_list_like(level) and len(level) == 1:
                level = level[0]

            if key is None and is_scalar(level):
                # Get the level values from group_axis
                key = group_axis.get_level_values(level)
                level = None

        else:
            # allow level to be a length-one list-like object
            # (e.g., level=[0])
            # GH 13901
            if is_list_like(level):
                nlevels = len(level)
                if nlevels == 1:
                    level = level[0]
                elif nlevels == 0:
                    raise ValueError("No group keys passed!")
                else:
                    raise ValueError("multiple levels only valid with MultiIndex")

            if isinstance(level, str):
                if obj._get_axis(axis).name != level:
                    raise ValueError(
                        f"level name {level} is not the name "
                        f"of the {obj._get_axis_name(axis)}"
                    )
            elif level > 0 or level < -1:
                raise ValueError("level > 0 or level < -1 only valid with MultiIndex")

            # NOTE: `group_axis` and `group_axis.get_level_values(level)`
            # are same in this section.
            level = None
            key = group_axis

    # a passed-in Grouper, directly convert
    if isinstance(key, Grouper):
        binner, grouper, obj = key._get_grouper(obj, validate=False)
        if key.key is None:
            return grouper, frozenset(), obj
        else:
            return grouper, frozenset({key.key}), obj

    # already have a BaseGrouper, just return it
    elif isinstance(key, ops.BaseGrouper):
        return key, frozenset(), obj

    if not isinstance(key, list):
        keys = [key]
        match_axis_length = False
    else:
        keys = key
        match_axis_length = len(keys) == len(group_axis)

    # what are we after, exactly?
    any_callable = any(callable(g) or isinstance(g, dict) for g in keys)
    any_groupers = any(isinstance(g, Grouper) for g in keys)
    any_arraylike = any(
        isinstance(g, (list, tuple, Series, Index, np.ndarray)) for g in keys
    )

    # is this an index replacement?
    if (
        not any_callable
        and not any_arraylike
        and not any_groupers
        and match_axis_length
        and level is None
    ):
        if isinstance(obj, DataFrame):
            all_in_columns_index = all(
                g in obj.columns or g in obj.index.names for g in keys
            )
        else:
            assert isinstance(obj, Series)
            all_in_columns_index = all(g in obj.index.names for g in keys)

        if not all_in_columns_index:
            keys = [com.asarray_tuplesafe(keys)]

    if isinstance(level, (tuple, list)):
        if key is None:
            keys = [None] * len(level)
        levels = level
    else:
        levels = [level] * len(keys)

    groupings: list[Grouping] = []
    exclusions: set[Hashable] = set()

    # if the actual grouper should be obj[key]
    def is_in_axis(key) -> bool:
        if not _is_label_like(key):
            # items -> .columns for DataFrame, .index for Series
            items = obj.axes[-1]
            try:
                items.get_loc(key)
            except (KeyError, TypeError, InvalidIndexError):
                # TypeError shows up here if we pass e.g. Int64Index
                return False

        return True

    # if the grouper is obj[name]
    def is_in_obj(gpr) -> bool:
        if not hasattr(gpr, "name"):
            return False
        try:
            return gpr is obj[gpr.name]
        except (KeyError, IndexError):
            # IndexError reached in e.g. test_skip_group_keys when we pass
            #  lambda here
            return False

    for gpr, level in zip(keys, levels):

        if is_in_obj(gpr):  # df.groupby(df['name'])
            in_axis = True
            exclusions.add(gpr.name)

        elif is_in_axis(gpr):  # df.groupby('name')
            if gpr in obj:
                if validate:
                    obj._check_label_or_level_ambiguity(gpr, axis=axis)
                in_axis, name, gpr = True, gpr, obj[gpr]
                if gpr.ndim != 1:
                    # non-unique columns; raise here to get the name in the
                    # exception message
                    raise ValueError(f"Grouper for '{name}' not 1-dimensional")
                exclusions.add(name)
            elif obj._is_level_reference(gpr, axis=axis):
                in_axis, level, gpr = False, gpr, None
            else:
                raise KeyError(gpr)
        elif isinstance(gpr, Grouper) and gpr.key is not None:
            # Add key to exclusions
            exclusions.add(gpr.key)
            in_axis = False
        else:
            in_axis = False

        if is_categorical_dtype(gpr) and len(gpr) != obj.shape[axis]:
            raise ValueError(
                f"Length of grouper ({len(gpr)}) and axis ({obj.shape[axis]}) "
                "must be same length"
            )

        # create the Grouping
        # allow us to passing the actual Grouping as the gpr
        ping = (
            Grouping(
                group_axis,
                gpr,
                obj=obj,
                level=level,
                sort=sort,
                observed=observed,
                in_axis=in_axis,
                dropna=dropna,
            )
            if not isinstance(gpr, Grouping)
            else gpr
        )

        groupings.append(ping)

    if len(groupings) == 0 and len(obj):
        raise ValueError("No group keys passed!")
    elif len(groupings) == 0:
        groupings.append(Grouping(Index([], dtype="int"), np.array([], dtype=np.intp)))

    # create the internals grouper
    grouper = ops.BaseGrouper(
        group_axis, groupings, sort=sort, mutated=mutated, dropna=dropna
    )
    return grouper, frozenset(exclusions), obj


def _is_label_like(val) -> bool:
    return isinstance(val, (str, tuple)) or (val is not None and is_scalar(val))


def _convert_grouper(axis: Index, grouper):
    if isinstance(grouper, dict):
        return grouper.get
    elif isinstance(grouper, Series):
        if grouper.index.equals(axis):
            return grouper._values
        else:
            return grouper.reindex(axis)._values
    elif isinstance(grouper, MultiIndex):
        return grouper._values
    elif isinstance(grouper, (list, tuple, Series, Index, np.ndarray)):
        if len(grouper) != len(axis):
            raise ValueError("Grouper and axis must be same length")

        if isinstance(grouper, (list, tuple)):
            grouper = com.asarray_tuplesafe(grouper)
        return grouper
    else:
        return grouper


def _check_deprecated_resample_kwargs(kwargs, origin):
    """
    Check for use of deprecated parameters in ``resample`` and related functions.

    Raises the appropriate warnings if these parameters are detected.
    Only sets an approximate ``stacklevel`` for the warnings (see #37603, #36629).

    Parameters
    ----------
    kwargs : dict
        Dictionary of keyword arguments to check for deprecated parameters.
    origin : object
        From where this function is being called; either Grouper or TimeGrouper. Used
        to determine an approximate stacklevel.
    """
    from pandas.core.resample import TimeGrouper

    # Deprecation warning of `base` and `loffset` since v1.1.0:
    # we are raising the warning here to be able to set the `stacklevel`
    # properly since we need to raise the `base` and `loffset` deprecation
    # warning from three different cases:
    #   core/generic.py::NDFrame.resample
    #   core/groupby/groupby.py::GroupBy.resample
    #   core/groupby/grouper.py::Grouper
    # raising these warnings from TimeGrouper directly would fail the test:
    #   tests/resample/test_deprecated.py::test_deprecating_on_loffset_and_base
    # hacky way to set the stacklevel: if cls is TimeGrouper it means
    # that the call comes from a pandas internal call of resample,
    # otherwise it comes from pd.Grouper
    stacklevel = (5 if origin is TimeGrouper else 2) + 1
    # the + 1 is for this helper function, check_deprecated_resample_kwargs

    if kwargs.get("base", None) is not None:
        warnings.warn(
            "'base' in .resample() and in Grouper() is deprecated.\n"
            "The new arguments that you should use are 'offset' or 'origin'.\n"
            '\n>>> df.resample(freq="3s", base=2)\n'
            "\nbecomes:\n"
            '\n>>> df.resample(freq="3s", offset="2s")\n',
            FutureWarning,
            stacklevel=stacklevel,
        )
    if kwargs.get("loffset", None) is not None:
        warnings.warn(
            "'loffset' in .resample() and in Grouper() is deprecated.\n"
            '\n>>> df.resample(freq="3s", loffset="8H")\n'
            "\nbecomes:\n"
            "\n>>> from pandas.tseries.frequencies import to_offset"
            '\n>>> df = df.resample(freq="3s").mean()'
            '\n>>> df.index = df.index.to_timestamp() + to_offset("8H")\n',
            FutureWarning,
            stacklevel=stacklevel,
        )<|MERGE_RESOLUTION|>--- conflicted
+++ resolved
@@ -621,7 +621,7 @@
             # _group_index is set in __init__ for MultiIndex cases
             return self._group_index._values
 
-        elif self.all_grouper is not None:
+        elif self._all_grouper is not None:
             # retain dtype for categories, including unobserved ones
             return self.result_index._values
 
@@ -629,14 +629,9 @@
 
     @cache_readonly
     def result_index(self) -> Index:
-<<<<<<< HEAD
         # result_index retains dtype for categories, including unobserved ones,
         #  which group_index does not
-        if self.all_grouper is not None:
-=======
-        # TODO: what's the difference between result_index vs group_index?
         if self._all_grouper is not None:
->>>>>>> 34b0bdc5
             group_idx = self.group_index
             assert isinstance(group_idx, CategoricalIndex)
             return recode_from_groupby(self._all_grouper, self._sort, group_idx)
