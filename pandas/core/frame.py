"""
DataFrame
---------
An efficient 2D container for potentially mixed-type time series or other
labeled data series.

Similar to its R counterpart, data.frame, except providing automatic data
alignment and a host of useful data manipulation methods having to do with the
labeling information
"""
from __future__ import annotations

import collections
from collections import abc
import datetime
from io import StringIO
import itertools
import mmap
from textwrap import dedent
from typing import (
    IO,
    TYPE_CHECKING,
    Any,
    AnyStr,
    Callable,
    Dict,
    FrozenSet,
    Hashable,
    Iterable,
    Iterator,
    List,
    Optional,
    Sequence,
    Set,
    Tuple,
    Type,
    Union,
    cast,
    overload,
)
import warnings

import numpy as np
import numpy.ma as ma

from pandas._config import get_option

from pandas._libs import (
    algos as libalgos,
    lib,
    properties,
)
from pandas._libs.lib import no_default
from pandas._typing import (
    AggFuncType,
    AnyArrayLike,
    ArrayLike,
    Axes,
    Axis,
    ColspaceArgType,
    CompressionOptions,
    Dtype,
    FilePathOrBuffer,
    FloatFormatType,
    FormattersType,
    FrameOrSeriesUnion,
    Frequency,
    IndexKeyFunc,
    IndexLabel,
    Level,
    Manager,
    NpDtype,
    PythonFuncType,
    Renamer,
    Scalar,
    StorageOptions,
    Suffixes,
    ValueKeyFunc,
)
from pandas.compat._optional import import_optional_dependency
from pandas.compat.numpy import function as nv
from pandas.util._decorators import (
    Appender,
    Substitution,
    deprecate_kwarg,
    doc,
    rewrite_axis_style_signature,
)
from pandas.util._validators import (
    validate_axis_style_args,
    validate_bool_kwarg,
    validate_percentile,
)

from pandas.core.dtypes.cast import (
    construct_1d_arraylike_from_scalar,
    construct_2d_arraylike_from_scalar,
    find_common_type,
    infer_dtype_from_scalar,
    invalidate_string_dtypes,
    maybe_box_native,
    maybe_convert_platform,
    maybe_downcast_to_dtype,
    validate_numeric_casting,
)
from pandas.core.dtypes.common import (
    ensure_int64,
    ensure_platform_int,
    infer_dtype_from_object,
    is_bool_dtype,
    is_dataclass,
    is_datetime64_any_dtype,
    is_dict_like,
    is_dtype_equal,
    is_extension_array_dtype,
    is_float,
    is_float_dtype,
    is_hashable,
    is_integer,
    is_integer_dtype,
    is_iterator,
    is_list_like,
    is_object_dtype,
    is_scalar,
    is_sequence,
    pandas_dtype,
)
from pandas.core.dtypes.dtypes import ExtensionDtype
from pandas.core.dtypes.missing import (
    isna,
    notna,
)

from pandas.core import (
    algorithms,
    common as com,
    generic,
    nanops,
    ops,
)
from pandas.core.accessor import CachedAccessor
from pandas.core.aggregation import (
    reconstruct_func,
    relabel_result,
)
from pandas.core.array_algos.take import take_2d_multi
from pandas.core.arraylike import OpsMixin
from pandas.core.arrays import ExtensionArray
from pandas.core.arrays.sparse import SparseFrameAccessor
from pandas.core.construction import (
    extract_array,
    sanitize_array,
    sanitize_masked_array,
)
from pandas.core.generic import (
    NDFrame,
    _shared_docs,
)
from pandas.core.indexers import check_key_length
from pandas.core.indexes import base as ibase
from pandas.core.indexes.api import (
    DatetimeIndex,
    Index,
    PeriodIndex,
    ensure_index,
    ensure_index_from_sequences,
)
from pandas.core.indexes.multi import (
    MultiIndex,
    maybe_droplevels,
)
from pandas.core.indexing import (
    check_bool_indexer,
    convert_to_index_sliceable,
)
from pandas.core.internals import (
    ArrayManager,
    BlockManager,
)
from pandas.core.internals.construction import (
    arrays_to_mgr,
    dataclasses_to_dicts,
    dict_to_mgr,
    mgr_to_mgr,
    ndarray_to_mgr,
    nested_data_to_arrays,
    rec_array_to_mgr,
    reorder_arrays,
    to_arrays,
    treat_as_nested,
)
from pandas.core.reshape.melt import melt
from pandas.core.series import Series
from pandas.core.sorting import (
    get_group_index,
    lexsort_indexer,
    nargsort,
)

from pandas.io.common import get_handle
from pandas.io.formats import (
    console,
    format as fmt,
)
from pandas.io.formats.info import (
    BaseInfo,
    DataFrameInfo,
)
import pandas.plotting

if TYPE_CHECKING:
    from typing import Literal

    from pandas._typing import (
        TimedeltaConvertibleTypes,
        TimestampConvertibleTypes,
    )

    from pandas.core.groupby.generic import DataFrameGroupBy
    from pandas.core.resample import Resampler

    from pandas.io.formats.style import Styler

# ---------------------------------------------------------------------
# Docstring templates

_shared_doc_kwargs = {
    "axes": "index, columns",
    "klass": "DataFrame",
    "axes_single_arg": "{0 or 'index', 1 or 'columns'}",
    "axis": """axis : {0 or 'index', 1 or 'columns'}, default 0
        If 0 or 'index': apply function to each column.
        If 1 or 'columns': apply function to each row.""",
    "inplace": """
    inplace : boolean, default False
        If True, performs operation inplace and returns None.""",
    "optional_by": """
        by : str or list of str
            Name or list of names to sort by.

            - if `axis` is 0 or `'index'` then `by` may contain index
              levels and/or column labels.
            - if `axis` is 1 or `'columns'` then `by` may contain column
              levels and/or index labels.""",
    "optional_labels": """labels : array-like, optional
            New labels / index to conform the axis specified by 'axis' to.""",
    "optional_axis": """axis : int or str, optional
            Axis to target. Can be either the axis name ('index', 'columns')
            or number (0, 1).""",
    "replace_iloc": """
    This differs from updating with ``.loc`` or ``.iloc``, which require
    you to specify a location to update with some value.""",
}

_numeric_only_doc = """numeric_only : boolean, default None
    Include only float, int, boolean data. If None, will attempt to use
    everything, then use only numeric data
"""

_merge_doc = """
Merge DataFrame or named Series objects with a database-style join.

The join is done on columns or indexes. If joining columns on
columns, the DataFrame indexes *will be ignored*. Otherwise if joining indexes
on indexes or indexes on a column or columns, the index will be passed on.
When performing a cross merge, no column specifications to merge on are
allowed.

Parameters
----------%s
right : DataFrame or named Series
    Object to merge with.
how : {'left', 'right', 'outer', 'inner', 'cross'}, default 'inner'
    Type of merge to be performed.

    * left: use only keys from left frame, similar to a SQL left outer join;
      preserve key order.
    * right: use only keys from right frame, similar to a SQL right outer join;
      preserve key order.
    * outer: use union of keys from both frames, similar to a SQL full outer
      join; sort keys lexicographically.
    * inner: use intersection of keys from both frames, similar to a SQL inner
      join; preserve the order of the left keys.
    * cross: creates the cartesian product from both frames, preserves the order
      of the left keys.

      .. versionadded:: 1.2.0

on : label or list
    Column or index level names to join on. These must be found in both
    DataFrames. If `on` is None and not merging on indexes then this defaults
    to the intersection of the columns in both DataFrames.
left_on : label or list, or array-like
    Column or index level names to join on in the left DataFrame. Can also
    be an array or list of arrays of the length of the left DataFrame.
    These arrays are treated as if they are columns.
right_on : label or list, or array-like
    Column or index level names to join on in the right DataFrame. Can also
    be an array or list of arrays of the length of the right DataFrame.
    These arrays are treated as if they are columns.
left_index : bool, default False
    Use the index from the left DataFrame as the join key(s). If it is a
    MultiIndex, the number of keys in the other DataFrame (either the index
    or a number of columns) must match the number of levels.
right_index : bool, default False
    Use the index from the right DataFrame as the join key. Same caveats as
    left_index.
sort : bool, default False
    Sort the join keys lexicographically in the result DataFrame. If False,
    the order of the join keys depends on the join type (how keyword).
suffixes : list-like, default is ("_x", "_y")
    A length-2 sequence where each element is optionally a string
    indicating the suffix to add to overlapping column names in
    `left` and `right` respectively. Pass a value of `None` instead
    of a string to indicate that the column name from `left` or
    `right` should be left as-is, with no suffix. At least one of the
    values must not be None.
copy : bool, default True
    If False, avoid copy if possible.
indicator : bool or str, default False
    If True, adds a column to the output DataFrame called "_merge" with
    information on the source of each row. The column can be given a different
    name by providing a string argument. The column will have a Categorical
    type with the value of "left_only" for observations whose merge key only
    appears in the left DataFrame, "right_only" for observations
    whose merge key only appears in the right DataFrame, and "both"
    if the observation's merge key is found in both DataFrames.

validate : str, optional
    If specified, checks if merge is of specified type.

    * "one_to_one" or "1:1": check if merge keys are unique in both
      left and right datasets.
    * "one_to_many" or "1:m": check if merge keys are unique in left
      dataset.
    * "many_to_one" or "m:1": check if merge keys are unique in right
      dataset.
    * "many_to_many" or "m:m": allowed, but does not result in checks.

Returns
-------
DataFrame
    A DataFrame of the two merged objects.

See Also
--------
merge_ordered : Merge with optional filling/interpolation.
merge_asof : Merge on nearest keys.
DataFrame.join : Similar method using indices.

Notes
-----
Support for specifying index levels as the `on`, `left_on`, and
`right_on` parameters was added in version 0.23.0
Support for merging named Series objects was added in version 0.24.0

Examples
--------
>>> df1 = pd.DataFrame({'lkey': ['foo', 'bar', 'baz', 'foo'],
...                     'value': [1, 2, 3, 5]})
>>> df2 = pd.DataFrame({'rkey': ['foo', 'bar', 'baz', 'foo'],
...                     'value': [5, 6, 7, 8]})
>>> df1
    lkey value
0   foo      1
1   bar      2
2   baz      3
3   foo      5
>>> df2
    rkey value
0   foo      5
1   bar      6
2   baz      7
3   foo      8

Merge df1 and df2 on the lkey and rkey columns. The value columns have
the default suffixes, _x and _y, appended.

>>> df1.merge(df2, left_on='lkey', right_on='rkey')
  lkey  value_x rkey  value_y
0  foo        1  foo        5
1  foo        1  foo        8
2  foo        5  foo        5
3  foo        5  foo        8
4  bar        2  bar        6
5  baz        3  baz        7

Merge DataFrames df1 and df2 with specified left and right suffixes
appended to any overlapping columns.

>>> df1.merge(df2, left_on='lkey', right_on='rkey',
...           suffixes=('_left', '_right'))
  lkey  value_left rkey  value_right
0  foo           1  foo            5
1  foo           1  foo            8
2  foo           5  foo            5
3  foo           5  foo            8
4  bar           2  bar            6
5  baz           3  baz            7

Merge DataFrames df1 and df2, but raise an exception if the DataFrames have
any overlapping columns.

>>> df1.merge(df2, left_on='lkey', right_on='rkey', suffixes=(False, False))
Traceback (most recent call last):
...
ValueError: columns overlap but no suffix specified:
    Index(['value'], dtype='object')

>>> df1 = pd.DataFrame({'a': ['foo', 'bar'], 'b': [1, 2]})
>>> df2 = pd.DataFrame({'a': ['foo', 'baz'], 'c': [3, 4]})
>>> df1
      a  b
0   foo  1
1   bar  2
>>> df2
      a  c
0   foo  3
1   baz  4

>>> df1.merge(df2, how='inner', on='a')
      a  b  c
0   foo  1  3

>>> df1.merge(df2, how='left', on='a')
      a  b  c
0   foo  1  3.0
1   bar  2  NaN

>>> df1 = pd.DataFrame({'left': ['foo', 'bar']})
>>> df2 = pd.DataFrame({'right': [7, 8]})
>>> df1
    left
0   foo
1   bar
>>> df2
    right
0   7
1   8

>>> df1.merge(df2, how='cross')
   left  right
0   foo      7
1   foo      8
2   bar      7
3   bar      8
"""


# -----------------------------------------------------------------------
# DataFrame class


class DataFrame(NDFrame, OpsMixin):
    """
    Two-dimensional, size-mutable, potentially heterogeneous tabular data.

    Data structure also contains labeled axes (rows and columns).
    Arithmetic operations align on both row and column labels. Can be
    thought of as a dict-like container for Series objects. The primary
    pandas data structure.

    Parameters
    ----------
    data : ndarray (structured or homogeneous), Iterable, dict, or DataFrame
        Dict can contain Series, arrays, constants, dataclass or list-like objects. If
        data is a dict, column order follows insertion-order.

        .. versionchanged:: 0.25.0
           If data is a list of dicts, column order follows insertion-order.

    index : Index or array-like
        Index to use for resulting frame. Will default to RangeIndex if
        no indexing information part of input data and no index provided.
    columns : Index or array-like
        Column labels to use for resulting frame. Will default to
        RangeIndex (0, 1, 2, ..., n) if no column labels are provided.
    dtype : dtype, default None
        Data type to force. Only a single dtype is allowed. If None, infer.
    copy : bool, default False
        Copy data from inputs. Only affects DataFrame / 2d ndarray input.

    See Also
    --------
    DataFrame.from_records : Constructor from tuples, also record arrays.
    DataFrame.from_dict : From dicts of Series, arrays, or dicts.
    read_csv : Read a comma-separated values (csv) file into DataFrame.
    read_table : Read general delimited file into DataFrame.
    read_clipboard : Read text from clipboard into DataFrame.

    Examples
    --------
    Constructing DataFrame from a dictionary.

    >>> d = {'col1': [1, 2], 'col2': [3, 4]}
    >>> df = pd.DataFrame(data=d)
    >>> df
       col1  col2
    0     1     3
    1     2     4

    Notice that the inferred dtype is int64.

    >>> df.dtypes
    col1    int64
    col2    int64
    dtype: object

    To enforce a single dtype:

    >>> df = pd.DataFrame(data=d, dtype=np.int8)
    >>> df.dtypes
    col1    int8
    col2    int8
    dtype: object

    Constructing DataFrame from numpy ndarray:

    >>> df2 = pd.DataFrame(np.array([[1, 2, 3], [4, 5, 6], [7, 8, 9]]),
    ...                    columns=['a', 'b', 'c'])
    >>> df2
       a  b  c
    0  1  2  3
    1  4  5  6
    2  7  8  9

    Constructing DataFrame from dataclass:

    >>> from dataclasses import make_dataclass
    >>> Point = make_dataclass("Point", [("x", int), ("y", int)])
    >>> pd.DataFrame([Point(0, 0), Point(0, 3), Point(2, 3)])
        x  y
    0  0  0
    1  0  3
    2  2  3
    """

    _internal_names_set = {"columns", "index"} | NDFrame._internal_names_set
    _typ = "dataframe"
    _HANDLED_TYPES = (Series, Index, ExtensionArray, np.ndarray)
    _accessors: Set[str] = {"sparse"}
    _hidden_attrs: FrozenSet[str] = NDFrame._hidden_attrs | frozenset([])

    @property
    def _constructor(self) -> Type[DataFrame]:
        return DataFrame

    _constructor_sliced: Type[Series] = Series

    # ----------------------------------------------------------------------
    # Constructors

    def __init__(
        self,
        data=None,
        index: Optional[Axes] = None,
        columns: Optional[Axes] = None,
        dtype: Optional[Dtype] = None,
        copy: bool = False,
    ):
        if data is None:
            data = {}
        if dtype is not None:
            dtype = self._validate_dtype(dtype)

        if isinstance(data, DataFrame):
            data = data._mgr

        # first check if a Manager is passed without any other arguments
        # -> use fastpath (without checking Manager type)
        if (
            index is None
            and columns is None
            and dtype is None
            and copy is False
            and isinstance(data, (BlockManager, ArrayManager))
        ):
            # GH#33357 fastpath
            NDFrame.__init__(self, data)
            return

        manager = get_option("mode.data_manager")

        if isinstance(data, (BlockManager, ArrayManager)):
            mgr = self._init_mgr(
                data, axes={"index": index, "columns": columns}, dtype=dtype, copy=copy
            )

        elif isinstance(data, dict):
            mgr = dict_to_mgr(data, index, columns, dtype=dtype, typ=manager)
        elif isinstance(data, ma.MaskedArray):
            import numpy.ma.mrecords as mrecords

            # masked recarray
            if isinstance(data, mrecords.MaskedRecords):
                mgr = rec_array_to_mgr(
                    data,
                    index,
                    columns,
                    dtype,
                    copy,
                    typ=manager,
                )
                warnings.warn(
                    "Support for MaskedRecords is deprecated and will be "
                    "removed in a future version.  Pass "
                    "{name: data[name] for name in data.dtype.names} instead.",
                    FutureWarning,
                    stacklevel=2,
                )

            # a masked array
            else:
                data = sanitize_masked_array(data)
                mgr = ndarray_to_mgr(
                    data,
                    index,
                    columns,
                    dtype=dtype,
                    copy=copy,
                    typ=manager,
                )

        elif isinstance(data, (np.ndarray, Series, Index)):
            if data.dtype.names:
                # i.e. numpy structured array

                mgr = rec_array_to_mgr(
                    data,
                    index,
                    columns,
                    dtype,
                    copy,
                    typ=manager,
                )
            elif getattr(data, "name", None) is not None:
                # i.e. Series/Index with non-None name
                mgr = dict_to_mgr(
                    # error: Item "ndarray" of "Union[ndarray, Series, Index]" has no
                    # attribute "name"
                    {data.name: data},  # type: ignore[union-attr]
                    index,
                    columns,
                    dtype=dtype,
                    typ=manager,
                )
            else:
                mgr = ndarray_to_mgr(
                    data,
                    index,
                    columns,
                    dtype=dtype,
                    copy=copy,
                    typ=manager,
                )

        # For data is list-like, or Iterable (will consume into list)
        elif is_list_like(data):
            if not isinstance(data, (abc.Sequence, ExtensionArray)):
                data = list(data)
            if len(data) > 0:
                if is_dataclass(data[0]):
                    data = dataclasses_to_dicts(data)
                if treat_as_nested(data):
                    if columns is not None:
                        # error: Argument 1 to "ensure_index" has incompatible type
                        # "Collection[Any]"; expected "Union[Union[Union[ExtensionArray,
                        # ndarray], Index, Series], Sequence[Any]]"
                        columns = ensure_index(columns)  # type: ignore[arg-type]
                    arrays, columns, index = nested_data_to_arrays(
                        # error: Argument 3 to "nested_data_to_arrays" has incompatible
                        # type "Optional[Collection[Any]]"; expected "Optional[Index]"
                        data,
                        columns,
                        index,  # type: ignore[arg-type]
                        dtype,
                    )
                    mgr = arrays_to_mgr(
                        arrays,
                        columns,
                        index,
                        columns,
                        dtype=dtype,
                        typ=manager,
                    )
                else:
                    mgr = ndarray_to_mgr(
                        data,
                        index,
                        columns,
                        dtype=dtype,
                        copy=copy,
                        typ=manager,
                    )
            else:
                mgr = dict_to_mgr(
                    {},
                    index,
                    columns,
                    dtype=dtype,
                    typ=manager,
                )
        # For data is scalar
        else:
            if index is None or columns is None:
                raise ValueError("DataFrame constructor not properly called!")

            if not dtype:
                dtype, _ = infer_dtype_from_scalar(data, pandas_dtype=True)

            # For data is a scalar extension dtype
            if isinstance(dtype, ExtensionDtype):
                # TODO(EA2D): special case not needed with 2D EAs

                values = [
                    construct_1d_arraylike_from_scalar(data, len(index), dtype)
                    for _ in range(len(columns))
                ]
                mgr = arrays_to_mgr(
                    values, columns, index, columns, dtype=None, typ=manager
                )
            else:
                # error: Incompatible types in assignment (expression has type
                # "ndarray", variable has type "List[ExtensionArray]")
                values = construct_2d_arraylike_from_scalar(  # type: ignore[assignment]
                    data,
                    len(index),
                    len(columns),
                    dtype,
                    copy,
                )

                mgr = ndarray_to_mgr(
                    # error: "List[ExtensionArray]" has no attribute "dtype"
                    values,
                    index,
                    columns,
                    dtype=values.dtype,  # type: ignore[attr-defined]
                    copy=False,
                    typ=manager,
                )

        # ensure correct Manager type according to settings
        mgr = mgr_to_mgr(mgr, typ=manager)

        NDFrame.__init__(self, mgr)

    def _as_manager(self, typ: str) -> DataFrame:
        """
        Private helper function to create a DataFrame with specific manager.

        Parameters
        ----------
        typ : {"block", "array"}

        Returns
        -------
        DataFrame
            New DataFrame using specified manager type. Is not guaranteed
            to be a copy or not.
        """
        new_mgr: Manager
        new_mgr = mgr_to_mgr(self._mgr, typ=typ)
        # fastpath of passing a manager doesn't check the option/manager class
        return DataFrame(new_mgr)

    # ----------------------------------------------------------------------

    @property
    def axes(self) -> List[Index]:
        """
        Return a list representing the axes of the DataFrame.

        It has the row axis labels and column axis labels as the only members.
        They are returned in that order.

        Examples
        --------
        >>> df = pd.DataFrame({'col1': [1, 2], 'col2': [3, 4]})
        >>> df.axes
        [RangeIndex(start=0, stop=2, step=1), Index(['col1', 'col2'],
        dtype='object')]
        """
        return [self.index, self.columns]

    @property
    def shape(self) -> Tuple[int, int]:
        """
        Return a tuple representing the dimensionality of the DataFrame.

        See Also
        --------
        ndarray.shape : Tuple of array dimensions.

        Examples
        --------
        >>> df = pd.DataFrame({'col1': [1, 2], 'col2': [3, 4]})
        >>> df.shape
        (2, 2)

        >>> df = pd.DataFrame({'col1': [1, 2], 'col2': [3, 4],
        ...                    'col3': [5, 6]})
        >>> df.shape
        (2, 3)
        """
        return len(self.index), len(self.columns)

    @property
    def _is_homogeneous_type(self) -> bool:
        """
        Whether all the columns in a DataFrame have the same type.

        Returns
        -------
        bool

        See Also
        --------
        Index._is_homogeneous_type : Whether the object has a single
            dtype.
        MultiIndex._is_homogeneous_type : Whether all the levels of a
            MultiIndex have the same dtype.

        Examples
        --------
        >>> DataFrame({"A": [1, 2], "B": [3, 4]})._is_homogeneous_type
        True
        >>> DataFrame({"A": [1, 2], "B": [3.0, 4.0]})._is_homogeneous_type
        False

        Items with the same type but different sizes are considered
        different types.

        >>> DataFrame({
        ...    "A": np.array([1, 2], dtype=np.int32),
        ...    "B": np.array([1, 2], dtype=np.int64)})._is_homogeneous_type
        False
        """
        if isinstance(self._mgr, ArrayManager):
            return len({arr.dtype for arr in self._mgr.arrays}) == 1
        if self._mgr.any_extension_types:
            return len({block.dtype for block in self._mgr.blocks}) == 1
        else:
            return not self._is_mixed_type

    @property
    def _can_fast_transpose(self) -> bool:
        """
        Can we transpose this DataFrame without creating any new array objects.
        """
        if isinstance(self._mgr, ArrayManager):
            return False
        blocks = self._mgr.blocks
        if len(blocks) != 1:
            return False

        return not self._mgr.any_extension_types

    # ----------------------------------------------------------------------
    # Rendering Methods

    def _repr_fits_vertical_(self) -> bool:
        """
        Check length against max_rows.
        """
        max_rows = get_option("display.max_rows")
        return len(self) <= max_rows

    def _repr_fits_horizontal_(self, ignore_width: bool = False) -> bool:
        """
        Check if full repr fits in horizontal boundaries imposed by the display
        options width and max_columns.

        In case of non-interactive session, no boundaries apply.

        `ignore_width` is here so ipynb+HTML output can behave the way
        users expect. display.max_columns remains in effect.
        GH3541, GH3573
        """
        width, height = console.get_console_size()
        max_columns = get_option("display.max_columns")
        nb_columns = len(self.columns)

        # exceed max columns
        if (max_columns and nb_columns > max_columns) or (
            (not ignore_width) and width and nb_columns > (width // 2)
        ):
            return False

        # used by repr_html under IPython notebook or scripts ignore terminal
        # dims
        if ignore_width or not console.in_interactive_session():
            return True

        if get_option("display.width") is not None or console.in_ipython_frontend():
            # check at least the column row for excessive width
            max_rows = 1
        else:
            max_rows = get_option("display.max_rows")

        # when auto-detecting, so width=None and not in ipython front end
        # check whether repr fits horizontal by actually checking
        # the width of the rendered repr
        buf = StringIO()

        # only care about the stuff we'll actually print out
        # and to_string on entire frame may be expensive
        d = self

        if max_rows is not None:  # unlimited rows
            # min of two, where one may be None
            d = d.iloc[: min(max_rows, len(d))]
        else:
            return True

        d.to_string(buf=buf)
        value = buf.getvalue()
        repr_width = max(len(line) for line in value.split("\n"))

        return repr_width < width

    def _info_repr(self) -> bool:
        """
        True if the repr should show the info view.
        """
        info_repr_option = get_option("display.large_repr") == "info"
        return info_repr_option and not (
            self._repr_fits_horizontal_() and self._repr_fits_vertical_()
        )

    def __repr__(self) -> str:
        """
        Return a string representation for a particular DataFrame.
        """
        buf = StringIO("")
        if self._info_repr():
            self.info(buf=buf)
            return buf.getvalue()

        max_rows = get_option("display.max_rows")
        min_rows = get_option("display.min_rows")
        max_cols = get_option("display.max_columns")
        max_colwidth = get_option("display.max_colwidth")
        show_dimensions = get_option("display.show_dimensions")
        if get_option("display.expand_frame_repr"):
            width, _ = console.get_console_size()
        else:
            width = None
        self.to_string(
            buf=buf,
            max_rows=max_rows,
            min_rows=min_rows,
            max_cols=max_cols,
            line_width=width,
            max_colwidth=max_colwidth,
            show_dimensions=show_dimensions,
        )

        return buf.getvalue()

    def _repr_html_(self) -> Optional[str]:
        """
        Return a html representation for a particular DataFrame.

        Mainly for IPython notebook.
        """
        if self._info_repr():
            buf = StringIO("")
            self.info(buf=buf)
            # need to escape the <class>, should be the first line.
            val = buf.getvalue().replace("<", r"&lt;", 1)
            val = val.replace(">", r"&gt;", 1)
            return "<pre>" + val + "</pre>"

        if get_option("display.notebook_repr_html"):
            max_rows = get_option("display.max_rows")
            min_rows = get_option("display.min_rows")
            max_cols = get_option("display.max_columns")
            show_dimensions = get_option("display.show_dimensions")

            formatter = fmt.DataFrameFormatter(
                self,
                columns=None,
                col_space=None,
                na_rep="NaN",
                formatters=None,
                float_format=None,
                sparsify=None,
                justify=None,
                index_names=True,
                header=True,
                index=True,
                bold_rows=True,
                escape=True,
                max_rows=max_rows,
                min_rows=min_rows,
                max_cols=max_cols,
                show_dimensions=show_dimensions,
                decimal=".",
            )
            return fmt.DataFrameRenderer(formatter).to_html(notebook=True)
        else:
            return None

    @Substitution(
        header_type="bool or sequence",
        header="Write out the column names. If a list of strings "
        "is given, it is assumed to be aliases for the "
        "column names",
        col_space_type="int, list or dict of int",
        col_space="The minimum width of each column",
    )
    @Substitution(shared_params=fmt.common_docstring, returns=fmt.return_docstring)
    def to_string(
        self,
        buf: Optional[FilePathOrBuffer[str]] = None,
        columns: Optional[Sequence[str]] = None,
        col_space: Optional[int] = None,
        header: Union[bool, Sequence[str]] = True,
        index: bool = True,
        na_rep: str = "NaN",
        formatters: Optional[fmt.FormattersType] = None,
        float_format: Optional[fmt.FloatFormatType] = None,
        sparsify: Optional[bool] = None,
        index_names: bool = True,
        justify: Optional[str] = None,
        max_rows: Optional[int] = None,
        min_rows: Optional[int] = None,
        max_cols: Optional[int] = None,
        show_dimensions: bool = False,
        decimal: str = ".",
        line_width: Optional[int] = None,
        max_colwidth: Optional[int] = None,
        encoding: Optional[str] = None,
    ) -> Optional[str]:
        """
        Render a DataFrame to a console-friendly tabular output.
        %(shared_params)s
        line_width : int, optional
            Width to wrap a line in characters.
        max_colwidth : int, optional
            Max width to truncate each column in characters. By default, no limit.

            .. versionadded:: 1.0.0
        encoding : str, default "utf-8"
            Set character encoding.

            .. versionadded:: 1.0
        %(returns)s
        See Also
        --------
        to_html : Convert DataFrame to HTML.

        Examples
        --------
        >>> d = {'col1': [1, 2, 3], 'col2': [4, 5, 6]}
        >>> df = pd.DataFrame(d)
        >>> print(df.to_string())
           col1  col2
        0     1     4
        1     2     5
        2     3     6
        """
        from pandas import option_context

        with option_context("display.max_colwidth", max_colwidth):
            formatter = fmt.DataFrameFormatter(
                self,
                columns=columns,
                col_space=col_space,
                na_rep=na_rep,
                formatters=formatters,
                float_format=float_format,
                sparsify=sparsify,
                justify=justify,
                index_names=index_names,
                header=header,
                index=index,
                min_rows=min_rows,
                max_rows=max_rows,
                max_cols=max_cols,
                show_dimensions=show_dimensions,
                decimal=decimal,
            )
            return fmt.DataFrameRenderer(formatter).to_string(
                buf=buf,
                encoding=encoding,
                line_width=line_width,
            )

    # ----------------------------------------------------------------------

    @property
    def style(self) -> Styler:
        """
        Returns a Styler object.

        Contains methods for building a styled HTML representation of the DataFrame.

        See Also
        --------
        io.formats.style.Styler : Helps style a DataFrame or Series according to the
            data with HTML and CSS.
        """
        from pandas.io.formats.style import Styler

        return Styler(self)

    _shared_docs[
        "items"
    ] = r"""
        Iterate over (column name, Series) pairs.

        Iterates over the DataFrame columns, returning a tuple with
        the column name and the content as a Series.

        Yields
        ------
        label : object
            The column names for the DataFrame being iterated over.
        content : Series
            The column entries belonging to each label, as a Series.

        See Also
        --------
        DataFrame.iterrows : Iterate over DataFrame rows as
            (index, Series) pairs.
        DataFrame.itertuples : Iterate over DataFrame rows as namedtuples
            of the values.

        Examples
        --------
        >>> df = pd.DataFrame({'species': ['bear', 'bear', 'marsupial'],
        ...                   'population': [1864, 22000, 80000]},
        ...                   index=['panda', 'polar', 'koala'])
        >>> df
                species   population
        panda   bear      1864
        polar   bear      22000
        koala   marsupial 80000
        >>> for label, content in df.items():
        ...     print(f'label: {label}')
        ...     print(f'content: {content}', sep='\n')
        ...
        label: species
        content:
        panda         bear
        polar         bear
        koala    marsupial
        Name: species, dtype: object
        label: population
        content:
        panda     1864
        polar    22000
        koala    80000
        Name: population, dtype: int64
        """

    @Appender(_shared_docs["items"])
    def items(self) -> Iterable[Tuple[Hashable, Series]]:
        if self.columns.is_unique and hasattr(self, "_item_cache"):
            for k in self.columns:
                yield k, self._get_item_cache(k)
        else:
            for i, k in enumerate(self.columns):
                yield k, self._ixs(i, axis=1)

    @Appender(_shared_docs["items"])
    def iteritems(self) -> Iterable[Tuple[Hashable, Series]]:
        yield from self.items()

    def iterrows(self) -> Iterable[Tuple[Hashable, Series]]:
        """
        Iterate over DataFrame rows as (index, Series) pairs.

        Yields
        ------
        index : label or tuple of label
            The index of the row. A tuple for a `MultiIndex`.
        data : Series
            The data of the row as a Series.

        See Also
        --------
        DataFrame.itertuples : Iterate over DataFrame rows as namedtuples of the values.
        DataFrame.items : Iterate over (column name, Series) pairs.

        Notes
        -----
        1. Because ``iterrows`` returns a Series for each row,
           it does **not** preserve dtypes across the rows (dtypes are
           preserved across columns for DataFrames). For example,

           >>> df = pd.DataFrame([[1, 1.5]], columns=['int', 'float'])
           >>> row = next(df.iterrows())[1]
           >>> row
           int      1.0
           float    1.5
           Name: 0, dtype: float64
           >>> print(row['int'].dtype)
           float64
           >>> print(df['int'].dtype)
           int64

           To preserve dtypes while iterating over the rows, it is better
           to use :meth:`itertuples` which returns namedtuples of the values
           and which is generally faster than ``iterrows``.

        2. You should **never modify** something you are iterating over.
           This is not guaranteed to work in all cases. Depending on the
           data types, the iterator returns a copy and not a view, and writing
           to it will have no effect.
        """
        columns = self.columns
        klass = self._constructor_sliced
        for k, v in zip(self.index, self.values):
            s = klass(v, index=columns, name=k)
            yield k, s

    def itertuples(
        self, index: bool = True, name: Optional[str] = "Pandas"
    ) -> Iterable[Tuple[Any, ...]]:
        """
        Iterate over DataFrame rows as namedtuples.

        Parameters
        ----------
        index : bool, default True
            If True, return the index as the first element of the tuple.
        name : str or None, default "Pandas"
            The name of the returned namedtuples or None to return regular
            tuples.

        Returns
        -------
        iterator
            An object to iterate over namedtuples for each row in the
            DataFrame with the first field possibly being the index and
            following fields being the column values.

        See Also
        --------
        DataFrame.iterrows : Iterate over DataFrame rows as (index, Series)
            pairs.
        DataFrame.items : Iterate over (column name, Series) pairs.

        Notes
        -----
        The column names will be renamed to positional names if they are
        invalid Python identifiers, repeated, or start with an underscore.
        On python versions < 3.7 regular tuples are returned for DataFrames
        with a large number of columns (>254).

        Examples
        --------
        >>> df = pd.DataFrame({'num_legs': [4, 2], 'num_wings': [0, 2]},
        ...                   index=['dog', 'hawk'])
        >>> df
              num_legs  num_wings
        dog          4          0
        hawk         2          2
        >>> for row in df.itertuples():
        ...     print(row)
        ...
        Pandas(Index='dog', num_legs=4, num_wings=0)
        Pandas(Index='hawk', num_legs=2, num_wings=2)

        By setting the `index` parameter to False we can remove the index
        as the first element of the tuple:

        >>> for row in df.itertuples(index=False):
        ...     print(row)
        ...
        Pandas(num_legs=4, num_wings=0)
        Pandas(num_legs=2, num_wings=2)

        With the `name` parameter set we set a custom name for the yielded
        namedtuples:

        >>> for row in df.itertuples(name='Animal'):
        ...     print(row)
        ...
        Animal(Index='dog', num_legs=4, num_wings=0)
        Animal(Index='hawk', num_legs=2, num_wings=2)
        """
        arrays = []
        fields = list(self.columns)
        if index:
            arrays.append(self.index)
            fields.insert(0, "Index")

        # use integer indexing because of possible duplicate column names
        arrays.extend(self.iloc[:, k] for k in range(len(self.columns)))

        if name is not None:
            # https://github.com/python/mypy/issues/9046
            # error: namedtuple() expects a string literal as the first argument
            itertuple = collections.namedtuple(  # type: ignore[misc]
                name, fields, rename=True
            )
            return map(itertuple._make, zip(*arrays))

        # fallback to regular tuples
        return zip(*arrays)

    def __len__(self) -> int:
        """
        Returns length of info axis, but here we use the index.
        """
        return len(self.index)

    @overload
    def dot(self, other: Series) -> Series:
        ...

    @overload
    def dot(self, other: Union[DataFrame, Index, ArrayLike]) -> DataFrame:
        ...

    def dot(self, other: Union[AnyArrayLike, FrameOrSeriesUnion]) -> FrameOrSeriesUnion:
        """
        Compute the matrix multiplication between the DataFrame and other.

        This method computes the matrix product between the DataFrame and the
        values of an other Series, DataFrame or a numpy array.

        It can also be called using ``self @ other`` in Python >= 3.5.

        Parameters
        ----------
        other : Series, DataFrame or array-like
            The other object to compute the matrix product with.

        Returns
        -------
        Series or DataFrame
            If other is a Series, return the matrix product between self and
            other as a Series. If other is a DataFrame or a numpy.array, return
            the matrix product of self and other in a DataFrame of a np.array.

        See Also
        --------
        Series.dot: Similar method for Series.

        Notes
        -----
        The dimensions of DataFrame and other must be compatible in order to
        compute the matrix multiplication. In addition, the column names of
        DataFrame and the index of other must contain the same values, as they
        will be aligned prior to the multiplication.

        The dot method for Series computes the inner product, instead of the
        matrix product here.

        Examples
        --------
        Here we multiply a DataFrame with a Series.

        >>> df = pd.DataFrame([[0, 1, -2, -1], [1, 1, 1, 1]])
        >>> s = pd.Series([1, 1, 2, 1])
        >>> df.dot(s)
        0    -4
        1     5
        dtype: int64

        Here we multiply a DataFrame with another DataFrame.

        >>> other = pd.DataFrame([[0, 1], [1, 2], [-1, -1], [2, 0]])
        >>> df.dot(other)
            0   1
        0   1   4
        1   2   2

        Note that the dot method give the same result as @

        >>> df @ other
            0   1
        0   1   4
        1   2   2

        The dot method works also if other is an np.array.

        >>> arr = np.array([[0, 1], [1, 2], [-1, -1], [2, 0]])
        >>> df.dot(arr)
            0   1
        0   1   4
        1   2   2

        Note how shuffling of the objects does not change the result.

        >>> s2 = s.reindex([1, 0, 2, 3])
        >>> df.dot(s2)
        0    -4
        1     5
        dtype: int64
        """
        if isinstance(other, (Series, DataFrame)):
            common = self.columns.union(other.index)
            if len(common) > len(self.columns) or len(common) > len(other.index):
                raise ValueError("matrices are not aligned")

            left = self.reindex(columns=common, copy=False)
            right = other.reindex(index=common, copy=False)
            lvals = left.values
            rvals = right._values
        else:
            left = self
            lvals = self.values
            rvals = np.asarray(other)
            if lvals.shape[1] != rvals.shape[0]:
                raise ValueError(
                    f"Dot product shape mismatch, {lvals.shape} vs {rvals.shape}"
                )

        if isinstance(other, DataFrame):
            return self._constructor(
                np.dot(lvals, rvals), index=left.index, columns=other.columns
            )
        elif isinstance(other, Series):
            return self._constructor_sliced(np.dot(lvals, rvals), index=left.index)
        elif isinstance(rvals, (np.ndarray, Index)):
            result = np.dot(lvals, rvals)
            if result.ndim == 2:
                return self._constructor(result, index=left.index)
            else:
                return self._constructor_sliced(result, index=left.index)
        else:  # pragma: no cover
            raise TypeError(f"unsupported type: {type(other)}")

    @overload
    def __matmul__(self, other: Series) -> Series:
        ...

    @overload
    def __matmul__(
        self, other: Union[AnyArrayLike, FrameOrSeriesUnion]
    ) -> FrameOrSeriesUnion:
        ...

    def __matmul__(
        self, other: Union[AnyArrayLike, FrameOrSeriesUnion]
    ) -> FrameOrSeriesUnion:
        """
        Matrix multiplication using binary `@` operator in Python>=3.5.
        """
        return self.dot(other)

    def __rmatmul__(self, other):
        """
        Matrix multiplication using binary `@` operator in Python>=3.5.
        """
        try:
            return self.T.dot(np.transpose(other)).T
        except ValueError as err:
            if "shape mismatch" not in str(err):
                raise
            # GH#21581 give exception message for original shapes
            msg = f"shapes {np.shape(other)} and {self.shape} not aligned"
            raise ValueError(msg) from err

    # ----------------------------------------------------------------------
    # IO methods (to / from other formats)

    @classmethod
    def from_dict(
        cls,
        data,
        orient: str = "columns",
        dtype: Optional[Dtype] = None,
        columns=None,
    ) -> DataFrame:
        """
        Construct DataFrame from dict of array-like or dicts.

        Creates DataFrame object from dictionary by columns or by index
        allowing dtype specification.

        Parameters
        ----------
        data : dict
            Of the form {field : array-like} or {field : dict}.
        orient : {'columns', 'index'}, default 'columns'
            The "orientation" of the data. If the keys of the passed dict
            should be the columns of the resulting DataFrame, pass 'columns'
            (default). Otherwise if the keys should be rows, pass 'index'.
        dtype : dtype, default None
            Data type to force, otherwise infer.
        columns : list, default None
            Column labels to use when ``orient='index'``. Raises a ValueError
            if used with ``orient='columns'``.

        Returns
        -------
        DataFrame

        See Also
        --------
        DataFrame.from_records : DataFrame from structured ndarray, sequence
            of tuples or dicts, or DataFrame.
        DataFrame : DataFrame object creation using constructor.

        Examples
        --------
        By default the keys of the dict become the DataFrame columns:

        >>> data = {'col_1': [3, 2, 1, 0], 'col_2': ['a', 'b', 'c', 'd']}
        >>> pd.DataFrame.from_dict(data)
           col_1 col_2
        0      3     a
        1      2     b
        2      1     c
        3      0     d

        Specify ``orient='index'`` to create the DataFrame using dictionary
        keys as rows:

        >>> data = {'row_1': [3, 2, 1, 0], 'row_2': ['a', 'b', 'c', 'd']}
        >>> pd.DataFrame.from_dict(data, orient='index')
               0  1  2  3
        row_1  3  2  1  0
        row_2  a  b  c  d

        When using the 'index' orientation, the column names can be
        specified manually:

        >>> pd.DataFrame.from_dict(data, orient='index',
        ...                        columns=['A', 'B', 'C', 'D'])
               A  B  C  D
        row_1  3  2  1  0
        row_2  a  b  c  d
        """
        index = None
        orient = orient.lower()
        if orient == "index":
            if len(data) > 0:
                # TODO speed up Series case
                if isinstance(list(data.values())[0], (Series, dict)):
                    data = _from_nested_dict(data)
                else:
                    data, index = list(data.values()), list(data.keys())
        elif orient == "columns":
            if columns is not None:
                raise ValueError("cannot use columns parameter with orient='columns'")
        else:  # pragma: no cover
            raise ValueError("only recognize index or columns for orient")

        return cls(data, index=index, columns=columns, dtype=dtype)

    def to_numpy(
        self,
        dtype: Optional[NpDtype] = None,
        copy: bool = False,
        na_value=lib.no_default,
    ) -> np.ndarray:
        """
        Convert the DataFrame to a NumPy array.

        .. versionadded:: 0.24.0

        By default, the dtype of the returned array will be the common NumPy
        dtype of all types in the DataFrame. For example, if the dtypes are
        ``float16`` and ``float32``, the results dtype will be ``float32``.
        This may require copying data and coercing values, which may be
        expensive.

        Parameters
        ----------
        dtype : str or numpy.dtype, optional
            The dtype to pass to :meth:`numpy.asarray`.
        copy : bool, default False
            Whether to ensure that the returned value is not a view on
            another array. Note that ``copy=False`` does not *ensure* that
            ``to_numpy()`` is no-copy. Rather, ``copy=True`` ensure that
            a copy is made, even if not strictly necessary.
        na_value : Any, optional
            The value to use for missing values. The default value depends
            on `dtype` and the dtypes of the DataFrame columns.

            .. versionadded:: 1.1.0

        Returns
        -------
        numpy.ndarray

        See Also
        --------
        Series.to_numpy : Similar method for Series.

        Examples
        --------
        >>> pd.DataFrame({"A": [1, 2], "B": [3, 4]}).to_numpy()
        array([[1, 3],
               [2, 4]])

        With heterogeneous data, the lowest common type will have to
        be used.

        >>> df = pd.DataFrame({"A": [1, 2], "B": [3.0, 4.5]})
        >>> df.to_numpy()
        array([[1. , 3. ],
               [2. , 4.5]])

        For a mix of numeric and non-numeric types, the output array will
        have object dtype.

        >>> df['C'] = pd.date_range('2000', periods=2)
        >>> df.to_numpy()
        array([[1, 3.0, Timestamp('2000-01-01 00:00:00')],
               [2, 4.5, Timestamp('2000-01-02 00:00:00')]], dtype=object)
        """
        self._consolidate_inplace()
        result = self._mgr.as_array(
            transpose=self._AXIS_REVERSED, dtype=dtype, copy=copy, na_value=na_value
        )
        if result.dtype is not dtype:
            result = np.array(result, dtype=dtype, copy=False)

        return result

    def to_dict(self, orient: str = "dict", into=dict):
        """
        Convert the DataFrame to a dictionary.

        The type of the key-value pairs can be customized with the parameters
        (see below).

        Parameters
        ----------
        orient : str {'dict', 'list', 'series', 'split', 'records', 'index'}
            Determines the type of the values of the dictionary.

            - 'dict' (default) : dict like {column -> {index -> value}}
            - 'list' : dict like {column -> [values]}
            - 'series' : dict like {column -> Series(values)}
            - 'split' : dict like
              {'index' -> [index], 'columns' -> [columns], 'data' -> [values]}
            - 'records' : list like
              [{column -> value}, ... , {column -> value}]
            - 'index' : dict like {index -> {column -> value}}

            Abbreviations are allowed. `s` indicates `series` and `sp`
            indicates `split`.

        into : class, default dict
            The collections.abc.Mapping subclass used for all Mappings
            in the return value.  Can be the actual class or an empty
            instance of the mapping type you want.  If you want a
            collections.defaultdict, you must pass it initialized.

        Returns
        -------
        dict, list or collections.abc.Mapping
            Return a collections.abc.Mapping object representing the DataFrame.
            The resulting transformation depends on the `orient` parameter.

        See Also
        --------
        DataFrame.from_dict: Create a DataFrame from a dictionary.
        DataFrame.to_json: Convert a DataFrame to JSON format.

        Examples
        --------
        >>> df = pd.DataFrame({'col1': [1, 2],
        ...                    'col2': [0.5, 0.75]},
        ...                   index=['row1', 'row2'])
        >>> df
              col1  col2
        row1     1  0.50
        row2     2  0.75
        >>> df.to_dict()
        {'col1': {'row1': 1, 'row2': 2}, 'col2': {'row1': 0.5, 'row2': 0.75}}

        You can specify the return orientation.

        >>> df.to_dict('series')
        {'col1': row1    1
                 row2    2
        Name: col1, dtype: int64,
        'col2': row1    0.50
                row2    0.75
        Name: col2, dtype: float64}

        >>> df.to_dict('split')
        {'index': ['row1', 'row2'], 'columns': ['col1', 'col2'],
         'data': [[1, 0.5], [2, 0.75]]}

        >>> df.to_dict('records')
        [{'col1': 1, 'col2': 0.5}, {'col1': 2, 'col2': 0.75}]

        >>> df.to_dict('index')
        {'row1': {'col1': 1, 'col2': 0.5}, 'row2': {'col1': 2, 'col2': 0.75}}

        You can also specify the mapping type.

        >>> from collections import OrderedDict, defaultdict
        >>> df.to_dict(into=OrderedDict)
        OrderedDict([('col1', OrderedDict([('row1', 1), ('row2', 2)])),
                     ('col2', OrderedDict([('row1', 0.5), ('row2', 0.75)]))])

        If you want a `defaultdict`, you need to initialize it:

        >>> dd = defaultdict(list)
        >>> df.to_dict('records', into=dd)
        [defaultdict(<class 'list'>, {'col1': 1, 'col2': 0.5}),
         defaultdict(<class 'list'>, {'col1': 2, 'col2': 0.75})]
        """
        if not self.columns.is_unique:
            warnings.warn(
                "DataFrame columns are not unique, some columns will be omitted.",
                UserWarning,
                stacklevel=2,
            )
        # GH16122
        into_c = com.standardize_mapping(into)

        orient = orient.lower()
        # GH32515
        if orient.startswith(("d", "l", "s", "r", "i")) and orient not in {
            "dict",
            "list",
            "series",
            "split",
            "records",
            "index",
        }:
            warnings.warn(
                "Using short name for 'orient' is deprecated. Only the "
                "options: ('dict', list, 'series', 'split', 'records', 'index') "
                "will be used in a future version. Use one of the above "
                "to silence this warning.",
                FutureWarning,
            )

            if orient.startswith("d"):
                orient = "dict"
            elif orient.startswith("l"):
                orient = "list"
            elif orient.startswith("sp"):
                orient = "split"
            elif orient.startswith("s"):
                orient = "series"
            elif orient.startswith("r"):
                orient = "records"
            elif orient.startswith("i"):
                orient = "index"

        if orient == "dict":
            return into_c((k, v.to_dict(into)) for k, v in self.items())

        elif orient == "list":
            return into_c((k, v.tolist()) for k, v in self.items())

        elif orient == "split":
            return into_c(
                (
                    ("index", self.index.tolist()),
                    ("columns", self.columns.tolist()),
                    (
                        "data",
                        [
                            list(map(maybe_box_native, t))
                            for t in self.itertuples(index=False, name=None)
                        ],
                    ),
                )
            )

        elif orient == "series":
            return into_c((k, v) for k, v in self.items())

        elif orient == "records":
            columns = self.columns.tolist()
            rows = (
                dict(zip(columns, row))
                for row in self.itertuples(index=False, name=None)
            )
            return [
                into_c((k, maybe_box_native(v)) for k, v in row.items()) for row in rows
            ]

        elif orient == "index":
            if not self.index.is_unique:
                raise ValueError("DataFrame index must be unique for orient='index'.")
            return into_c(
                (t[0], dict(zip(self.columns, t[1:])))
                for t in self.itertuples(name=None)
            )

        else:
            raise ValueError(f"orient '{orient}' not understood")

    def to_gbq(
        self,
        destination_table: str,
        project_id: Optional[str] = None,
        chunksize: Optional[int] = None,
        reauth: bool = False,
        if_exists: str = "fail",
        auth_local_webserver: bool = False,
        table_schema: Optional[List[Dict[str, str]]] = None,
        location: Optional[str] = None,
        progress_bar: bool = True,
        credentials=None,
    ) -> None:
        """
        Write a DataFrame to a Google BigQuery table.

        This function requires the `pandas-gbq package
        <https://pandas-gbq.readthedocs.io>`__.

        See the `How to authenticate with Google BigQuery
        <https://pandas-gbq.readthedocs.io/en/latest/howto/authentication.html>`__
        guide for authentication instructions.

        Parameters
        ----------
        destination_table : str
            Name of table to be written, in the form ``dataset.tablename``.
        project_id : str, optional
            Google BigQuery Account project ID. Optional when available from
            the environment.
        chunksize : int, optional
            Number of rows to be inserted in each chunk from the dataframe.
            Set to ``None`` to load the whole dataframe at once.
        reauth : bool, default False
            Force Google BigQuery to re-authenticate the user. This is useful
            if multiple accounts are used.
        if_exists : str, default 'fail'
            Behavior when the destination table exists. Value can be one of:

            ``'fail'``
                If table exists raise pandas_gbq.gbq.TableCreationError.
            ``'replace'``
                If table exists, drop it, recreate it, and insert data.
            ``'append'``
                If table exists, insert data. Create if does not exist.
        auth_local_webserver : bool, default False
            Use the `local webserver flow`_ instead of the `console flow`_
            when getting user credentials.

            .. _local webserver flow:
                https://google-auth-oauthlib.readthedocs.io/en/latest/reference/google_auth_oauthlib.flow.html#google_auth_oauthlib.flow.InstalledAppFlow.run_local_server
            .. _console flow:
                https://google-auth-oauthlib.readthedocs.io/en/latest/reference/google_auth_oauthlib.flow.html#google_auth_oauthlib.flow.InstalledAppFlow.run_console

            *New in version 0.2.0 of pandas-gbq*.
        table_schema : list of dicts, optional
            List of BigQuery table fields to which according DataFrame
            columns conform to, e.g. ``[{'name': 'col1', 'type':
            'STRING'},...]``. If schema is not provided, it will be
            generated according to dtypes of DataFrame columns. See
            BigQuery API documentation on available names of a field.

            *New in version 0.3.1 of pandas-gbq*.
        location : str, optional
            Location where the load job should run. See the `BigQuery locations
            documentation
            <https://cloud.google.com/bigquery/docs/dataset-locations>`__ for a
            list of available locations. The location must match that of the
            target dataset.

            *New in version 0.5.0 of pandas-gbq*.
        progress_bar : bool, default True
            Use the library `tqdm` to show the progress bar for the upload,
            chunk by chunk.

            *New in version 0.5.0 of pandas-gbq*.
        credentials : google.auth.credentials.Credentials, optional
            Credentials for accessing Google APIs. Use this parameter to
            override default credentials, such as to use Compute Engine
            :class:`google.auth.compute_engine.Credentials` or Service
            Account :class:`google.oauth2.service_account.Credentials`
            directly.

            *New in version 0.8.0 of pandas-gbq*.

            .. versionadded:: 0.24.0

        See Also
        --------
        pandas_gbq.to_gbq : This function in the pandas-gbq library.
        read_gbq : Read a DataFrame from Google BigQuery.
        """
        from pandas.io import gbq

        gbq.to_gbq(
            self,
            destination_table,
            project_id=project_id,
            chunksize=chunksize,
            reauth=reauth,
            if_exists=if_exists,
            auth_local_webserver=auth_local_webserver,
            table_schema=table_schema,
            location=location,
            progress_bar=progress_bar,
            credentials=credentials,
        )

    @classmethod
    def from_records(
        cls,
        data,
        index=None,
        exclude=None,
        columns=None,
        coerce_float: bool = False,
        nrows: Optional[int] = None,
    ) -> DataFrame:
        """
        Convert structured or record ndarray to DataFrame.

        Creates a DataFrame object from a structured ndarray, sequence of
        tuples or dicts, or DataFrame.

        Parameters
        ----------
        data : structured ndarray, sequence of tuples or dicts, or DataFrame
            Structured input data.
        index : str, list of fields, array-like
            Field of array to use as the index, alternately a specific set of
            input labels to use.
        exclude : sequence, default None
            Columns or fields to exclude.
        columns : sequence, default None
            Column names to use. If the passed data do not have names
            associated with them, this argument provides names for the
            columns. Otherwise this argument indicates the order of the columns
            in the result (any names not found in the data will become all-NA
            columns).
        coerce_float : bool, default False
            Attempt to convert values of non-string, non-numeric objects (like
            decimal.Decimal) to floating point, useful for SQL result sets.
        nrows : int, default None
            Number of rows to read if data is an iterator.

        Returns
        -------
        DataFrame

        See Also
        --------
        DataFrame.from_dict : DataFrame from dict of array-like or dicts.
        DataFrame : DataFrame object creation using constructor.

        Examples
        --------
        Data can be provided as a structured ndarray:

        >>> data = np.array([(3, 'a'), (2, 'b'), (1, 'c'), (0, 'd')],
        ...                 dtype=[('col_1', 'i4'), ('col_2', 'U1')])
        >>> pd.DataFrame.from_records(data)
           col_1 col_2
        0      3     a
        1      2     b
        2      1     c
        3      0     d

        Data can be provided as a list of dicts:

        >>> data = [{'col_1': 3, 'col_2': 'a'},
        ...         {'col_1': 2, 'col_2': 'b'},
        ...         {'col_1': 1, 'col_2': 'c'},
        ...         {'col_1': 0, 'col_2': 'd'}]
        >>> pd.DataFrame.from_records(data)
           col_1 col_2
        0      3     a
        1      2     b
        2      1     c
        3      0     d

        Data can be provided as a list of tuples with corresponding columns:

        >>> data = [(3, 'a'), (2, 'b'), (1, 'c'), (0, 'd')]
        >>> pd.DataFrame.from_records(data, columns=['col_1', 'col_2'])
           col_1 col_2
        0      3     a
        1      2     b
        2      1     c
        3      0     d
        """
        # Make a copy of the input columns so we can modify it
        if columns is not None:
            columns = ensure_index(columns)

        if is_iterator(data):
            if nrows == 0:
                return cls()

            try:
                first_row = next(data)
            except StopIteration:
                return cls(index=index, columns=columns)

            dtype = None
            if hasattr(first_row, "dtype") and first_row.dtype.names:
                dtype = first_row.dtype

            values = [first_row]

            if nrows is None:
                values += data
            else:
                values.extend(itertools.islice(data, nrows - 1))

            if dtype is not None:
                data = np.array(values, dtype=dtype)
            else:
                data = values

        if isinstance(data, dict):
            if columns is None:
                columns = arr_columns = ensure_index(sorted(data))
                arrays = [data[k] for k in columns]
            else:
                arrays = []
                arr_columns_list = []
                for k, v in data.items():
                    if k in columns:
                        arr_columns_list.append(k)
                        arrays.append(v)

                arr_columns = Index(arr_columns_list)
                arrays, arr_columns = reorder_arrays(arrays, arr_columns, columns)

        elif isinstance(data, (np.ndarray, DataFrame)):
            arrays, columns = to_arrays(data, columns)
            arr_columns = columns
        else:
            arrays, arr_columns = to_arrays(data, columns)
            if coerce_float:
                for i, arr in enumerate(arrays):
                    if arr.dtype == object:
                        arrays[i] = lib.maybe_convert_objects(arr, try_float=True)

            arr_columns = ensure_index(arr_columns)
            if columns is None:
                columns = arr_columns

        if exclude is None:
            exclude = set()
        else:
            exclude = set(exclude)

        result_index = None
        if index is not None:
            if isinstance(index, str) or not hasattr(index, "__iter__"):
                i = columns.get_loc(index)
                exclude.add(index)
                if len(arrays) > 0:
                    result_index = Index(arrays[i], name=index)
                else:
                    result_index = Index([], name=index)
            else:
                try:
                    index_data = [arrays[arr_columns.get_loc(field)] for field in index]
                except (KeyError, TypeError):
                    # raised by get_loc, see GH#29258
                    result_index = index
                else:
                    result_index = ensure_index_from_sequences(index_data, names=index)
                    exclude.update(index)

        if any(exclude):
            arr_exclude = [x for x in exclude if x in arr_columns]
            to_remove = [arr_columns.get_loc(col) for col in arr_exclude]
            arrays = [v for i, v in enumerate(arrays) if i not in to_remove]

            arr_columns = arr_columns.drop(arr_exclude)
            columns = columns.drop(exclude)

        manager = get_option("mode.data_manager")
        mgr = arrays_to_mgr(arrays, arr_columns, result_index, columns, typ=manager)

        return cls(mgr)

    def to_records(
        self, index=True, column_dtypes=None, index_dtypes=None
    ) -> np.recarray:
        """
        Convert DataFrame to a NumPy record array.

        Index will be included as the first field of the record array if
        requested.

        Parameters
        ----------
        index : bool, default True
            Include index in resulting record array, stored in 'index'
            field or using the index label, if set.
        column_dtypes : str, type, dict, default None
            .. versionadded:: 0.24.0

            If a string or type, the data type to store all columns. If
            a dictionary, a mapping of column names and indices (zero-indexed)
            to specific data types.
        index_dtypes : str, type, dict, default None
            .. versionadded:: 0.24.0

            If a string or type, the data type to store all index levels. If
            a dictionary, a mapping of index level names and indices
            (zero-indexed) to specific data types.

            This mapping is applied only if `index=True`.

        Returns
        -------
        numpy.recarray
            NumPy ndarray with the DataFrame labels as fields and each row
            of the DataFrame as entries.

        See Also
        --------
        DataFrame.from_records: Convert structured or record ndarray
            to DataFrame.
        numpy.recarray: An ndarray that allows field access using
            attributes, analogous to typed columns in a
            spreadsheet.

        Examples
        --------
        >>> df = pd.DataFrame({'A': [1, 2], 'B': [0.5, 0.75]},
        ...                   index=['a', 'b'])
        >>> df
           A     B
        a  1  0.50
        b  2  0.75
        >>> df.to_records()
        rec.array([('a', 1, 0.5 ), ('b', 2, 0.75)],
                  dtype=[('index', 'O'), ('A', '<i8'), ('B', '<f8')])

        If the DataFrame index has no label then the recarray field name
        is set to 'index'. If the index has a label then this is used as the
        field name:

        >>> df.index = df.index.rename("I")
        >>> df.to_records()
        rec.array([('a', 1, 0.5 ), ('b', 2, 0.75)],
                  dtype=[('I', 'O'), ('A', '<i8'), ('B', '<f8')])

        The index can be excluded from the record array:

        >>> df.to_records(index=False)
        rec.array([(1, 0.5 ), (2, 0.75)],
                  dtype=[('A', '<i8'), ('B', '<f8')])

        Data types can be specified for the columns:

        >>> df.to_records(column_dtypes={"A": "int32"})
        rec.array([('a', 1, 0.5 ), ('b', 2, 0.75)],
                  dtype=[('I', 'O'), ('A', '<i4'), ('B', '<f8')])

        As well as for the index:

        >>> df.to_records(index_dtypes="<S2")
        rec.array([(b'a', 1, 0.5 ), (b'b', 2, 0.75)],
                  dtype=[('I', 'S2'), ('A', '<i8'), ('B', '<f8')])

        >>> index_dtypes = f"<S{df.index.str.len().max()}"
        >>> df.to_records(index_dtypes=index_dtypes)
        rec.array([(b'a', 1, 0.5 ), (b'b', 2, 0.75)],
                  dtype=[('I', 'S1'), ('A', '<i8'), ('B', '<f8')])
        """
        if index:
            if isinstance(self.index, MultiIndex):
                # array of tuples to numpy cols. copy copy copy
                ix_vals = list(map(np.array, zip(*self.index._values)))
            else:
                # error: List item 0 has incompatible type "ArrayLike"; expected
                # "ndarray"
                ix_vals = [self.index.values]  # type: ignore[list-item]

            arrays = ix_vals + [
                np.asarray(self.iloc[:, i]) for i in range(len(self.columns))
            ]

            index_names = list(self.index.names)

            if isinstance(self.index, MultiIndex):
                count = 0
                for i, n in enumerate(index_names):
                    if n is None:
                        index_names[i] = f"level_{count}"
                        count += 1
            elif index_names[0] is None:
                index_names = ["index"]

            names = [str(name) for name in itertools.chain(index_names, self.columns)]
        else:
            arrays = [np.asarray(self.iloc[:, i]) for i in range(len(self.columns))]
            names = [str(c) for c in self.columns]
            index_names = []

        index_len = len(index_names)
        formats = []

        for i, v in enumerate(arrays):
            index = i

            # When the names and arrays are collected, we
            # first collect those in the DataFrame's index,
            # followed by those in its columns.
            #
            # Thus, the total length of the array is:
            # len(index_names) + len(DataFrame.columns).
            #
            # This check allows us to see whether we are
            # handling a name / array in the index or column.
            if index < index_len:
                dtype_mapping = index_dtypes
                name = index_names[index]
            else:
                index -= index_len
                dtype_mapping = column_dtypes
                name = self.columns[index]

            # We have a dictionary, so we get the data type
            # associated with the index or column (which can
            # be denoted by its name in the DataFrame or its
            # position in DataFrame's array of indices or
            # columns, whichever is applicable.
            if is_dict_like(dtype_mapping):
                if name in dtype_mapping:
                    dtype_mapping = dtype_mapping[name]
                elif index in dtype_mapping:
                    dtype_mapping = dtype_mapping[index]
                else:
                    dtype_mapping = None

            # If no mapping can be found, use the array's
            # dtype attribute for formatting.
            #
            # A valid dtype must either be a type or
            # string naming a type.
            if dtype_mapping is None:
                formats.append(v.dtype)
            elif isinstance(dtype_mapping, (type, np.dtype, str)):
                # error: Argument 1 to "append" of "list" has incompatible type
                # "Union[type, dtype, str]"; expected "dtype"
                formats.append(dtype_mapping)  # type: ignore[arg-type]
            else:
                element = "row" if i < index_len else "column"
                msg = f"Invalid dtype {dtype_mapping} specified for {element} {name}"
                raise ValueError(msg)

        return np.rec.fromarrays(arrays, dtype={"names": names, "formats": formats})

    @classmethod
    def _from_arrays(
        cls,
        arrays,
        columns,
        index,
        dtype: Optional[Dtype] = None,
        verify_integrity: bool = True,
    ) -> DataFrame:
        """
        Create DataFrame from a list of arrays corresponding to the columns.

        Parameters
        ----------
        arrays : list-like of arrays
            Each array in the list corresponds to one column, in order.
        columns : list-like, Index
            The column names for the resulting DataFrame.
        index : list-like, Index
            The rows labels for the resulting DataFrame.
        dtype : dtype, optional
            Optional dtype to enforce for all arrays.
        verify_integrity : bool, default True
            Validate and homogenize all input. If set to False, it is assumed
            that all elements of `arrays` are actual arrays how they will be
            stored in a block (numpy ndarray or ExtensionArray), have the same
            length as and are aligned with the index, and that `columns` and
            `index` are ensured to be an Index object.

        Returns
        -------
        DataFrame
        """
        if dtype is not None:
            dtype = pandas_dtype(dtype)

        manager = get_option("mode.data_manager")
        mgr = arrays_to_mgr(
            arrays,
            columns,
            index,
            columns,
            dtype=dtype,
            verify_integrity=verify_integrity,
            typ=manager,
        )
        return cls(mgr)

    @doc(storage_options=generic._shared_docs["storage_options"])
    @deprecate_kwarg(old_arg_name="fname", new_arg_name="path")
    def to_stata(
        self,
        path: FilePathOrBuffer,
        convert_dates: Optional[Dict[Hashable, str]] = None,
        write_index: bool = True,
        byteorder: Optional[str] = None,
        time_stamp: Optional[datetime.datetime] = None,
        data_label: Optional[str] = None,
        variable_labels: Optional[Dict[Hashable, str]] = None,
        version: Optional[int] = 114,
        convert_strl: Optional[Sequence[Hashable]] = None,
        compression: CompressionOptions = "infer",
        storage_options: StorageOptions = None,
    ) -> None:
        """
        Export DataFrame object to Stata dta format.

        Writes the DataFrame to a Stata dataset file.
        "dta" files contain a Stata dataset.

        Parameters
        ----------
        path : str, buffer or path object
            String, path object (pathlib.Path or py._path.local.LocalPath) or
            object implementing a binary write() function. If using a buffer
            then the buffer will not be automatically closed after the file
            data has been written.

            .. versionchanged:: 1.0.0

            Previously this was "fname"

        convert_dates : dict
            Dictionary mapping columns containing datetime types to stata
            internal format to use when writing the dates. Options are 'tc',
            'td', 'tm', 'tw', 'th', 'tq', 'ty'. Column can be either an integer
            or a name. Datetime columns that do not have a conversion type
            specified will be converted to 'tc'. Raises NotImplementedError if
            a datetime column has timezone information.
        write_index : bool
            Write the index to Stata dataset.
        byteorder : str
            Can be ">", "<", "little", or "big". default is `sys.byteorder`.
        time_stamp : datetime
            A datetime to use as file creation date.  Default is the current
            time.
        data_label : str, optional
            A label for the data set.  Must be 80 characters or smaller.
        variable_labels : dict
            Dictionary containing columns as keys and variable labels as
            values. Each label must be 80 characters or smaller.
        version : {{114, 117, 118, 119, None}}, default 114
            Version to use in the output dta file. Set to None to let pandas
            decide between 118 or 119 formats depending on the number of
            columns in the frame. Version 114 can be read by Stata 10 and
            later. Version 117 can be read by Stata 13 or later. Version 118
            is supported in Stata 14 and later. Version 119 is supported in
            Stata 15 and later. Version 114 limits string variables to 244
            characters or fewer while versions 117 and later allow strings
            with lengths up to 2,000,000 characters. Versions 118 and 119
            support Unicode characters, and version 119 supports more than
            32,767 variables.

            Version 119 should usually only be used when the number of
            variables exceeds the capacity of dta format 118. Exporting
            smaller datasets in format 119 may have unintended consequences,
            and, as of November 2020, Stata SE cannot read version 119 files.

            .. versionchanged:: 1.0.0

                Added support for formats 118 and 119.

        convert_strl : list, optional
            List of column names to convert to string columns to Stata StrL
            format. Only available if version is 117.  Storing strings in the
            StrL format can produce smaller dta files if strings have more than
            8 characters and values are repeated.
        compression : str or dict, default 'infer'
            For on-the-fly compression of the output dta. If string, specifies
            compression mode. If dict, value at key 'method' specifies
            compression mode. Compression mode must be one of {{'infer', 'gzip',
            'bz2', 'zip', 'xz', None}}. If compression mode is 'infer' and
            `fname` is path-like, then detect compression from the following
            extensions: '.gz', '.bz2', '.zip', or '.xz' (otherwise no
            compression). If dict and compression mode is one of {{'zip',
            'gzip', 'bz2'}}, or inferred as one of the above, other entries
            passed as additional compression options.

            .. versionadded:: 1.1.0

        {storage_options}

            .. versionadded:: 1.2.0

        Raises
        ------
        NotImplementedError
            * If datetimes contain timezone information
            * Column dtype is not representable in Stata
        ValueError
            * Columns listed in convert_dates are neither datetime64[ns]
              or datetime.datetime
            * Column listed in convert_dates is not in DataFrame
            * Categorical label contains more than 32,000 characters

        See Also
        --------
        read_stata : Import Stata data files.
        io.stata.StataWriter : Low-level writer for Stata data files.
        io.stata.StataWriter117 : Low-level writer for version 117 files.

        Examples
        --------
        >>> df = pd.DataFrame({{'animal': ['falcon', 'parrot', 'falcon',
        ...                               'parrot'],
        ...                    'speed': [350, 18, 361, 15]}})
        >>> df.to_stata('animals.dta')  # doctest: +SKIP
        """
        if version not in (114, 117, 118, 119, None):
            raise ValueError("Only formats 114, 117, 118 and 119 are supported.")
        if version == 114:
            if convert_strl is not None:
                raise ValueError("strl is not supported in format 114")
            from pandas.io.stata import StataWriter as statawriter
        elif version == 117:
            # mypy: Name 'statawriter' already defined (possibly by an import)
            from pandas.io.stata import (  # type: ignore[no-redef]
                StataWriter117 as statawriter,
            )
        else:  # versions 118 and 119
            # mypy: Name 'statawriter' already defined (possibly by an import)
            from pandas.io.stata import (  # type: ignore[no-redef]
                StataWriterUTF8 as statawriter,
            )

        kwargs: Dict[str, Any] = {}
        if version is None or version >= 117:
            # strl conversion is only supported >= 117
            kwargs["convert_strl"] = convert_strl
        if version is None or version >= 118:
            # Specifying the version is only supported for UTF8 (118 or 119)
            kwargs["version"] = version

        # mypy: Too many arguments for "StataWriter"
        writer = statawriter(  # type: ignore[call-arg]
            path,
            self,
            convert_dates=convert_dates,
            byteorder=byteorder,
            time_stamp=time_stamp,
            data_label=data_label,
            write_index=write_index,
            variable_labels=variable_labels,
            compression=compression,
            storage_options=storage_options,
            **kwargs,
        )
        writer.write_file()

    @deprecate_kwarg(old_arg_name="fname", new_arg_name="path")
    def to_feather(self, path: FilePathOrBuffer[AnyStr], **kwargs) -> None:
        """
        Write a DataFrame to the binary Feather format.

        Parameters
        ----------
        path : str or file-like object
            If a string, it will be used as Root Directory path.
        **kwargs :
            Additional keywords passed to :func:`pyarrow.feather.write_feather`.
            Starting with pyarrow 0.17, this includes the `compression`,
            `compression_level`, `chunksize` and `version` keywords.

            .. versionadded:: 1.1.0
        """
        from pandas.io.feather_format import to_feather

        to_feather(self, path, **kwargs)

    @doc(
        Series.to_markdown,
        klass=_shared_doc_kwargs["klass"],
        storage_options=_shared_docs["storage_options"],
        examples="""Examples
        --------
        >>> df = pd.DataFrame(
        ...     data={"animal_1": ["elk", "pig"], "animal_2": ["dog", "quetzal"]}
        ... )
        >>> print(df.to_markdown())
        |    | animal_1   | animal_2   |
        |---:|:-----------|:-----------|
        |  0 | elk        | dog        |
        |  1 | pig        | quetzal    |

        Output markdown with a tabulate option.

        >>> print(df.to_markdown(tablefmt="grid"))
        +----+------------+------------+
        |    | animal_1   | animal_2   |
        +====+============+============+
        |  0 | elk        | dog        |
        +----+------------+------------+
        |  1 | pig        | quetzal    |
        +----+------------+------------+
        """,
    )
    def to_markdown(
        self,
        buf: Optional[Union[IO[str], str]] = None,
        mode: str = "wt",
        index: bool = True,
        storage_options: StorageOptions = None,
        **kwargs,
    ) -> Optional[str]:
        if "showindex" in kwargs:
            warnings.warn(
                "'showindex' is deprecated. Only 'index' will be used "
                "in a future version. Use 'index' to silence this warning.",
                FutureWarning,
                stacklevel=2,
            )

        kwargs.setdefault("headers", "keys")
        kwargs.setdefault("tablefmt", "pipe")
        kwargs.setdefault("showindex", index)
        tabulate = import_optional_dependency("tabulate")
        result = tabulate.tabulate(self, **kwargs)
        if buf is None:
            return result

        with get_handle(buf, mode, storage_options=storage_options) as handles:
            assert not isinstance(handles.handle, (str, mmap.mmap))
            handles.handle.writelines(result)
        return None

    @doc(storage_options=generic._shared_docs["storage_options"])
    @deprecate_kwarg(old_arg_name="fname", new_arg_name="path")
    def to_parquet(
        self,
        path: Optional[FilePathOrBuffer] = None,
        engine: str = "auto",
        compression: Optional[str] = "snappy",
        index: Optional[bool] = None,
        partition_cols: Optional[List[str]] = None,
        storage_options: StorageOptions = None,
        **kwargs,
    ) -> Optional[bytes]:
        """
        Write a DataFrame to the binary parquet format.

        This function writes the dataframe as a `parquet file
        <https://parquet.apache.org/>`_. You can choose different parquet
        backends, and have the option of compression. See
        :ref:`the user guide <io.parquet>` for more details.

        Parameters
        ----------
        path : str or file-like object, default None
            If a string, it will be used as Root Directory path
            when writing a partitioned dataset. By file-like object,
            we refer to objects with a write() method, such as a file handle
            (e.g. via builtin open function) or io.BytesIO. The engine
            fastparquet does not accept file-like objects. If path is None,
            a bytes object is returned.

            .. versionchanged:: 1.2.0

            Previously this was "fname"

        engine : {{'auto', 'pyarrow', 'fastparquet'}}, default 'auto'
            Parquet library to use. If 'auto', then the option
            ``io.parquet.engine`` is used. The default ``io.parquet.engine``
            behavior is to try 'pyarrow', falling back to 'fastparquet' if
            'pyarrow' is unavailable.
        compression : {{'snappy', 'gzip', 'brotli', None}}, default 'snappy'
            Name of the compression to use. Use ``None`` for no compression.
        index : bool, default None
            If ``True``, include the dataframe's index(es) in the file output.
            If ``False``, they will not be written to the file.
            If ``None``, similar to ``True`` the dataframe's index(es)
            will be saved. However, instead of being saved as values,
            the RangeIndex will be stored as a range in the metadata so it
            doesn't require much space and is faster. Other indexes will
            be included as columns in the file output.

            .. versionadded:: 0.24.0

        partition_cols : list, optional, default None
            Column names by which to partition the dataset.
            Columns are partitioned in the order they are given.
            Must be None if path is not a string.

            .. versionadded:: 0.24.0

        {storage_options}

            .. versionadded:: 1.2.0

        **kwargs
            Additional arguments passed to the parquet library. See
            :ref:`pandas io <io.parquet>` for more details.

        Returns
        -------
        bytes if no path argument is provided else None

        See Also
        --------
        read_parquet : Read a parquet file.
        DataFrame.to_csv : Write a csv file.
        DataFrame.to_sql : Write to a sql table.
        DataFrame.to_hdf : Write to hdf.

        Notes
        -----
        This function requires either the `fastparquet
        <https://pypi.org/project/fastparquet>`_ or `pyarrow
        <https://arrow.apache.org/docs/python/>`_ library.

        Examples
        --------
        >>> df = pd.DataFrame(data={{'col1': [1, 2], 'col2': [3, 4]}})
        >>> df.to_parquet('df.parquet.gzip',
        ...               compression='gzip')  # doctest: +SKIP
        >>> pd.read_parquet('df.parquet.gzip')  # doctest: +SKIP
           col1  col2
        0     1     3
        1     2     4

        If you want to get a buffer to the parquet content you can use a io.BytesIO
        object, as long as you don't use partition_cols, which creates multiple files.

        >>> import io
        >>> f = io.BytesIO()
        >>> df.to_parquet(f)
        >>> f.seek(0)
        0
        >>> content = f.read()
        """
        from pandas.io.parquet import to_parquet

        return to_parquet(
            self,
            path,
            engine,
            compression=compression,
            index=index,
            partition_cols=partition_cols,
            storage_options=storage_options,
            **kwargs,
        )

    @Substitution(
        header_type="bool",
        header="Whether to print column labels, default True",
        col_space_type="str or int, list or dict of int or str",
        col_space="The minimum width of each column in CSS length "
        "units.  An int is assumed to be px units.\n\n"
        "            .. versionadded:: 0.25.0\n"
        "                Ability to use str",
    )
    @Substitution(shared_params=fmt.common_docstring, returns=fmt.return_docstring)
    def to_html(
        self,
        buf: Optional[FilePathOrBuffer[str]] = None,
        columns: Optional[Sequence[str]] = None,
        col_space: Optional[ColspaceArgType] = None,
        header: Union[bool, Sequence[str]] = True,
        index: bool = True,
        na_rep: str = "NaN",
        formatters: Optional[FormattersType] = None,
        float_format: Optional[FloatFormatType] = None,
        sparsify: Optional[bool] = None,
        index_names: bool = True,
        justify: Optional[str] = None,
        max_rows: Optional[int] = None,
        max_cols: Optional[int] = None,
        show_dimensions: Union[bool, str] = False,
        decimal: str = ".",
        bold_rows: bool = True,
        classes: Optional[Union[str, List, Tuple]] = None,
        escape: bool = True,
        notebook: bool = False,
        border: Optional[int] = None,
        table_id: Optional[str] = None,
        render_links: bool = False,
        encoding: Optional[str] = None,
    ):
        """
        Render a DataFrame as an HTML table.
        %(shared_params)s
        bold_rows : bool, default True
            Make the row labels bold in the output.
        classes : str or list or tuple, default None
            CSS class(es) to apply to the resulting html table.
        escape : bool, default True
            Convert the characters <, >, and & to HTML-safe sequences.
        notebook : {True, False}, default False
            Whether the generated HTML is for IPython Notebook.
        border : int
            A ``border=border`` attribute is included in the opening
            `<table>` tag. Default ``pd.options.display.html.border``.
        encoding : str, default "utf-8"
            Set character encoding.

            .. versionadded:: 1.0

        table_id : str, optional
            A css id is included in the opening `<table>` tag if specified.
        render_links : bool, default False
            Convert URLs to HTML links.

            .. versionadded:: 0.24.0
        %(returns)s
        See Also
        --------
        to_string : Convert DataFrame to a string.
        """
        if justify is not None and justify not in fmt._VALID_JUSTIFY_PARAMETERS:
            raise ValueError("Invalid value for justify parameter")

        formatter = fmt.DataFrameFormatter(
            self,
            columns=columns,
            col_space=col_space,
            na_rep=na_rep,
            header=header,
            index=index,
            formatters=formatters,
            float_format=float_format,
            bold_rows=bold_rows,
            sparsify=sparsify,
            justify=justify,
            index_names=index_names,
            escape=escape,
            decimal=decimal,
            max_rows=max_rows,
            max_cols=max_cols,
            show_dimensions=show_dimensions,
        )
        # TODO: a generic formatter wld b in DataFrameFormatter
        return fmt.DataFrameRenderer(formatter).to_html(
            buf=buf,
            classes=classes,
            notebook=notebook,
            border=border,
            encoding=encoding,
            table_id=table_id,
            render_links=render_links,
        )

    @doc(storage_options=generic._shared_docs["storage_options"])
    def to_xml(
        self,
        path_or_buffer: Optional[FilePathOrBuffer] = None,
        index: bool = True,
        root_name: Optional[str] = "data",
        row_name: Optional[str] = "row",
        na_rep: Optional[str] = None,
        attr_cols: Optional[Union[str, List[str]]] = None,
        elem_cols: Optional[Union[str, List[str]]] = None,
        namespaces: Optional[Dict[Optional[str], str]] = None,
        prefix: Optional[str] = None,
        encoding: str = "utf-8",
        xml_declaration: Optional[bool] = True,
        pretty_print: Optional[bool] = True,
        parser: Optional[str] = "lxml",
        stylesheet: Optional[FilePathOrBuffer] = None,
        compression: CompressionOptions = "infer",
        storage_options: StorageOptions = None,
    ) -> Optional[str]:
        """
        Render a DataFrame to an XML document.

        .. versionadded:: 1.3.0

        Parameters
        ----------
        path_or_buffer : str, path object or file-like object, optional
            File to write output to. If None, the output is returned as a
            string.
        index : bool, default True
            Whether to include index in XML document.
        root_name : str, default 'data'
            The name of root element in XML document.
        row_name : str, default 'row'
            The name of row element in XML document.
        na_rep : str, optional
            Missing data representation.
        attr_cols : list-like, optional
            List of columns to write as attributes in row element.
            Hierarchical columns will be flattened with underscore
            delimiting the different levels.
        elem_cols : list-like, optional
            List of columns to write as children in row element. By default,
            all columns output as children of row element. Hierarchical
            columns will be flattened with underscore delimiting the
            different levels.
        namespaces : dict, optional
            All namespaces to be defined in root element. Keys of dict
            should be prefix names and values of dict corresponding URIs.
            Default namespaces should be given empty string key. For
            example, ::

                namespaces = {{"": "https://example.com"}}

        prefix : str, optional
            Namespace prefix to be used for every element and/or attribute
            in document. This should be one of the keys in ``namespaces``
            dict.
        encoding : str, default 'utf-8'
            Encoding of the resulting document.
        xml_declaration : bool, default True
            Whether to include the XML declaration at start of document.
        pretty_print : bool, default True
            Whether output should be pretty printed with indentation and
            line breaks.
        parser : {{'lxml','etree'}}, default 'lxml'
            Parser module to use for building of tree. Only 'lxml' and
            'etree' are supported. With 'lxml', the ability to use XSLT
            stylesheet is supported.
        stylesheet : str, path object or file-like object, optional
            A URL, file-like object, or a raw string containing an XSLT
            script used to transform the raw XML output. Script should use
            layout of elements and attributes from original output. This
            argument requires ``lxml`` to be installed. Only XSLT 1.0
            scripts and not later versions is currently supported.
        compression : {{'infer', 'gzip', 'bz2', 'zip', 'xz', None}}, default 'infer'
            For on-the-fly decompression of on-disk data. If 'infer', then use
            gzip, bz2, zip or xz if path_or_buffer is a string ending in
            '.gz', '.bz2', '.zip', or 'xz', respectively, and no decompression
            otherwise. If using 'zip', the ZIP file must contain only one data
            file to be read in. Set to None for no decompression.
        {storage_options}

        Returns
        -------
        None or str
            If ``io`` is None, returns the resulting XML format as a
            string. Otherwise returns None.

        See Also
        --------
        to_json : Convert the pandas object to a JSON string.
        to_html : Convert DataFrame to a html.

        Examples
        --------
        >>> df = pd.DataFrame({{'shape': ['square', 'circle', 'triangle'],
        ...                    'degrees': [360, 360, 180],
        ...                    'sides': [4, np.nan, 3]}})

        >>> df.to_xml()  # doctest: +SKIP
        <?xml version='1.0' encoding='utf-8'?>
        <data>
          <row>
            <index>0</index>
            <shape>square</shape>
            <degrees>360</degrees>
            <sides>4.0</sides>
          </row>
          <row>
            <index>1</index>
            <shape>circle</shape>
            <degrees>360</degrees>
            <sides/>
          </row>
          <row>
            <index>2</index>
            <shape>triangle</shape>
            <degrees>180</degrees>
            <sides>3.0</sides>
          </row>
        </data>

        >>> df.to_xml(attr_cols=[
        ...           'index', 'shape', 'degrees', 'sides'
        ...           ])  # doctest: +SKIP
        <?xml version='1.0' encoding='utf-8'?>
        <data>
          <row index="0" shape="square" degrees="360" sides="4.0"/>
          <row index="1" shape="circle" degrees="360"/>
          <row index="2" shape="triangle" degrees="180" sides="3.0"/>
        </data>

        >>> df.to_xml(namespaces={{"doc": "https://example.com"}},
        ...           prefix="doc")  # doctest: +SKIP
        <?xml version='1.0' encoding='utf-8'?>
        <doc:data xmlns:doc="https://example.com">
          <doc:row>
            <doc:index>0</doc:index>
            <doc:shape>square</doc:shape>
            <doc:degrees>360</doc:degrees>
            <doc:sides>4.0</doc:sides>
          </doc:row>
          <doc:row>
            <doc:index>1</doc:index>
            <doc:shape>circle</doc:shape>
            <doc:degrees>360</doc:degrees>
            <doc:sides/>
          </doc:row>
          <doc:row>
            <doc:index>2</doc:index>
            <doc:shape>triangle</doc:shape>
            <doc:degrees>180</doc:degrees>
            <doc:sides>3.0</doc:sides>
          </doc:row>
        </doc:data>
        """

        from pandas.io.formats.xml import (
            EtreeXMLFormatter,
            LxmlXMLFormatter,
        )

        lxml = import_optional_dependency("lxml.etree", errors="ignore")

        TreeBuilder: Union[Type[EtreeXMLFormatter], Type[LxmlXMLFormatter]]

        if parser == "lxml":
            if lxml is not None:
                TreeBuilder = LxmlXMLFormatter
            else:
                raise ImportError(
                    "lxml not found, please install or use the etree parser."
                )

        elif parser == "etree":
            TreeBuilder = EtreeXMLFormatter

        else:
            raise ValueError("Values for parser can only be lxml or etree.")

        xml_formatter = TreeBuilder(
            self,
            path_or_buffer=path_or_buffer,
            index=index,
            root_name=root_name,
            row_name=row_name,
            na_rep=na_rep,
            attr_cols=attr_cols,
            elem_cols=elem_cols,
            namespaces=namespaces,
            prefix=prefix,
            encoding=encoding,
            xml_declaration=xml_declaration,
            pretty_print=pretty_print,
            stylesheet=stylesheet,
            compression=compression,
            storage_options=storage_options,
        )

        return xml_formatter.write_output()

    # ----------------------------------------------------------------------
    @Substitution(
        klass="DataFrame",
        type_sub=" and columns",
        max_cols_sub=dedent(
            """\
            max_cols : int, optional
                When to switch from the verbose to the truncated output. If the
                DataFrame has more than `max_cols` columns, the truncated output
                is used. By default, the setting in
                ``pandas.options.display.max_info_columns`` is used."""
        ),
        show_counts_sub=dedent(
            """\
            show_counts : bool, optional
                Whether to show the non-null counts. By default, this is shown
                only if the DataFrame is smaller than
                ``pandas.options.display.max_info_rows`` and
                ``pandas.options.display.max_info_columns``. A value of True always
                shows the counts, and False never shows the counts.
            null_counts : bool, optional
                .. deprecated:: 1.2.0
                    Use show_counts instead."""
        ),
        examples_sub=dedent(
            """\
            >>> int_values = [1, 2, 3, 4, 5]
            >>> text_values = ['alpha', 'beta', 'gamma', 'delta', 'epsilon']
            >>> float_values = [0.0, 0.25, 0.5, 0.75, 1.0]
            >>> df = pd.DataFrame({"int_col": int_values, "text_col": text_values,
            ...                   "float_col": float_values})
            >>> df
                int_col text_col  float_col
            0        1    alpha       0.00
            1        2     beta       0.25
            2        3    gamma       0.50
            3        4    delta       0.75
            4        5  epsilon       1.00

            Prints information of all columns:

            >>> df.info(verbose=True)
            <class 'pandas.core.frame.DataFrame'>
            RangeIndex: 5 entries, 0 to 4
            Data columns (total 3 columns):
             #   Column     Non-Null Count  Dtype
            ---  ------     --------------  -----
             0   int_col    5 non-null      int64
             1   text_col   5 non-null      object
             2   float_col  5 non-null      float64
            dtypes: float64(1), int64(1), object(1)
            memory usage: 248.0+ bytes

            Prints a summary of columns count and its dtypes but not per column
            information:

            >>> df.info(verbose=False)
            <class 'pandas.core.frame.DataFrame'>
            RangeIndex: 5 entries, 0 to 4
            Columns: 3 entries, int_col to float_col
            dtypes: float64(1), int64(1), object(1)
            memory usage: 248.0+ bytes

            Pipe output of DataFrame.info to buffer instead of sys.stdout, get
            buffer content and writes to a text file:

            >>> import io
            >>> buffer = io.StringIO()
            >>> df.info(buf=buffer)
            >>> s = buffer.getvalue()
            >>> with open("df_info.txt", "w",
            ...           encoding="utf-8") as f:  # doctest: +SKIP
            ...     f.write(s)
            260

            The `memory_usage` parameter allows deep introspection mode, specially
            useful for big DataFrames and fine-tune memory optimization:

            >>> random_strings_array = np.random.choice(['a', 'b', 'c'], 10 ** 6)
            >>> df = pd.DataFrame({
            ...     'column_1': np.random.choice(['a', 'b', 'c'], 10 ** 6),
            ...     'column_2': np.random.choice(['a', 'b', 'c'], 10 ** 6),
            ...     'column_3': np.random.choice(['a', 'b', 'c'], 10 ** 6)
            ... })
            >>> df.info()
            <class 'pandas.core.frame.DataFrame'>
            RangeIndex: 1000000 entries, 0 to 999999
            Data columns (total 3 columns):
             #   Column    Non-Null Count    Dtype
            ---  ------    --------------    -----
             0   column_1  1000000 non-null  object
             1   column_2  1000000 non-null  object
             2   column_3  1000000 non-null  object
            dtypes: object(3)
            memory usage: 22.9+ MB

            >>> df.info(memory_usage='deep')
            <class 'pandas.core.frame.DataFrame'>
            RangeIndex: 1000000 entries, 0 to 999999
            Data columns (total 3 columns):
             #   Column    Non-Null Count    Dtype
            ---  ------    --------------    -----
             0   column_1  1000000 non-null  object
             1   column_2  1000000 non-null  object
             2   column_3  1000000 non-null  object
            dtypes: object(3)
            memory usage: 165.9 MB"""
        ),
        see_also_sub=dedent(
            """\
            DataFrame.describe: Generate descriptive statistics of DataFrame
                columns.
            DataFrame.memory_usage: Memory usage of DataFrame columns."""
        ),
        version_added_sub="",
    )
    @doc(BaseInfo.render)
    def info(
        self,
        verbose: Optional[bool] = None,
        buf: Optional[IO[str]] = None,
        max_cols: Optional[int] = None,
        memory_usage: Optional[Union[bool, str]] = None,
        show_counts: Optional[bool] = None,
        null_counts: Optional[bool] = None,
    ) -> None:
        if null_counts is not None:
            if show_counts is not None:
                raise ValueError("null_counts used with show_counts. Use show_counts.")
            warnings.warn(
                "null_counts is deprecated. Use show_counts instead",
                FutureWarning,
                stacklevel=2,
            )
            show_counts = null_counts
        info = DataFrameInfo(
            data=self,
            memory_usage=memory_usage,
        )
        info.render(
            buf=buf,
            max_cols=max_cols,
            verbose=verbose,
            show_counts=show_counts,
        )

    def memory_usage(self, index: bool = True, deep: bool = False) -> Series:
        """
        Return the memory usage of each column in bytes.

        The memory usage can optionally include the contribution of
        the index and elements of `object` dtype.

        This value is displayed in `DataFrame.info` by default. This can be
        suppressed by setting ``pandas.options.display.memory_usage`` to False.

        Parameters
        ----------
        index : bool, default True
            Specifies whether to include the memory usage of the DataFrame's
            index in returned Series. If ``index=True``, the memory usage of
            the index is the first item in the output.
        deep : bool, default False
            If True, introspect the data deeply by interrogating
            `object` dtypes for system-level memory consumption, and include
            it in the returned values.

        Returns
        -------
        Series
            A Series whose index is the original column names and whose values
            is the memory usage of each column in bytes.

        See Also
        --------
        numpy.ndarray.nbytes : Total bytes consumed by the elements of an
            ndarray.
        Series.memory_usage : Bytes consumed by a Series.
        Categorical : Memory-efficient array for string values with
            many repeated values.
        DataFrame.info : Concise summary of a DataFrame.

        Examples
        --------
        >>> dtypes = ['int64', 'float64', 'complex128', 'object', 'bool']
        >>> data = dict([(t, np.ones(shape=5000, dtype=int).astype(t))
        ...              for t in dtypes])
        >>> df = pd.DataFrame(data)
        >>> df.head()
           int64  float64            complex128  object  bool
        0      1      1.0              1.0+0.0j       1  True
        1      1      1.0              1.0+0.0j       1  True
        2      1      1.0              1.0+0.0j       1  True
        3      1      1.0              1.0+0.0j       1  True
        4      1      1.0              1.0+0.0j       1  True

        >>> df.memory_usage()
        Index           128
        int64         40000
        float64       40000
        complex128    80000
        object        40000
        bool           5000
        dtype: int64

        >>> df.memory_usage(index=False)
        int64         40000
        float64       40000
        complex128    80000
        object        40000
        bool           5000
        dtype: int64

        The memory footprint of `object` dtype columns is ignored by default:

        >>> df.memory_usage(deep=True)
        Index            128
        int64          40000
        float64        40000
        complex128     80000
        object        180000
        bool            5000
        dtype: int64

        Use a Categorical for efficient storage of an object-dtype column with
        many repeated values.

        >>> df['object'].astype('category').memory_usage(deep=True)
        5244
        """
        result = self._constructor_sliced(
            [c.memory_usage(index=False, deep=deep) for col, c in self.items()],
            index=self.columns,
        )
        if index:
            result = self._constructor_sliced(
                self.index.memory_usage(deep=deep), index=["Index"]
            ).append(result)
        return result

    def transpose(self, *args, copy: bool = False) -> DataFrame:
        """
        Transpose index and columns.

        Reflect the DataFrame over its main diagonal by writing rows as columns
        and vice-versa. The property :attr:`.T` is an accessor to the method
        :meth:`transpose`.

        Parameters
        ----------
        *args : tuple, optional
            Accepted for compatibility with NumPy.
        copy : bool, default False
            Whether to copy the data after transposing, even for DataFrames
            with a single dtype.

            Note that a copy is always required for mixed dtype DataFrames,
            or for DataFrames with any extension types.

        Returns
        -------
        DataFrame
            The transposed DataFrame.

        See Also
        --------
        numpy.transpose : Permute the dimensions of a given array.

        Notes
        -----
        Transposing a DataFrame with mixed dtypes will result in a homogeneous
        DataFrame with the `object` dtype. In such a case, a copy of the data
        is always made.

        Examples
        --------
        **Square DataFrame with homogeneous dtype**

        >>> d1 = {'col1': [1, 2], 'col2': [3, 4]}
        >>> df1 = pd.DataFrame(data=d1)
        >>> df1
           col1  col2
        0     1     3
        1     2     4

        >>> df1_transposed = df1.T # or df1.transpose()
        >>> df1_transposed
              0  1
        col1  1  2
        col2  3  4

        When the dtype is homogeneous in the original DataFrame, we get a
        transposed DataFrame with the same dtype:

        >>> df1.dtypes
        col1    int64
        col2    int64
        dtype: object
        >>> df1_transposed.dtypes
        0    int64
        1    int64
        dtype: object

        **Non-square DataFrame with mixed dtypes**

        >>> d2 = {'name': ['Alice', 'Bob'],
        ...       'score': [9.5, 8],
        ...       'employed': [False, True],
        ...       'kids': [0, 0]}
        >>> df2 = pd.DataFrame(data=d2)
        >>> df2
            name  score  employed  kids
        0  Alice    9.5     False     0
        1    Bob    8.0      True     0

        >>> df2_transposed = df2.T # or df2.transpose()
        >>> df2_transposed
                      0     1
        name      Alice   Bob
        score       9.5   8.0
        employed  False  True
        kids          0     0

        When the DataFrame has mixed dtypes, we get a transposed DataFrame with
        the `object` dtype:

        >>> df2.dtypes
        name         object
        score       float64
        employed       bool
        kids          int64
        dtype: object
        >>> df2_transposed.dtypes
        0    object
        1    object
        dtype: object
        """
        nv.validate_transpose(args, {})
        # construct the args

        dtypes = list(self.dtypes)
        if self._is_homogeneous_type and dtypes and is_extension_array_dtype(dtypes[0]):
            # We have EAs with the same dtype. We can preserve that dtype in transpose.
            dtype = dtypes[0]
            arr_type = dtype.construct_array_type()
            values = self.values

            new_values = [arr_type._from_sequence(row, dtype=dtype) for row in values]
            result = self._constructor(
                dict(zip(self.index, new_values)), index=self.columns
            )

        else:
            # error: Incompatible types in assignment (expression has type
            # "ndarray", variable has type "List[Any]")
            new_values = self.values.T  # type: ignore[assignment]
            if copy:
                new_values = new_values.copy()
            result = self._constructor(
                new_values, index=self.columns, columns=self.index
            )

        return result.__finalize__(self, method="transpose")

    @property
    def T(self) -> DataFrame:
        return self.transpose()

    # ----------------------------------------------------------------------
    # Indexing Methods

    def _ixs(self, i: int, axis: int = 0):
        """
        Parameters
        ----------
        i : int
        axis : int

        Notes
        -----
        If slice passed, the resulting data will be a view.
        """
        # irow
        if axis == 0:
            new_values = self._mgr.fast_xs(i)

            # if we are a copy, mark as such
            copy = isinstance(new_values, np.ndarray) and new_values.base is None
            result = self._constructor_sliced(
                new_values,
                index=self.columns,
                name=self.index[i],
                dtype=new_values.dtype,
            )
            result._set_is_copy(self, copy=copy)
            return result

        # icol
        else:
            label = self.columns[i]

            values = self._mgr.iget(i)
            result = self._box_col_values(values, i)

            # this is a cached value, mark it so
            result._set_as_cached(label, self)

            return result

    def _get_column_array(self, i: int) -> ArrayLike:
        """
        Get the values of the i'th column (ndarray or ExtensionArray, as stored
        in the Block)
        """
        return self._mgr.iget_values(i)

    def _iter_column_arrays(self) -> Iterator[ArrayLike]:
        """
        Iterate over the arrays of all columns in order.
        This returns the values as stored in the Block (ndarray or ExtensionArray).
        """
        for i in range(len(self.columns)):
            yield self._get_column_array(i)

    def __getitem__(self, key):
        key = lib.item_from_zerodim(key)
        key = com.apply_if_callable(key, self)

        if is_hashable(key):
            # shortcut if the key is in columns
            if self.columns.is_unique and key in self.columns:
                if isinstance(self.columns, MultiIndex):
                    return self._getitem_multilevel(key)
                return self._get_item_cache(key)

        # Do we have a slicer (on rows)?
        indexer = convert_to_index_sliceable(self, key)
        if indexer is not None:
            if isinstance(indexer, np.ndarray):
                indexer = lib.maybe_indices_to_slice(
                    indexer.astype(np.intp, copy=False), len(self)
                )
            # either we have a slice or we have a string that can be converted
            #  to a slice for partial-string date indexing
            return self._slice(indexer, axis=0)

        # Do we have a (boolean) DataFrame?
        if isinstance(key, DataFrame):
            return self.where(key)

        # Do we have a (boolean) 1d indexer?
        if com.is_bool_indexer(key):
            return self._getitem_bool_array(key)

        # We are left with two options: a single key, and a collection of keys,
        # We interpret tuples as collections only for non-MultiIndex
        is_single_key = isinstance(key, tuple) or not is_list_like(key)

        if is_single_key:
            if self.columns.nlevels > 1:
                return self._getitem_multilevel(key)
            indexer = self.columns.get_loc(key)
            if is_integer(indexer):
                indexer = [indexer]
        else:
            if is_iterator(key):
                key = list(key)
            indexer = self.loc._get_listlike_indexer(key, axis=1, raise_missing=True)[1]

        # take() does not accept boolean indexers
        if getattr(indexer, "dtype", None) == bool:
            indexer = np.where(indexer)[0]

        data = self._take_with_is_copy(indexer, axis=1)

        if is_single_key:
            # What does looking for a single key in a non-unique index return?
            # The behavior is inconsistent. It returns a Series, except when
            # - the key itself is repeated (test on data.shape, #9519), or
            # - we have a MultiIndex on columns (test on self.columns, #21309)
            if data.shape[1] == 1 and not isinstance(self.columns, MultiIndex):
                # GH#26490 using data[key] can cause RecursionError
                data = data._get_item_cache(key)

        return data

    def _getitem_bool_array(self, key):
        # also raises Exception if object array with NA values
        # warning here just in case -- previously __setitem__ was
        # reindexing but __getitem__ was not; it seems more reasonable to
        # go with the __setitem__ behavior since that is more consistent
        # with all other indexing behavior
        if isinstance(key, Series) and not key.index.equals(self.index):
            warnings.warn(
                "Boolean Series key will be reindexed to match DataFrame index.",
                UserWarning,
                stacklevel=3,
            )
        elif len(key) != len(self.index):
            raise ValueError(
                f"Item wrong length {len(key)} instead of {len(self.index)}."
            )

        # check_bool_indexer will throw exception if Series key cannot
        # be reindexed to match DataFrame rows
        key = check_bool_indexer(self.index, key)
        indexer = key.nonzero()[0]
        return self._take_with_is_copy(indexer, axis=0)

    def _getitem_multilevel(self, key):
        # self.columns is a MultiIndex
        loc = self.columns.get_loc(key)
        if isinstance(loc, (slice, np.ndarray)):
            new_columns = self.columns[loc]
            result_columns = maybe_droplevels(new_columns, key)
            if self._is_mixed_type:
                result = self.reindex(columns=new_columns)
                result.columns = result_columns
            else:
                new_values = self.values[:, loc]
                result = self._constructor(
                    new_values, index=self.index, columns=result_columns
                )
                result = result.__finalize__(self)

            # If there is only one column being returned, and its name is
            # either an empty string, or a tuple with an empty string as its
            # first element, then treat the empty string as a placeholder
            # and return the column as if the user had provided that empty
            # string in the key. If the result is a Series, exclude the
            # implied empty string from its name.
            if len(result.columns) == 1:
                top = result.columns[0]
                if isinstance(top, tuple):
                    top = top[0]
                if top == "":
                    result = result[""]
                    if isinstance(result, Series):
                        result = self._constructor_sliced(
                            result, index=self.index, name=key
                        )

            result._set_is_copy(self)
            return result
        else:
            # loc is neither a slice nor ndarray, so must be an int
            return self._ixs(loc, axis=1)

    def _get_value(self, index, col, takeable: bool = False) -> Scalar:
        """
        Quickly retrieve single value at passed column and index.

        Parameters
        ----------
        index : row label
        col : column label
        takeable : interpret the index/col as indexers, default False

        Returns
        -------
        scalar
        """
        if takeable:
            series = self._ixs(col, axis=1)
            return series._values[index]

        series = self._get_item_cache(col)
        engine = self.index._engine

        try:
            loc = engine.get_loc(index)
            return series._values[loc]
        except KeyError:
            # GH 20629
            if self.index.nlevels > 1:
                # partial indexing forbidden
                raise

        # we cannot handle direct indexing
        # use positional
        col = self.columns.get_loc(col)
        index = self.index.get_loc(index)
        return self._get_value(index, col, takeable=True)

    def __setitem__(self, key, value):
        key = com.apply_if_callable(key, self)

        # see if we can slice the rows
        indexer = convert_to_index_sliceable(self, key)
        if indexer is not None:
            # either we have a slice or we have a string that can be converted
            #  to a slice for partial-string date indexing
            return self._setitem_slice(indexer, value)

        if isinstance(key, DataFrame) or getattr(key, "ndim", None) == 2:
            self._setitem_frame(key, value)
        elif isinstance(key, (Series, np.ndarray, list, Index)):
            self._setitem_array(key, value)
        elif isinstance(value, DataFrame):
            self._set_item_frame_value(key, value)
        elif is_list_like(value) and 1 < len(
            self.columns.get_indexer_for([key])
        ) == len(value):
            # Column to set is duplicated
            self._setitem_array([key], value)
        else:
            # set column
            self._set_item(key, value)

    def _setitem_slice(self, key: slice, value):
        # NB: we can't just use self.loc[key] = value because that
        #  operates on labels and we need to operate positional for
        #  backwards-compat, xref GH#31469
        self._check_setitem_copy()
        self.iloc[key] = value

    def _setitem_array(self, key, value):
        # also raises Exception if object array with NA values
        if com.is_bool_indexer(key):
            if len(key) != len(self.index):
                raise ValueError(
                    f"Item wrong length {len(key)} instead of {len(self.index)}!"
                )
            key = check_bool_indexer(self.index, key)
            indexer = key.nonzero()[0]
            self._check_setitem_copy()
            if isinstance(value, DataFrame):
                # GH#39931 reindex since iloc does not align
                value = value.reindex(self.index.take(indexer))
            self.iloc[indexer] = value
        else:
            if isinstance(value, DataFrame):
                check_key_length(self.columns, key, value)
                for k1, k2 in zip(key, value.columns):
                    self[k1] = value[k2]
            else:
                self.loc._ensure_listlike_indexer(key, axis=1, value=value)
                indexer = self.loc._get_listlike_indexer(
                    key, axis=1, raise_missing=False
                )[1]
                self._check_setitem_copy()
                self.iloc[:, indexer] = value

    def _setitem_frame(self, key, value):
        # support boolean setting with DataFrame input, e.g.
        # df[df > df2] = 0
        if isinstance(key, np.ndarray):
            if key.shape != self.shape:
                raise ValueError("Array conditional must be same shape as self")
            key = self._constructor(key, **self._construct_axes_dict())

        if key.size and not is_bool_dtype(key.values):
            raise TypeError(
                "Must pass DataFrame or 2-d ndarray with boolean values only"
            )

        self._check_inplace_setting(value)
        self._check_setitem_copy()
        self._where(-key, value, inplace=True)

    def _set_item_frame_value(self, key, value: DataFrame) -> None:
        self._ensure_valid_index(value)

        # align columns
        if key in self.columns:
            loc = self.columns.get_loc(key)
            cols = self.columns[loc]
            len_cols = 1 if is_scalar(cols) else len(cols)
            if len_cols != len(value.columns):
                raise ValueError("Columns must be same length as key")

            # align right-hand-side columns if self.columns
            # is multi-index and self[key] is a sub-frame
            if isinstance(self.columns, MultiIndex) and isinstance(
                loc, (slice, Series, np.ndarray, Index)
            ):
                cols = maybe_droplevels(cols, key)
                if len(cols) and not cols.equals(value.columns):
                    value = value.reindex(cols, axis=1)

        # now align rows

        # error: Incompatible types in assignment (expression has type "ExtensionArray",
        # variable has type "DataFrame")
        value = _reindex_for_setitem(value, self.index)  # type: ignore[assignment]
        self._set_item_mgr(key, value)

    def _iset_item_mgr(self, loc: int, value, inplace: bool = False) -> None:
        self._mgr.iset(loc, value, inplace=inplace)
        self._clear_item_cache()

    def _iset_item(self, loc: int, value, *, inplace: bool = False):
        value = self._sanitize_column(value)
        self._iset_item_mgr(loc, value, inplace=inplace)

        # check if we are modifying a copy
        # try to set first as we want an invalid
        # value exception to occur first
        if len(self):  # FIXME: this should depend on inplace, right?
            self._check_setitem_copy()

    def _set_item_mgr(self, key, value):
        try:
            loc = self._info_axis.get_loc(key)
        except KeyError:
            # This item wasn't present, just insert at end
            self._mgr.insert(len(self._info_axis), key, value)
        else:
            self._iset_item_mgr(loc, value)

        # check if we are modifying a copy
        # try to set first as we want an invalid
        # value exception to occur first
        if len(self):
            self._check_setitem_copy()

<<<<<<< HEAD
    def _set_item(self, key, value):
=======
    def _iset_item(self, loc: int, value):
        value = self._sanitize_column(value)
        self._iset_item_mgr(loc, value)

        # check if we are modifying a copy
        # try to set first as we want an invalid
        # value exception to occur first
        if len(self):
            self._check_setitem_copy()

    def _set_item(self, key, value) -> None:
>>>>>>> 7af47c99
        """
        Add series to DataFrame in specified column.

        If series is a numpy-array (not a Series/TimeSeries), it must be the
        same length as the DataFrames index or an error will be thrown.

        Series/TimeSeries will be conformed to the DataFrames index to
        ensure homogeneity.
        """
        value = self._sanitize_column(value)

        if (
            key in self.columns
            and value.ndim == 1
            and not is_extension_array_dtype(value)
        ):
            # broadcast across multiple columns if necessary
            if not self.columns.is_unique or isinstance(self.columns, MultiIndex):
                existing_piece = self[key]
                if isinstance(existing_piece, DataFrame):
                    value = np.tile(value, (len(existing_piece.columns), 1)).T

        self._set_item_mgr(key, value)

    def _set_value(
        self, index: IndexLabel, col, value: Scalar, takeable: bool = False
    ) -> None:
        """
        Put single value at passed column and index.

        Parameters
        ----------
        index : Label
            row label
        col : Label
            column label
        value : scalar
        takeable : bool, default False
            Sets whether or not index/col interpreted as indexers
        """
        try:
            if takeable:
                series = self._ixs(col, axis=1)
                series._set_value(index, value, takeable=True)
                return

            series = self._get_item_cache(col)
            engine = self.index._engine
            loc = engine.get_loc(index)
            validate_numeric_casting(series.dtype, value)

            series._values[loc] = value
            # Note: trying to use series._set_value breaks tests in
            #  tests.frame.indexing.test_indexing and tests.indexing.test_partial
        except (KeyError, TypeError):
            # set using a non-recursive method & reset the cache
            if takeable:
                self.iloc[index, col] = value
            else:
                self.loc[index, col] = value
            self._item_cache.pop(col, None)

    def _ensure_valid_index(self, value) -> None:
        """
        Ensure that if we don't have an index, that we can create one from the
        passed value.
        """
        # GH5632, make sure that we are a Series convertible
        if not len(self.index) and is_list_like(value) and len(value):
            if not isinstance(value, DataFrame):
                try:
                    value = Series(value)
                except (ValueError, NotImplementedError, TypeError) as err:
                    raise ValueError(
                        "Cannot set a frame with no defined index "
                        "and a value that cannot be converted to a Series"
                    ) from err

            # GH31368 preserve name of index
            index_copy = value.index.copy()
            if self.index.name is not None:
                index_copy.name = self.index.name

            self._mgr = self._mgr.reindex_axis(index_copy, axis=1, fill_value=np.nan)

    def _box_col_values(self, values, loc: int) -> Series:
        """
        Provide boxed values for a column.
        """
        # Lookup in columns so that if e.g. a str datetime was passed
        #  we attach the Timestamp object as the name.
        name = self.columns[loc]
        klass = self._constructor_sliced
        return klass(values, index=self.index, name=name, fastpath=True)

    # ----------------------------------------------------------------------
    # Unsorted

    def query(self, expr: str, inplace: bool = False, **kwargs):
        """
        Query the columns of a DataFrame with a boolean expression.

        Parameters
        ----------
        expr : str
            The query string to evaluate.

            You can refer to variables
            in the environment by prefixing them with an '@' character like
            ``@a + b``.

            You can refer to column names that are not valid Python variable names
            by surrounding them in backticks. Thus, column names containing spaces
            or punctuations (besides underscores) or starting with digits must be
            surrounded by backticks. (For example, a column named "Area (cm^2)" would
            be referenced as ```Area (cm^2)```). Column names which are Python keywords
            (like "list", "for", "import", etc) cannot be used.

            For example, if one of your columns is called ``a a`` and you want
            to sum it with ``b``, your query should be ```a a` + b``.

            .. versionadded:: 0.25.0
                Backtick quoting introduced.

            .. versionadded:: 1.0.0
                Expanding functionality of backtick quoting for more than only spaces.

        inplace : bool
            Whether the query should modify the data in place or return
            a modified copy.
        **kwargs
            See the documentation for :func:`eval` for complete details
            on the keyword arguments accepted by :meth:`DataFrame.query`.

        Returns
        -------
        DataFrame or None
            DataFrame resulting from the provided query expression or
            None if ``inplace=True``.

        See Also
        --------
        eval : Evaluate a string describing operations on
            DataFrame columns.
        DataFrame.eval : Evaluate a string describing operations on
            DataFrame columns.

        Notes
        -----
        The result of the evaluation of this expression is first passed to
        :attr:`DataFrame.loc` and if that fails because of a
        multidimensional key (e.g., a DataFrame) then the result will be passed
        to :meth:`DataFrame.__getitem__`.

        This method uses the top-level :func:`eval` function to
        evaluate the passed query.

        The :meth:`~pandas.DataFrame.query` method uses a slightly
        modified Python syntax by default. For example, the ``&`` and ``|``
        (bitwise) operators have the precedence of their boolean cousins,
        :keyword:`and` and :keyword:`or`. This *is* syntactically valid Python,
        however the semantics are different.

        You can change the semantics of the expression by passing the keyword
        argument ``parser='python'``. This enforces the same semantics as
        evaluation in Python space. Likewise, you can pass ``engine='python'``
        to evaluate an expression using Python itself as a backend. This is not
        recommended as it is inefficient compared to using ``numexpr`` as the
        engine.

        The :attr:`DataFrame.index` and
        :attr:`DataFrame.columns` attributes of the
        :class:`~pandas.DataFrame` instance are placed in the query namespace
        by default, which allows you to treat both the index and columns of the
        frame as a column in the frame.
        The identifier ``index`` is used for the frame index; you can also
        use the name of the index to identify it in a query. Please note that
        Python keywords may not be used as identifiers.

        For further details and examples see the ``query`` documentation in
        :ref:`indexing <indexing.query>`.

        *Backtick quoted variables*

        Backtick quoted variables are parsed as literal Python code and
        are converted internally to a Python valid identifier.
        This can lead to the following problems.

        During parsing a number of disallowed characters inside the backtick
        quoted string are replaced by strings that are allowed as a Python identifier.
        These characters include all operators in Python, the space character, the
        question mark, the exclamation mark, the dollar sign, and the euro sign.
        For other characters that fall outside the ASCII range (U+0001..U+007F)
        and those that are not further specified in PEP 3131,
        the query parser will raise an error.
        This excludes whitespace different than the space character,
        but also the hashtag (as it is used for comments) and the backtick
        itself (backtick can also not be escaped).

        In a special case, quotes that make a pair around a backtick can
        confuse the parser.
        For example, ```it's` > `that's``` will raise an error,
        as it forms a quoted string (``'s > `that'``) with a backtick inside.

        See also the Python documentation about lexical analysis
        (https://docs.python.org/3/reference/lexical_analysis.html)
        in combination with the source code in :mod:`pandas.core.computation.parsing`.

        Examples
        --------
        >>> df = pd.DataFrame({'A': range(1, 6),
        ...                    'B': range(10, 0, -2),
        ...                    'C C': range(10, 5, -1)})
        >>> df
           A   B  C C
        0  1  10   10
        1  2   8    9
        2  3   6    8
        3  4   4    7
        4  5   2    6
        >>> df.query('A > B')
           A  B  C C
        4  5  2    6

        The previous expression is equivalent to

        >>> df[df.A > df.B]
           A  B  C C
        4  5  2    6

        For columns with spaces in their name, you can use backtick quoting.

        >>> df.query('B == `C C`')
           A   B  C C
        0  1  10   10

        The previous expression is equivalent to

        >>> df[df.B == df['C C']]
           A   B  C C
        0  1  10   10
        """
        inplace = validate_bool_kwarg(inplace, "inplace")
        if not isinstance(expr, str):
            msg = f"expr must be a string to be evaluated, {type(expr)} given"
            raise ValueError(msg)
        kwargs["level"] = kwargs.pop("level", 0) + 1
        kwargs["target"] = None
        res = self.eval(expr, **kwargs)

        try:
            result = self.loc[res]
        except ValueError:
            # when res is multi-dimensional loc raises, but this is sometimes a
            # valid query
            result = self[res]

        if inplace:
            self._update_inplace(result)
            return None
        else:
            return result

    def eval(self, expr: str, inplace: bool = False, **kwargs):
        """
        Evaluate a string describing operations on DataFrame columns.

        Operates on columns only, not specific rows or elements.  This allows
        `eval` to run arbitrary code, which can make you vulnerable to code
        injection if you pass user input to this function.

        Parameters
        ----------
        expr : str
            The expression string to evaluate.
        inplace : bool, default False
            If the expression contains an assignment, whether to perform the
            operation inplace and mutate the existing DataFrame. Otherwise,
            a new DataFrame is returned.
        **kwargs
            See the documentation for :func:`eval` for complete details
            on the keyword arguments accepted by
            :meth:`~pandas.DataFrame.query`.

        Returns
        -------
        ndarray, scalar, pandas object, or None
            The result of the evaluation or None if ``inplace=True``.

        See Also
        --------
        DataFrame.query : Evaluates a boolean expression to query the columns
            of a frame.
        DataFrame.assign : Can evaluate an expression or function to create new
            values for a column.
        eval : Evaluate a Python expression as a string using various
            backends.

        Notes
        -----
        For more details see the API documentation for :func:`~eval`.
        For detailed examples see :ref:`enhancing performance with eval
        <enhancingperf.eval>`.

        Examples
        --------
        >>> df = pd.DataFrame({'A': range(1, 6), 'B': range(10, 0, -2)})
        >>> df
           A   B
        0  1  10
        1  2   8
        2  3   6
        3  4   4
        4  5   2
        >>> df.eval('A + B')
        0    11
        1    10
        2     9
        3     8
        4     7
        dtype: int64

        Assignment is allowed though by default the original DataFrame is not
        modified.

        >>> df.eval('C = A + B')
           A   B   C
        0  1  10  11
        1  2   8  10
        2  3   6   9
        3  4   4   8
        4  5   2   7
        >>> df
           A   B
        0  1  10
        1  2   8
        2  3   6
        3  4   4
        4  5   2

        Use ``inplace=True`` to modify the original DataFrame.

        >>> df.eval('C = A + B', inplace=True)
        >>> df
           A   B   C
        0  1  10  11
        1  2   8  10
        2  3   6   9
        3  4   4   8
        4  5   2   7

        Multiple columns can be assigned to using multi-line expressions:

        >>> df.eval(
        ...     '''
        ... C = A + B
        ... D = A - B
        ... '''
        ... )
           A   B   C  D
        0  1  10  11 -9
        1  2   8  10 -6
        2  3   6   9 -3
        3  4   4   8  0
        4  5   2   7  3
        """
        from pandas.core.computation.eval import eval as _eval

        inplace = validate_bool_kwarg(inplace, "inplace")
        resolvers = kwargs.pop("resolvers", None)
        kwargs["level"] = kwargs.pop("level", 0) + 1
        if resolvers is None:
            index_resolvers = self._get_index_resolvers()
            column_resolvers = self._get_cleaned_column_resolvers()
            resolvers = column_resolvers, index_resolvers
        if "target" not in kwargs:
            kwargs["target"] = self
        kwargs["resolvers"] = kwargs.get("resolvers", ()) + tuple(resolvers)

        return _eval(expr, inplace=inplace, **kwargs)

    def select_dtypes(self, include=None, exclude=None) -> DataFrame:
        """
        Return a subset of the DataFrame's columns based on the column dtypes.

        Parameters
        ----------
        include, exclude : scalar or list-like
            A selection of dtypes or strings to be included/excluded. At least
            one of these parameters must be supplied.

        Returns
        -------
        DataFrame
            The subset of the frame including the dtypes in ``include`` and
            excluding the dtypes in ``exclude``.

        Raises
        ------
        ValueError
            * If both of ``include`` and ``exclude`` are empty
            * If ``include`` and ``exclude`` have overlapping elements
            * If any kind of string dtype is passed in.

        See Also
        --------
        DataFrame.dtypes: Return Series with the data type of each column.

        Notes
        -----
        * To select all *numeric* types, use ``np.number`` or ``'number'``
        * To select strings you must use the ``object`` dtype, but note that
          this will return *all* object dtype columns
        * See the `numpy dtype hierarchy
          <https://numpy.org/doc/stable/reference/arrays.scalars.html>`__
        * To select datetimes, use ``np.datetime64``, ``'datetime'`` or
          ``'datetime64'``
        * To select timedeltas, use ``np.timedelta64``, ``'timedelta'`` or
          ``'timedelta64'``
        * To select Pandas categorical dtypes, use ``'category'``
        * To select Pandas datetimetz dtypes, use ``'datetimetz'`` (new in
          0.20.0) or ``'datetime64[ns, tz]'``

        Examples
        --------
        >>> df = pd.DataFrame({'a': [1, 2] * 3,
        ...                    'b': [True, False] * 3,
        ...                    'c': [1.0, 2.0] * 3})
        >>> df
                a      b  c
        0       1   True  1.0
        1       2  False  2.0
        2       1   True  1.0
        3       2  False  2.0
        4       1   True  1.0
        5       2  False  2.0

        >>> df.select_dtypes(include='bool')
           b
        0  True
        1  False
        2  True
        3  False
        4  True
        5  False

        >>> df.select_dtypes(include=['float64'])
           c
        0  1.0
        1  2.0
        2  1.0
        3  2.0
        4  1.0
        5  2.0

        >>> df.select_dtypes(exclude=['int64'])
               b    c
        0   True  1.0
        1  False  2.0
        2   True  1.0
        3  False  2.0
        4   True  1.0
        5  False  2.0
        """
        if not is_list_like(include):
            include = (include,) if include is not None else ()
        if not is_list_like(exclude):
            exclude = (exclude,) if exclude is not None else ()

        selection = (frozenset(include), frozenset(exclude))

        if not any(selection):
            raise ValueError("at least one of include or exclude must be nonempty")

        # convert the myriad valid dtypes object to a single representation
        def check_int_infer_dtype(dtypes):
            converted_dtypes = []
            for dtype in dtypes:
                # Numpy maps int to different types (int32, in64) on Windows and Linux
                # see https://github.com/numpy/numpy/issues/9464
                if (isinstance(dtype, str) and dtype == "int") or (dtype is int):
                    converted_dtypes.append(np.int32)
                    # error: Argument 1 to "append" of "list" has incompatible type
                    # "Type[signedinteger[Any]]"; expected "Type[signedinteger[Any]]"
                    converted_dtypes.append(np.int64)  # type: ignore[arg-type]
                else:
                    # error: Argument 1 to "append" of "list" has incompatible type
                    # "Union[dtype[Any], ExtensionDtype]"; expected
                    # "Type[signedinteger[Any]]"
                    converted_dtypes.append(
                        infer_dtype_from_object(dtype)  # type: ignore[arg-type]
                    )
            return frozenset(converted_dtypes)

        include = check_int_infer_dtype(include)
        exclude = check_int_infer_dtype(exclude)

        for dtypes in (include, exclude):
            invalidate_string_dtypes(dtypes)

        # can't both include AND exclude!
        if not include.isdisjoint(exclude):
            raise ValueError(f"include and exclude overlap on {(include & exclude)}")

        # We raise when both include and exclude are empty
        # Hence, we can just shrink the columns we want to keep
        keep_these = np.full(self.shape[1], True)

        def extract_unique_dtypes_from_dtypes_set(
            dtypes_set: FrozenSet[Dtype], unique_dtypes: np.ndarray
        ) -> List[Dtype]:
            extracted_dtypes = [
                unique_dtype
                for unique_dtype in unique_dtypes
                if (
                    issubclass(
                        # error: Argument 1 to "tuple" has incompatible type
                        # "FrozenSet[Union[ExtensionDtype, Union[str, Any], Type[str],
                        # Type[float], Type[int], Type[complex], Type[bool],
                        # Type[object]]]"; expected "Iterable[Union[type, Tuple[Any,
                        # ...]]]"
                        unique_dtype.type,
                        tuple(dtypes_set),  # type: ignore[arg-type]
                    )
                    or (
                        np.number in dtypes_set
                        and getattr(unique_dtype, "_is_numeric", False)
                    )
                )
            ]
            return extracted_dtypes

        unique_dtypes = self.dtypes.unique()

        if include:
            included_dtypes = extract_unique_dtypes_from_dtypes_set(
                include, unique_dtypes
            )
            keep_these &= self.dtypes.isin(included_dtypes)

        if exclude:
            excluded_dtypes = extract_unique_dtypes_from_dtypes_set(
                exclude, unique_dtypes
            )
            keep_these &= ~self.dtypes.isin(excluded_dtypes)

        # error: "ndarray" has no attribute "values"
        return self.iloc[:, keep_these.values]  # type: ignore[attr-defined]

    def insert(self, loc, column, value, allow_duplicates: bool = False) -> None:
        """
        Insert column into DataFrame at specified location.

        Raises a ValueError if `column` is already contained in the DataFrame,
        unless `allow_duplicates` is set to True.

        Parameters
        ----------
        loc : int
            Insertion index. Must verify 0 <= loc <= len(columns).
        column : str, number, or hashable object
            Label of the inserted column.
        value : int, Series, or array-like
        allow_duplicates : bool, optional

        See Also
        --------
        Index.insert : Insert new item by index.

        Examples
        --------
        >>> df = pd.DataFrame({'col1': [1, 2], 'col2': [3, 4]})
        >>> df
           col1  col2
        0     1     3
        1     2     4
        >>> df.insert(1, "newcol", [99, 99])
        >>> df
           col1  newcol  col2
        0     1      99     3
        1     2      99     4
        >>> df.insert(0, "col1", [100, 100], allow_duplicates=True)
        >>> df
           col1  col1  newcol  col2
        0   100     1      99     3
        1   100     2      99     4

        Notice that pandas uses index alignment in case of `value` from type `Series`:

        >>> df.insert(0, "col0", pd.Series([5, 6], index=[1, 2]))
        >>> df
           col0  col1  col1  newcol  col2
        0   NaN   100     1      99     3
        1   5.0   100     2      99     4
        """
        if allow_duplicates and not self.flags.allows_duplicate_labels:
            raise ValueError(
                "Cannot specify 'allow_duplicates=True' when "
                "'self.flags.allows_duplicate_labels' is False."
            )
        value = self._sanitize_column(value)
        self._mgr.insert(loc, column, value, allow_duplicates=allow_duplicates)

    def assign(self, **kwargs) -> DataFrame:
        r"""
        Assign new columns to a DataFrame.

        Returns a new object with all original columns in addition to new ones.
        Existing columns that are re-assigned will be overwritten.

        Parameters
        ----------
        **kwargs : dict of {str: callable or Series}
            The column names are keywords. If the values are
            callable, they are computed on the DataFrame and
            assigned to the new columns. The callable must not
            change input DataFrame (though pandas doesn't check it).
            If the values are not callable, (e.g. a Series, scalar, or array),
            they are simply assigned.

        Returns
        -------
        DataFrame
            A new DataFrame with the new columns in addition to
            all the existing columns.

        Notes
        -----
        Assigning multiple columns within the same ``assign`` is possible.
        Later items in '\*\*kwargs' may refer to newly created or modified
        columns in 'df'; items are computed and assigned into 'df' in order.

        Examples
        --------
        >>> df = pd.DataFrame({'temp_c': [17.0, 25.0]},
        ...                   index=['Portland', 'Berkeley'])
        >>> df
                  temp_c
        Portland    17.0
        Berkeley    25.0

        Where the value is a callable, evaluated on `df`:

        >>> df.assign(temp_f=lambda x: x.temp_c * 9 / 5 + 32)
                  temp_c  temp_f
        Portland    17.0    62.6
        Berkeley    25.0    77.0

        Alternatively, the same behavior can be achieved by directly
        referencing an existing Series or sequence:

        >>> df.assign(temp_f=df['temp_c'] * 9 / 5 + 32)
                  temp_c  temp_f
        Portland    17.0    62.6
        Berkeley    25.0    77.0

        You can create multiple columns within the same assign where one
        of the columns depends on another one defined within the same assign:

        >>> df.assign(temp_f=lambda x: x['temp_c'] * 9 / 5 + 32,
        ...           temp_k=lambda x: (x['temp_f'] +  459.67) * 5 / 9)
                  temp_c  temp_f  temp_k
        Portland    17.0    62.6  290.15
        Berkeley    25.0    77.0  298.15
        """
        data = self.copy()

        for k, v in kwargs.items():
            data[k] = com.apply_if_callable(v, data)
        return data

    def _sanitize_column(self, value) -> ArrayLike:
        """
        Ensures new columns (which go into the BlockManager as new blocks) are
        always copied and converted into an array.

        Parameters
        ----------
        value : scalar, Series, or array-like

        Returns
        -------
        numpy.ndarray or ExtensionArray
        """
        self._ensure_valid_index(value)

        # We should never get here with DataFrame value
        if isinstance(value, Series):
            value = _reindex_for_setitem(value, self.index)

        elif isinstance(value, ExtensionArray):
            # Explicitly copy here
            value = value.copy()
            com.require_length_match(value, self.index)

        elif is_sequence(value):
            com.require_length_match(value, self.index)

            # turn me into an ndarray
            if not isinstance(value, (np.ndarray, Index)):
                if isinstance(value, list) and len(value) > 0:
                    value = maybe_convert_platform(value)
                else:
                    value = com.asarray_tuplesafe(value)
            elif isinstance(value, Index):
                value = value.copy(deep=True)._values
            else:
                value = value.copy()

            # possibly infer to datetimelike
            if is_object_dtype(value.dtype):
                value = sanitize_array(value, None)

        else:
            value = construct_1d_arraylike_from_scalar(value, len(self), dtype=None)

        return value

    @property
    def _series(self):
        return {
            item: Series(
                self._mgr.iget(idx), index=self.index, name=item, fastpath=True
            )
            for idx, item in enumerate(self.columns)
        }

    def lookup(
        self, row_labels: Sequence[IndexLabel], col_labels: Sequence[IndexLabel]
    ) -> np.ndarray:
        """
        Label-based "fancy indexing" function for DataFrame.
        Given equal-length arrays of row and column labels, return an
        array of the values corresponding to each (row, col) pair.

        .. deprecated:: 1.2.0
            DataFrame.lookup is deprecated,
            use DataFrame.melt and DataFrame.loc instead.
            For further details see
            :ref:`Looking up values by index/column labels <indexing.lookup>`.

        Parameters
        ----------
        row_labels : sequence
            The row labels to use for lookup.
        col_labels : sequence
            The column labels to use for lookup.

        Returns
        -------
        numpy.ndarray
            The found values.
        """
        msg = (
            "The 'lookup' method is deprecated and will be"
            "removed in a future version."
            "You can use DataFrame.melt and DataFrame.loc"
            "as a substitute."
        )
        warnings.warn(msg, FutureWarning, stacklevel=2)

        n = len(row_labels)
        if n != len(col_labels):
            raise ValueError("Row labels must have same size as column labels")
        if not (self.index.is_unique and self.columns.is_unique):
            # GH#33041
            raise ValueError("DataFrame.lookup requires unique index and columns")

        thresh = 1000
        if not self._is_mixed_type or n > thresh:
            values = self.values
            ridx = self.index.get_indexer(row_labels)
            cidx = self.columns.get_indexer(col_labels)
            if (ridx == -1).any():
                raise KeyError("One or more row labels was not found")
            if (cidx == -1).any():
                raise KeyError("One or more column labels was not found")
            flat_index = ridx * len(self.columns) + cidx
            result = values.flat[flat_index]
        else:
            result = np.empty(n, dtype="O")
            for i, (r, c) in enumerate(zip(row_labels, col_labels)):
                result[i] = self._get_value(r, c)

        if is_object_dtype(result):
            result = lib.maybe_convert_objects(result)

        return result

    # ----------------------------------------------------------------------
    # Reindexing and alignment

    def _reindex_axes(self, axes, level, limit, tolerance, method, fill_value, copy):
        frame = self

        columns = axes["columns"]
        if columns is not None:
            frame = frame._reindex_columns(
                columns, method, copy, level, fill_value, limit, tolerance
            )

        index = axes["index"]
        if index is not None:
            frame = frame._reindex_index(
                index, method, copy, level, fill_value, limit, tolerance
            )

        return frame

    def _reindex_index(
        self,
        new_index,
        method,
        copy: bool,
        level: Level,
        fill_value=np.nan,
        limit=None,
        tolerance=None,
    ):
        new_index, indexer = self.index.reindex(
            new_index, method=method, level=level, limit=limit, tolerance=tolerance
        )
        return self._reindex_with_indexers(
            {0: [new_index, indexer]},
            copy=copy,
            fill_value=fill_value,
            allow_dups=False,
        )

    def _reindex_columns(
        self,
        new_columns,
        method,
        copy: bool,
        level: Level,
        fill_value=None,
        limit=None,
        tolerance=None,
    ):
        new_columns, indexer = self.columns.reindex(
            new_columns, method=method, level=level, limit=limit, tolerance=tolerance
        )
        return self._reindex_with_indexers(
            {1: [new_columns, indexer]},
            copy=copy,
            fill_value=fill_value,
            allow_dups=False,
        )

    def _reindex_multi(self, axes, copy: bool, fill_value) -> DataFrame:
        """
        We are guaranteed non-Nones in the axes.
        """
        new_index, row_indexer = self.index.reindex(axes["index"])
        new_columns, col_indexer = self.columns.reindex(axes["columns"])

        if row_indexer is not None and col_indexer is not None:
            indexer = row_indexer, col_indexer
            # error: Argument 2 to "take_2d_multi" has incompatible type "Tuple[Any,
            # Any]"; expected "ndarray"
            new_values = take_2d_multi(
                self.values, indexer, fill_value=fill_value  # type: ignore[arg-type]
            )
            return self._constructor(new_values, index=new_index, columns=new_columns)
        else:
            return self._reindex_with_indexers(
                {0: [new_index, row_indexer], 1: [new_columns, col_indexer]},
                copy=copy,
                fill_value=fill_value,
            )

    @doc(NDFrame.align, **_shared_doc_kwargs)
    def align(
        self,
        other,
        join: str = "outer",
        axis: Optional[Axis] = None,
        level: Optional[Level] = None,
        copy: bool = True,
        fill_value=None,
        method: Optional[str] = None,
        limit=None,
        fill_axis: Axis = 0,
        broadcast_axis: Optional[Axis] = None,
    ) -> DataFrame:
        return super().align(
            other,
            join=join,
            axis=axis,
            level=level,
            copy=copy,
            fill_value=fill_value,
            method=method,
            limit=limit,
            fill_axis=fill_axis,
            broadcast_axis=broadcast_axis,
        )

    @overload
    def set_axis(
        self, labels, axis: Axis = ..., inplace: Literal[False] = ...
    ) -> DataFrame:
        ...

    @overload
    def set_axis(self, labels, axis: Axis, inplace: Literal[True]) -> None:
        ...

    @overload
    def set_axis(self, labels, *, inplace: Literal[True]) -> None:
        ...

    @overload
    def set_axis(
        self, labels, axis: Axis = ..., inplace: bool = ...
    ) -> Optional[DataFrame]:
        ...

    @Appender(
        """
        Examples
        --------
        >>> df = pd.DataFrame({"A": [1, 2, 3], "B": [4, 5, 6]})

        Change the row labels.

        >>> df.set_axis(['a', 'b', 'c'], axis='index')
           A  B
        a  1  4
        b  2  5
        c  3  6

        Change the column labels.

        >>> df.set_axis(['I', 'II'], axis='columns')
           I  II
        0  1   4
        1  2   5
        2  3   6

        Now, update the labels inplace.

        >>> df.set_axis(['i', 'ii'], axis='columns', inplace=True)
        >>> df
           i  ii
        0  1   4
        1  2   5
        2  3   6
        """
    )
    @Substitution(
        **_shared_doc_kwargs,
        extended_summary_sub=" column or",
        axis_description_sub=", and 1 identifies the columns",
        see_also_sub=" or columns",
    )
    @Appender(NDFrame.set_axis.__doc__)
    def set_axis(self, labels, axis: Axis = 0, inplace: bool = False):
        return super().set_axis(labels, axis=axis, inplace=inplace)

    @Substitution(**_shared_doc_kwargs)
    @Appender(NDFrame.reindex.__doc__)
    @rewrite_axis_style_signature(
        "labels",
        [
            ("method", None),
            ("copy", True),
            ("level", None),
            ("fill_value", np.nan),
            ("limit", None),
            ("tolerance", None),
        ],
    )
    def reindex(self, *args, **kwargs) -> DataFrame:
        axes = validate_axis_style_args(self, args, kwargs, "labels", "reindex")
        kwargs.update(axes)
        # Pop these, since the values are in `kwargs` under different names
        kwargs.pop("axis", None)
        kwargs.pop("labels", None)
        return super().reindex(**kwargs)

    def drop(
        self,
        labels=None,
        axis: Axis = 0,
        index=None,
        columns=None,
        level: Optional[Level] = None,
        inplace: bool = False,
        errors: str = "raise",
    ):
        """
        Drop specified labels from rows or columns.

        Remove rows or columns by specifying label names and corresponding
        axis, or by specifying directly index or column names. When using a
        multi-index, labels on different levels can be removed by specifying
        the level.

        Parameters
        ----------
        labels : single label or list-like
            Index or column labels to drop.
        axis : {0 or 'index', 1 or 'columns'}, default 0
            Whether to drop labels from the index (0 or 'index') or
            columns (1 or 'columns').
        index : single label or list-like
            Alternative to specifying axis (``labels, axis=0``
            is equivalent to ``index=labels``).
        columns : single label or list-like
            Alternative to specifying axis (``labels, axis=1``
            is equivalent to ``columns=labels``).
        level : int or level name, optional
            For MultiIndex, level from which the labels will be removed.
        inplace : bool, default False
            If False, return a copy. Otherwise, do operation
            inplace and return None.
        errors : {'ignore', 'raise'}, default 'raise'
            If 'ignore', suppress error and only existing labels are
            dropped.

        Returns
        -------
        DataFrame or None
            DataFrame without the removed index or column labels or
            None if ``inplace=True``.

        Raises
        ------
        KeyError
            If any of the labels is not found in the selected axis.

        See Also
        --------
        DataFrame.loc : Label-location based indexer for selection by label.
        DataFrame.dropna : Return DataFrame with labels on given axis omitted
            where (all or any) data are missing.
        DataFrame.drop_duplicates : Return DataFrame with duplicate rows
            removed, optionally only considering certain columns.
        Series.drop : Return Series with specified index labels removed.

        Examples
        --------
        >>> df = pd.DataFrame(np.arange(12).reshape(3, 4),
        ...                   columns=['A', 'B', 'C', 'D'])
        >>> df
           A  B   C   D
        0  0  1   2   3
        1  4  5   6   7
        2  8  9  10  11

        Drop columns

        >>> df.drop(['B', 'C'], axis=1)
           A   D
        0  0   3
        1  4   7
        2  8  11

        >>> df.drop(columns=['B', 'C'])
           A   D
        0  0   3
        1  4   7
        2  8  11

        Drop a row by index

        >>> df.drop([0, 1])
           A  B   C   D
        2  8  9  10  11

        Drop columns and/or rows of MultiIndex DataFrame

        >>> midx = pd.MultiIndex(levels=[['lama', 'cow', 'falcon'],
        ...                              ['speed', 'weight', 'length']],
        ...                      codes=[[0, 0, 0, 1, 1, 1, 2, 2, 2],
        ...                             [0, 1, 2, 0, 1, 2, 0, 1, 2]])
        >>> df = pd.DataFrame(index=midx, columns=['big', 'small'],
        ...                   data=[[45, 30], [200, 100], [1.5, 1], [30, 20],
        ...                         [250, 150], [1.5, 0.8], [320, 250],
        ...                         [1, 0.8], [0.3, 0.2]])
        >>> df
                        big     small
        lama    speed   45.0    30.0
                weight  200.0   100.0
                length  1.5     1.0
        cow     speed   30.0    20.0
                weight  250.0   150.0
                length  1.5     0.8
        falcon  speed   320.0   250.0
                weight  1.0     0.8
                length  0.3     0.2

        >>> df.drop(index='cow', columns='small')
                        big
        lama    speed   45.0
                weight  200.0
                length  1.5
        falcon  speed   320.0
                weight  1.0
                length  0.3

        >>> df.drop(index='length', level=1)
                        big     small
        lama    speed   45.0    30.0
                weight  200.0   100.0
        cow     speed   30.0    20.0
                weight  250.0   150.0
        falcon  speed   320.0   250.0
                weight  1.0     0.8
        """
        return super().drop(
            labels=labels,
            axis=axis,
            index=index,
            columns=columns,
            level=level,
            inplace=inplace,
            errors=errors,
        )

    @rewrite_axis_style_signature(
        "mapper",
        [("copy", True), ("inplace", False), ("level", None), ("errors", "ignore")],
    )
    def rename(
        self,
        mapper: Optional[Renamer] = None,
        *,
        index: Optional[Renamer] = None,
        columns: Optional[Renamer] = None,
        axis: Optional[Axis] = None,
        copy: bool = True,
        inplace: bool = False,
        level: Optional[Level] = None,
        errors: str = "ignore",
    ) -> Optional[DataFrame]:
        """
        Alter axes labels.

        Function / dict values must be unique (1-to-1). Labels not contained in
        a dict / Series will be left as-is. Extra labels listed don't throw an
        error.

        See the :ref:`user guide <basics.rename>` for more.

        Parameters
        ----------
        mapper : dict-like or function
            Dict-like or function transformations to apply to
            that axis' values. Use either ``mapper`` and ``axis`` to
            specify the axis to target with ``mapper``, or ``index`` and
            ``columns``.
        index : dict-like or function
            Alternative to specifying axis (``mapper, axis=0``
            is equivalent to ``index=mapper``).
        columns : dict-like or function
            Alternative to specifying axis (``mapper, axis=1``
            is equivalent to ``columns=mapper``).
        axis : {0 or 'index', 1 or 'columns'}, default 0
            Axis to target with ``mapper``. Can be either the axis name
            ('index', 'columns') or number (0, 1). The default is 'index'.
        copy : bool, default True
            Also copy underlying data.
        inplace : bool, default False
            Whether to return a new DataFrame. If True then value of copy is
            ignored.
        level : int or level name, default None
            In case of a MultiIndex, only rename labels in the specified
            level.
        errors : {'ignore', 'raise'}, default 'ignore'
            If 'raise', raise a `KeyError` when a dict-like `mapper`, `index`,
            or `columns` contains labels that are not present in the Index
            being transformed.
            If 'ignore', existing keys will be renamed and extra keys will be
            ignored.

        Returns
        -------
        DataFrame or None
            DataFrame with the renamed axis labels or None if ``inplace=True``.

        Raises
        ------
        KeyError
            If any of the labels is not found in the selected axis and
            "errors='raise'".

        See Also
        --------
        DataFrame.rename_axis : Set the name of the axis.

        Examples
        --------
        ``DataFrame.rename`` supports two calling conventions

        * ``(index=index_mapper, columns=columns_mapper, ...)``
        * ``(mapper, axis={'index', 'columns'}, ...)``

        We *highly* recommend using keyword arguments to clarify your
        intent.

        Rename columns using a mapping:

        >>> df = pd.DataFrame({"A": [1, 2, 3], "B": [4, 5, 6]})
        >>> df.rename(columns={"A": "a", "B": "c"})
           a  c
        0  1  4
        1  2  5
        2  3  6

        Rename index using a mapping:

        >>> df.rename(index={0: "x", 1: "y", 2: "z"})
           A  B
        x  1  4
        y  2  5
        z  3  6

        Cast index labels to a different type:

        >>> df.index
        RangeIndex(start=0, stop=3, step=1)
        >>> df.rename(index=str).index
        Index(['0', '1', '2'], dtype='object')

        >>> df.rename(columns={"A": "a", "B": "b", "C": "c"}, errors="raise")
        Traceback (most recent call last):
        KeyError: ['C'] not found in axis

        Using axis-style parameters:

        >>> df.rename(str.lower, axis='columns')
           a  b
        0  1  4
        1  2  5
        2  3  6

        >>> df.rename({1: 2, 2: 4}, axis='index')
           A  B
        0  1  4
        2  2  5
        4  3  6
        """
        return super().rename(
            mapper=mapper,
            index=index,
            columns=columns,
            axis=axis,
            copy=copy,
            inplace=inplace,
            level=level,
            errors=errors,
        )

    @doc(NDFrame.fillna, **_shared_doc_kwargs)
    def fillna(
        self,
        value=None,
        method: Optional[str] = None,
        axis: Optional[Axis] = None,
        inplace: bool = False,
        limit=None,
        downcast=None,
    ) -> Optional[DataFrame]:
        return super().fillna(
            value=value,
            method=method,
            axis=axis,
            inplace=inplace,
            limit=limit,
            downcast=downcast,
        )

    def pop(self, item: Hashable) -> Series:
        """
        Return item and drop from frame. Raise KeyError if not found.

        Parameters
        ----------
        item : label
            Label of column to be popped.

        Returns
        -------
        Series

        Examples
        --------
        >>> df = pd.DataFrame([('falcon', 'bird', 389.0),
        ...                    ('parrot', 'bird', 24.0),
        ...                    ('lion', 'mammal', 80.5),
        ...                    ('monkey', 'mammal', np.nan)],
        ...                   columns=('name', 'class', 'max_speed'))
        >>> df
             name   class  max_speed
        0  falcon    bird      389.0
        1  parrot    bird       24.0
        2    lion  mammal       80.5
        3  monkey  mammal        NaN

        >>> df.pop('class')
        0      bird
        1      bird
        2    mammal
        3    mammal
        Name: class, dtype: object

        >>> df
             name  max_speed
        0  falcon      389.0
        1  parrot       24.0
        2    lion       80.5
        3  monkey        NaN
        """
        return super().pop(item=item)

    @doc(NDFrame.replace, **_shared_doc_kwargs)
    def replace(
        self,
        to_replace=None,
        value=None,
        inplace: bool = False,
        limit=None,
        regex: bool = False,
        method: str = "pad",
    ):
        return super().replace(
            to_replace=to_replace,
            value=value,
            inplace=inplace,
            limit=limit,
            regex=regex,
            method=method,
        )

    def _replace_columnwise(
        self, mapping: Dict[Hashable, Tuple[Any, Any]], inplace: bool, regex
    ):
        """
        Dispatch to Series.replace column-wise.


        Parameters
        ----------
        mapping : dict
            of the form {col: (target, value)}
        inplace : bool
        regex : bool or same types as `to_replace` in DataFrame.replace

        Returns
        -------
        DataFrame or None
        """
        # Operate column-wise
        res = self if inplace else self.copy()
        ax = self.columns

        for i in range(len(ax)):
            if ax[i] in mapping:
                ser = self.iloc[:, i]

                target, value = mapping[ax[i]]
                newobj = ser.replace(target, value, regex=regex)

                res.iloc[:, i] = newobj

        if inplace:
            return
        return res.__finalize__(self)

    @doc(NDFrame.shift, klass=_shared_doc_kwargs["klass"])
    def shift(
        self,
        periods=1,
        freq: Optional[Frequency] = None,
        axis: Axis = 0,
        fill_value=lib.no_default,
    ) -> DataFrame:
        axis = self._get_axis_number(axis)

        ncols = len(self.columns)
        if axis == 1 and periods != 0 and fill_value is lib.no_default and ncols > 0:
            # We will infer fill_value to match the closest column

            # Use a column that we know is valid for our column's dtype GH#38434
            label = self.columns[0]

            if periods > 0:
                result = self.iloc[:, :-periods]
                for col in range(min(ncols, abs(periods))):
                    # TODO(EA2D): doing this in a loop unnecessary with 2D EAs
                    # Define filler inside loop so we get a copy
                    filler = self.iloc[:, 0].shift(len(self))
                    result.insert(0, label, filler, allow_duplicates=True)
            else:
                result = self.iloc[:, -periods:]
                for col in range(min(ncols, abs(periods))):
                    # Define filler inside loop so we get a copy
                    filler = self.iloc[:, -1].shift(len(self))
                    result.insert(
                        len(result.columns), label, filler, allow_duplicates=True
                    )

            result.columns = self.columns.copy()
            return result

        return super().shift(
            periods=periods, freq=freq, axis=axis, fill_value=fill_value
        )

    def set_index(
        self,
        keys,
        drop: bool = True,
        append: bool = False,
        inplace: bool = False,
        verify_integrity: bool = False,
    ):
        """
        Set the DataFrame index using existing columns.

        Set the DataFrame index (row labels) using one or more existing
        columns or arrays (of the correct length). The index can replace the
        existing index or expand on it.

        Parameters
        ----------
        keys : label or array-like or list of labels/arrays
            This parameter can be either a single column key, a single array of
            the same length as the calling DataFrame, or a list containing an
            arbitrary combination of column keys and arrays. Here, "array"
            encompasses :class:`Series`, :class:`Index`, ``np.ndarray``, and
            instances of :class:`~collections.abc.Iterator`.
        drop : bool, default True
            Delete columns to be used as the new index.
        append : bool, default False
            Whether to append columns to existing index.
        inplace : bool, default False
            If True, modifies the DataFrame in place (do not create a new object).
        verify_integrity : bool, default False
            Check the new index for duplicates. Otherwise defer the check until
            necessary. Setting to False will improve the performance of this
            method.

        Returns
        -------
        DataFrame or None
            Changed row labels or None if ``inplace=True``.

        See Also
        --------
        DataFrame.reset_index : Opposite of set_index.
        DataFrame.reindex : Change to new indices or expand indices.
        DataFrame.reindex_like : Change to same indices as other DataFrame.

        Examples
        --------
        >>> df = pd.DataFrame({'month': [1, 4, 7, 10],
        ...                    'year': [2012, 2014, 2013, 2014],
        ...                    'sale': [55, 40, 84, 31]})
        >>> df
           month  year  sale
        0      1  2012    55
        1      4  2014    40
        2      7  2013    84
        3     10  2014    31

        Set the index to become the 'month' column:

        >>> df.set_index('month')
               year  sale
        month
        1      2012    55
        4      2014    40
        7      2013    84
        10     2014    31

        Create a MultiIndex using columns 'year' and 'month':

        >>> df.set_index(['year', 'month'])
                    sale
        year  month
        2012  1     55
        2014  4     40
        2013  7     84
        2014  10    31

        Create a MultiIndex using an Index and a column:

        >>> df.set_index([pd.Index([1, 2, 3, 4]), 'year'])
                 month  sale
           year
        1  2012  1      55
        2  2014  4      40
        3  2013  7      84
        4  2014  10     31

        Create a MultiIndex using two Series:

        >>> s = pd.Series([1, 2, 3, 4])
        >>> df.set_index([s, s**2])
              month  year  sale
        1 1       1  2012    55
        2 4       4  2014    40
        3 9       7  2013    84
        4 16     10  2014    31
        """
        inplace = validate_bool_kwarg(inplace, "inplace")
        self._check_inplace_and_allows_duplicate_labels(inplace)
        if not isinstance(keys, list):
            keys = [keys]

        err_msg = (
            'The parameter "keys" may be a column key, one-dimensional '
            "array, or a list containing only valid column keys and "
            "one-dimensional arrays."
        )

        missing: List[Hashable] = []
        for col in keys:
            if isinstance(col, (Index, Series, np.ndarray, list, abc.Iterator)):
                # arrays are fine as long as they are one-dimensional
                # iterators get converted to list below
                if getattr(col, "ndim", 1) != 1:
                    raise ValueError(err_msg)
            else:
                # everything else gets tried as a key; see GH 24969
                try:
                    found = col in self.columns
                except TypeError as err:
                    raise TypeError(
                        f"{err_msg}. Received column of type {type(col)}"
                    ) from err
                else:
                    if not found:
                        missing.append(col)

        if missing:
            raise KeyError(f"None of {missing} are in the columns")

        if inplace:
            frame = self
        else:
            frame = self.copy()

        arrays = []
        names: List[Hashable] = []
        if append:
            names = list(self.index.names)
            if isinstance(self.index, MultiIndex):
                for i in range(self.index.nlevels):
                    arrays.append(self.index._get_level_values(i))
            else:
                arrays.append(self.index)

        to_remove: List[Hashable] = []
        for col in keys:
            if isinstance(col, MultiIndex):
                for n in range(col.nlevels):
                    arrays.append(col._get_level_values(n))
                names.extend(col.names)
            elif isinstance(col, (Index, Series)):
                # if Index then not MultiIndex (treated above)

                # error: Argument 1 to "append" of "list" has incompatible type
                #  "Union[Index, Series]"; expected "Index"
                arrays.append(col)  # type:ignore[arg-type]
                names.append(col.name)
            elif isinstance(col, (list, np.ndarray)):
                # error: Argument 1 to "append" of "list" has incompatible type
                # "Union[List[Any], ndarray]"; expected "Index"
                arrays.append(col)  # type: ignore[arg-type]
                names.append(None)
            elif isinstance(col, abc.Iterator):
                # error: Argument 1 to "append" of "list" has incompatible type
                # "List[Any]"; expected "Index"
                arrays.append(list(col))  # type: ignore[arg-type]
                names.append(None)
            # from here, col can only be a column label
            else:
                arrays.append(frame[col]._values)
                names.append(col)
                if drop:
                    to_remove.append(col)

            if len(arrays[-1]) != len(self):
                # check newest element against length of calling frame, since
                # ensure_index_from_sequences would not raise for append=False.
                raise ValueError(
                    f"Length mismatch: Expected {len(self)} rows, "
                    f"received array of length {len(arrays[-1])}"
                )

        index = ensure_index_from_sequences(arrays, names)

        if verify_integrity and not index.is_unique:
            duplicates = index[index.duplicated()].unique()
            raise ValueError(f"Index has duplicate keys: {duplicates}")

        # use set to handle duplicate column names gracefully in case of drop
        for c in set(to_remove):
            del frame[c]

        # clear up memory usage
        index._cleanup()

        frame.index = index

        if not inplace:
            return frame

    @overload
    def reset_index(
        self,
        level: Optional[Union[Hashable, Sequence[Hashable]]] = ...,
        drop: bool = ...,
        inplace: Literal[False] = ...,
        col_level: Hashable = ...,
        col_fill: Hashable = ...,
    ) -> DataFrame:
        ...

    @overload
    def reset_index(
        self,
        level: Optional[Union[Hashable, Sequence[Hashable]]],
        drop: bool,
        inplace: Literal[True],
        col_level: Hashable = ...,
        col_fill: Hashable = ...,
    ) -> None:
        ...

    @overload
    def reset_index(
        self,
        *,
        drop: bool,
        inplace: Literal[True],
        col_level: Hashable = ...,
        col_fill: Hashable = ...,
    ) -> None:
        ...

    @overload
    def reset_index(
        self,
        *,
        level: Optional[Union[Hashable, Sequence[Hashable]]],
        inplace: Literal[True],
        col_level: Hashable = ...,
        col_fill: Hashable = ...,
    ) -> None:
        ...

    @overload
    def reset_index(
        self,
        *,
        inplace: Literal[True],
        col_level: Hashable = ...,
        col_fill: Hashable = ...,
    ) -> None:
        ...

    @overload
    def reset_index(
        self,
        level: Optional[Union[Hashable, Sequence[Hashable]]] = ...,
        drop: bool = ...,
        inplace: bool = ...,
        col_level: Hashable = ...,
        col_fill: Hashable = ...,
    ) -> Optional[DataFrame]:
        ...

    def reset_index(
        self,
        level: Optional[Union[Hashable, Sequence[Hashable]]] = None,
        drop: bool = False,
        inplace: bool = False,
        col_level: Hashable = 0,
        col_fill: Hashable = "",
    ) -> Optional[DataFrame]:
        """
        Reset the index, or a level of it.

        Reset the index of the DataFrame, and use the default one instead.
        If the DataFrame has a MultiIndex, this method can remove one or more
        levels.

        Parameters
        ----------
        level : int, str, tuple, or list, default None
            Only remove the given levels from the index. Removes all levels by
            default.
        drop : bool, default False
            Do not try to insert index into dataframe columns. This resets
            the index to the default integer index.
        inplace : bool, default False
            Modify the DataFrame in place (do not create a new object).
        col_level : int or str, default 0
            If the columns have multiple levels, determines which level the
            labels are inserted into. By default it is inserted into the first
            level.
        col_fill : object, default ''
            If the columns have multiple levels, determines how the other
            levels are named. If None then the index name is repeated.

        Returns
        -------
        DataFrame or None
            DataFrame with the new index or None if ``inplace=True``.

        See Also
        --------
        DataFrame.set_index : Opposite of reset_index.
        DataFrame.reindex : Change to new indices or expand indices.
        DataFrame.reindex_like : Change to same indices as other DataFrame.

        Examples
        --------
        >>> df = pd.DataFrame([('bird', 389.0),
        ...                    ('bird', 24.0),
        ...                    ('mammal', 80.5),
        ...                    ('mammal', np.nan)],
        ...                   index=['falcon', 'parrot', 'lion', 'monkey'],
        ...                   columns=('class', 'max_speed'))
        >>> df
                 class  max_speed
        falcon    bird      389.0
        parrot    bird       24.0
        lion    mammal       80.5
        monkey  mammal        NaN

        When we reset the index, the old index is added as a column, and a
        new sequential index is used:

        >>> df.reset_index()
            index   class  max_speed
        0  falcon    bird      389.0
        1  parrot    bird       24.0
        2    lion  mammal       80.5
        3  monkey  mammal        NaN

        We can use the `drop` parameter to avoid the old index being added as
        a column:

        >>> df.reset_index(drop=True)
            class  max_speed
        0    bird      389.0
        1    bird       24.0
        2  mammal       80.5
        3  mammal        NaN

        You can also use `reset_index` with `MultiIndex`.

        >>> index = pd.MultiIndex.from_tuples([('bird', 'falcon'),
        ...                                    ('bird', 'parrot'),
        ...                                    ('mammal', 'lion'),
        ...                                    ('mammal', 'monkey')],
        ...                                   names=['class', 'name'])
        >>> columns = pd.MultiIndex.from_tuples([('speed', 'max'),
        ...                                      ('species', 'type')])
        >>> df = pd.DataFrame([(389.0, 'fly'),
        ...                    ( 24.0, 'fly'),
        ...                    ( 80.5, 'run'),
        ...                    (np.nan, 'jump')],
        ...                   index=index,
        ...                   columns=columns)
        >>> df
                       speed species
                         max    type
        class  name
        bird   falcon  389.0     fly
               parrot   24.0     fly
        mammal lion     80.5     run
               monkey    NaN    jump

        If the index has multiple levels, we can reset a subset of them:

        >>> df.reset_index(level='class')
                 class  speed species
                          max    type
        name
        falcon    bird  389.0     fly
        parrot    bird   24.0     fly
        lion    mammal   80.5     run
        monkey  mammal    NaN    jump

        If we are not dropping the index, by default, it is placed in the top
        level. We can place it in another level:

        >>> df.reset_index(level='class', col_level=1)
                        speed species
                 class    max    type
        name
        falcon    bird  389.0     fly
        parrot    bird   24.0     fly
        lion    mammal   80.5     run
        monkey  mammal    NaN    jump

        When the index is inserted under another level, we can specify under
        which one with the parameter `col_fill`:

        >>> df.reset_index(level='class', col_level=1, col_fill='species')
                      species  speed species
                        class    max    type
        name
        falcon           bird  389.0     fly
        parrot           bird   24.0     fly
        lion           mammal   80.5     run
        monkey         mammal    NaN    jump

        If we specify a nonexistent level for `col_fill`, it is created:

        >>> df.reset_index(level='class', col_level=1, col_fill='genus')
                        genus  speed species
                        class    max    type
        name
        falcon           bird  389.0     fly
        parrot           bird   24.0     fly
        lion           mammal   80.5     run
        monkey         mammal    NaN    jump
        """
        inplace = validate_bool_kwarg(inplace, "inplace")
        self._check_inplace_and_allows_duplicate_labels(inplace)
        if inplace:
            new_obj = self
        else:
            new_obj = self.copy()

        new_index = ibase.default_index(len(new_obj))
        if level is not None:
            if not isinstance(level, (tuple, list)):
                level = [level]
            level = [self.index._get_level_number(lev) for lev in level]
            if len(level) < self.index.nlevels:
                new_index = self.index.droplevel(level)

        if not drop:
            to_insert: Iterable[Tuple[Any, Optional[Any]]]
            if isinstance(self.index, MultiIndex):
                names = [
                    (n if n is not None else f"level_{i}")
                    for i, n in enumerate(self.index.names)
                ]
                to_insert = zip(self.index.levels, self.index.codes)
            else:
                default = "index" if "index" not in self else "level_0"
                names = [default] if self.index.name is None else [self.index.name]
                to_insert = ((self.index, None),)

            multi_col = isinstance(self.columns, MultiIndex)
            for i, (lev, lab) in reversed(list(enumerate(to_insert))):
                if level is not None and i not in level:
                    continue
                name = names[i]
                if multi_col:
                    col_name = list(name) if isinstance(name, tuple) else [name]
                    if col_fill is None:
                        if len(col_name) not in (1, self.columns.nlevels):
                            raise ValueError(
                                "col_fill=None is incompatible "
                                f"with incomplete column name {name}"
                            )
                        col_fill = col_name[0]

                    lev_num = self.columns._get_level_number(col_level)
                    name_lst = [col_fill] * lev_num + col_name
                    missing = self.columns.nlevels - len(name_lst)
                    name_lst += [col_fill] * missing
                    name = tuple(name_lst)

                # to ndarray and maybe infer different dtype
                level_values = lev._values
                if level_values.dtype == np.object_:
                    level_values = lib.maybe_convert_objects(level_values)

                if lab is not None:
                    # if we have the codes, extract the values with a mask
                    level_values = algorithms.take(
                        level_values, lab, allow_fill=True, fill_value=lev._na_value
                    )

                new_obj.insert(0, name, level_values)

        new_obj.index = new_index
        if not inplace:
            return new_obj

        return None

    # ----------------------------------------------------------------------
    # Reindex-based selection methods

    @doc(NDFrame.isna, klass=_shared_doc_kwargs["klass"])
    def isna(self) -> DataFrame:
        result = self._constructor(self._mgr.isna(func=isna))
        return result.__finalize__(self, method="isna")

    @doc(NDFrame.isna, klass=_shared_doc_kwargs["klass"])
    def isnull(self) -> DataFrame:
        return self.isna()

    @doc(NDFrame.notna, klass=_shared_doc_kwargs["klass"])
    def notna(self) -> DataFrame:
        return ~self.isna()

    @doc(NDFrame.notna, klass=_shared_doc_kwargs["klass"])
    def notnull(self) -> DataFrame:
        return ~self.isna()

    def dropna(
        self,
        axis: Axis = 0,
        how: str = "any",
        thresh=None,
        subset=None,
        inplace: bool = False,
    ):
        """
        Remove missing values.

        See the :ref:`User Guide <missing_data>` for more on which values are
        considered missing, and how to work with missing data.

        Parameters
        ----------
        axis : {0 or 'index', 1 or 'columns'}, default 0
            Determine if rows or columns which contain missing values are
            removed.

            * 0, or 'index' : Drop rows which contain missing values.
            * 1, or 'columns' : Drop columns which contain missing value.

            .. versionchanged:: 1.0.0

               Pass tuple or list to drop on multiple axes.
               Only a single axis is allowed.

        how : {'any', 'all'}, default 'any'
            Determine if row or column is removed from DataFrame, when we have
            at least one NA or all NA.

            * 'any' : If any NA values are present, drop that row or column.
            * 'all' : If all values are NA, drop that row or column.

        thresh : int, optional
            Require that many non-NA values.
        subset : array-like, optional
            Labels along other axis to consider, e.g. if you are dropping rows
            these would be a list of columns to include.
        inplace : bool, default False
            If True, do operation inplace and return None.

        Returns
        -------
        DataFrame or None
            DataFrame with NA entries dropped from it or None if ``inplace=True``.

        See Also
        --------
        DataFrame.isna: Indicate missing values.
        DataFrame.notna : Indicate existing (non-missing) values.
        DataFrame.fillna : Replace missing values.
        Series.dropna : Drop missing values.
        Index.dropna : Drop missing indices.

        Examples
        --------
        >>> df = pd.DataFrame({"name": ['Alfred', 'Batman', 'Catwoman'],
        ...                    "toy": [np.nan, 'Batmobile', 'Bullwhip'],
        ...                    "born": [pd.NaT, pd.Timestamp("1940-04-25"),
        ...                             pd.NaT]})
        >>> df
               name        toy       born
        0    Alfred        NaN        NaT
        1    Batman  Batmobile 1940-04-25
        2  Catwoman   Bullwhip        NaT

        Drop the rows where at least one element is missing.

        >>> df.dropna()
             name        toy       born
        1  Batman  Batmobile 1940-04-25

        Drop the columns where at least one element is missing.

        >>> df.dropna(axis='columns')
               name
        0    Alfred
        1    Batman
        2  Catwoman

        Drop the rows where all elements are missing.

        >>> df.dropna(how='all')
               name        toy       born
        0    Alfred        NaN        NaT
        1    Batman  Batmobile 1940-04-25
        2  Catwoman   Bullwhip        NaT

        Keep only the rows with at least 2 non-NA values.

        >>> df.dropna(thresh=2)
               name        toy       born
        1    Batman  Batmobile 1940-04-25
        2  Catwoman   Bullwhip        NaT

        Define in which columns to look for missing values.

        >>> df.dropna(subset=['name', 'toy'])
               name        toy       born
        1    Batman  Batmobile 1940-04-25
        2  Catwoman   Bullwhip        NaT

        Keep the DataFrame with valid entries in the same variable.

        >>> df.dropna(inplace=True)
        >>> df
             name        toy       born
        1  Batman  Batmobile 1940-04-25
        """
        inplace = validate_bool_kwarg(inplace, "inplace")
        if isinstance(axis, (tuple, list)):
            # GH20987
            raise TypeError("supplying multiple axes to axis is no longer supported.")

        axis = self._get_axis_number(axis)
        agg_axis = 1 - axis

        agg_obj = self
        if subset is not None:
            ax = self._get_axis(agg_axis)
            indices = ax.get_indexer_for(subset)
            check = indices == -1
            if check.any():
                raise KeyError(list(np.compress(check, subset)))
            agg_obj = self.take(indices, axis=agg_axis)

        count = agg_obj.count(axis=agg_axis)

        if thresh is not None:
            mask = count >= thresh
        elif how == "any":
            mask = count == len(agg_obj._get_axis(agg_axis))
        elif how == "all":
            mask = count > 0
        else:
            if how is not None:
                raise ValueError(f"invalid how option: {how}")
            else:
                raise TypeError("must specify how or thresh")

        result = self.loc(axis=axis)[mask]

        if inplace:
            self._update_inplace(result)
        else:
            return result

    def drop_duplicates(
        self,
        subset: Optional[Union[Hashable, Sequence[Hashable]]] = None,
        keep: Union[str, bool] = "first",
        inplace: bool = False,
        ignore_index: bool = False,
    ) -> Optional[DataFrame]:
        """
        Return DataFrame with duplicate rows removed.

        Considering certain columns is optional. Indexes, including time indexes
        are ignored.

        Parameters
        ----------
        subset : column label or sequence of labels, optional
            Only consider certain columns for identifying duplicates, by
            default use all of the columns.
        keep : {'first', 'last', False}, default 'first'
            Determines which duplicates (if any) to keep.
            - ``first`` : Drop duplicates except for the first occurrence.
            - ``last`` : Drop duplicates except for the last occurrence.
            - False : Drop all duplicates.
        inplace : bool, default False
            Whether to drop duplicates in place or to return a copy.
        ignore_index : bool, default False
            If True, the resulting axis will be labeled 0, 1, …, n - 1.

            .. versionadded:: 1.0.0

        Returns
        -------
        DataFrame or None
            DataFrame with duplicates removed or None if ``inplace=True``.

        See Also
        --------
        DataFrame.value_counts: Count unique combinations of columns.

        Examples
        --------
        Consider dataset containing ramen rating.

        >>> df = pd.DataFrame({
        ...     'brand': ['Yum Yum', 'Yum Yum', 'Indomie', 'Indomie', 'Indomie'],
        ...     'style': ['cup', 'cup', 'cup', 'pack', 'pack'],
        ...     'rating': [4, 4, 3.5, 15, 5]
        ... })
        >>> df
            brand style  rating
        0  Yum Yum   cup     4.0
        1  Yum Yum   cup     4.0
        2  Indomie   cup     3.5
        3  Indomie  pack    15.0
        4  Indomie  pack     5.0

        By default, it removes duplicate rows based on all columns.

        >>> df.drop_duplicates()
            brand style  rating
        0  Yum Yum   cup     4.0
        2  Indomie   cup     3.5
        3  Indomie  pack    15.0
        4  Indomie  pack     5.0

        To remove duplicates on specific column(s), use ``subset``.

        >>> df.drop_duplicates(subset=['brand'])
            brand style  rating
        0  Yum Yum   cup     4.0
        2  Indomie   cup     3.5

        To remove duplicates and keep last occurrences, use ``keep``.

        >>> df.drop_duplicates(subset=['brand', 'style'], keep='last')
            brand style  rating
        1  Yum Yum   cup     4.0
        2  Indomie   cup     3.5
        4  Indomie  pack     5.0
        """
        if self.empty:
            return self.copy()

        inplace = validate_bool_kwarg(inplace, "inplace")
        ignore_index = validate_bool_kwarg(ignore_index, "ignore_index")
        duplicated = self.duplicated(subset, keep=keep)

        result = self[-duplicated]
        if ignore_index:
            result.index = ibase.default_index(len(result))

        if inplace:
            self._update_inplace(result)
            return None
        else:
            return result

    def duplicated(
        self,
        subset: Optional[Union[Hashable, Sequence[Hashable]]] = None,
        keep: Union[str, bool] = "first",
    ) -> Series:
        """
        Return boolean Series denoting duplicate rows.

        Considering certain columns is optional.

        Parameters
        ----------
        subset : column label or sequence of labels, optional
            Only consider certain columns for identifying duplicates, by
            default use all of the columns.
        keep : {'first', 'last', False}, default 'first'
            Determines which duplicates (if any) to mark.

            - ``first`` : Mark duplicates as ``True`` except for the first occurrence.
            - ``last`` : Mark duplicates as ``True`` except for the last occurrence.
            - False : Mark all duplicates as ``True``.

        Returns
        -------
        Series
            Boolean series for each duplicated rows.

        See Also
        --------
        Index.duplicated : Equivalent method on index.
        Series.duplicated : Equivalent method on Series.
        Series.drop_duplicates : Remove duplicate values from Series.
        DataFrame.drop_duplicates : Remove duplicate values from DataFrame.

        Examples
        --------
        Consider dataset containing ramen rating.

        >>> df = pd.DataFrame({
        ...     'brand': ['Yum Yum', 'Yum Yum', 'Indomie', 'Indomie', 'Indomie'],
        ...     'style': ['cup', 'cup', 'cup', 'pack', 'pack'],
        ...     'rating': [4, 4, 3.5, 15, 5]
        ... })
        >>> df
            brand style  rating
        0  Yum Yum   cup     4.0
        1  Yum Yum   cup     4.0
        2  Indomie   cup     3.5
        3  Indomie  pack    15.0
        4  Indomie  pack     5.0

        By default, for each set of duplicated values, the first occurrence
        is set on False and all others on True.

        >>> df.duplicated()
        0    False
        1     True
        2    False
        3    False
        4    False
        dtype: bool

        By using 'last', the last occurrence of each set of duplicated values
        is set on False and all others on True.

        >>> df.duplicated(keep='last')
        0     True
        1    False
        2    False
        3    False
        4    False
        dtype: bool

        By setting ``keep`` on False, all duplicates are True.

        >>> df.duplicated(keep=False)
        0     True
        1     True
        2    False
        3    False
        4    False
        dtype: bool

        To find duplicates on specific column(s), use ``subset``.

        >>> df.duplicated(subset=['brand'])
        0    False
        1     True
        2    False
        3     True
        4     True
        dtype: bool
        """
        from pandas._libs.hashtable import duplicated_int64

        if self.empty:
            return self._constructor_sliced(dtype=bool)

        def f(vals):
            labels, shape = algorithms.factorize(vals, size_hint=len(self))
            return labels.astype("i8", copy=False), len(shape)

        if subset is None:
            subset = self.columns
        elif (
            not np.iterable(subset)
            or isinstance(subset, str)
            or isinstance(subset, tuple)
            and subset in self.columns
        ):
            subset = (subset,)

        #  needed for mypy since can't narrow types using np.iterable
        subset = cast(Iterable, subset)

        # Verify all columns in subset exist in the queried dataframe
        # Otherwise, raise a KeyError, same as if you try to __getitem__ with a
        # key that doesn't exist.
        diff = Index(subset).difference(self.columns)
        if not diff.empty:
            raise KeyError(diff)

        vals = (col.values for name, col in self.items() if name in subset)
        labels, shape = map(list, zip(*map(f, vals)))

        ids = get_group_index(labels, shape, sort=False, xnull=False)
        result = self._constructor_sliced(duplicated_int64(ids, keep), index=self.index)
        return result.__finalize__(self, method="duplicated")

    # ----------------------------------------------------------------------
    # Sorting
    # TODO: Just move the sort_values doc here.
    @Substitution(**_shared_doc_kwargs)
    @Appender(NDFrame.sort_values.__doc__)
    # error: Signature of "sort_values" incompatible with supertype "NDFrame"
    def sort_values(  # type: ignore[override]
        self,
        by,
        axis: Axis = 0,
        ascending=True,
        inplace: bool = False,
        kind: str = "quicksort",
        na_position: str = "last",
        ignore_index: bool = False,
        key: ValueKeyFunc = None,
    ):
        inplace = validate_bool_kwarg(inplace, "inplace")
        axis = self._get_axis_number(axis)

        if not isinstance(by, list):
            by = [by]
        if is_sequence(ascending) and len(by) != len(ascending):
            raise ValueError(
                f"Length of ascending ({len(ascending)}) != length of by ({len(by)})"
            )
        if len(by) > 1:

            keys = [self._get_label_or_level_values(x, axis=axis) for x in by]

            # need to rewrap columns in Series to apply key function
            if key is not None:
                # error: List comprehension has incompatible type List[Series];
                # expected List[ndarray]
                keys = [
                    Series(k, name=name)  # type: ignore[misc]
                    for (k, name) in zip(keys, by)
                ]

            indexer = lexsort_indexer(
                keys, orders=ascending, na_position=na_position, key=key
            )
            indexer = ensure_platform_int(indexer)
        elif len(by):

            by = by[0]
            k = self._get_label_or_level_values(by, axis=axis)

            # need to rewrap column in Series to apply key function
            if key is not None:
                # error: Incompatible types in assignment (expression has type
                # "Series", variable has type "ndarray")
                k = Series(k, name=by)  # type: ignore[assignment]

            if isinstance(ascending, (tuple, list)):
                ascending = ascending[0]

            indexer = nargsort(
                k, kind=kind, ascending=ascending, na_position=na_position, key=key
            )
        else:
            return self.copy()

        new_data = self._mgr.take(
            indexer, axis=self._get_block_manager_axis(axis), verify=False
        )

        if ignore_index:
            new_data.set_axis(
                self._get_block_manager_axis(axis), ibase.default_index(len(indexer))
            )

        result = self._constructor(new_data)
        if inplace:
            return self._update_inplace(result)
        else:
            return result.__finalize__(self, method="sort_values")

    def sort_index(
        self,
        axis: Axis = 0,
        level: Optional[Level] = None,
        ascending: Union[Union[bool, int], Sequence[Union[bool, int]]] = True,
        inplace: bool = False,
        kind: str = "quicksort",
        na_position: str = "last",
        sort_remaining: bool = True,
        ignore_index: bool = False,
        key: IndexKeyFunc = None,
    ):
        """
        Sort object by labels (along an axis).

        Returns a new DataFrame sorted by label if `inplace` argument is
        ``False``, otherwise updates the original DataFrame and returns None.

        Parameters
        ----------
        axis : {0 or 'index', 1 or 'columns'}, default 0
            The axis along which to sort.  The value 0 identifies the rows,
            and 1 identifies the columns.
        level : int or level name or list of ints or list of level names
            If not None, sort on values in specified index level(s).
        ascending : bool or list-like of bools, default True
            Sort ascending vs. descending. When the index is a MultiIndex the
            sort direction can be controlled for each level individually.
        inplace : bool, default False
            If True, perform operation in-place.
        kind : {'quicksort', 'mergesort', 'heapsort', 'stable'}, default 'quicksort'
            Choice of sorting algorithm. See also :func:`numpy.sort` for more
            information. `mergesort` and `stable` are the only stable algorithms. For
            DataFrames, this option is only applied when sorting on a single
            column or label.
        na_position : {'first', 'last'}, default 'last'
            Puts NaNs at the beginning if `first`; `last` puts NaNs at the end.
            Not implemented for MultiIndex.
        sort_remaining : bool, default True
            If True and sorting by level and index is multilevel, sort by other
            levels too (in order) after sorting by specified level.
        ignore_index : bool, default False
            If True, the resulting axis will be labeled 0, 1, …, n - 1.

            .. versionadded:: 1.0.0

        key : callable, optional
            If not None, apply the key function to the index values
            before sorting. This is similar to the `key` argument in the
            builtin :meth:`sorted` function, with the notable difference that
            this `key` function should be *vectorized*. It should expect an
            ``Index`` and return an ``Index`` of the same shape. For MultiIndex
            inputs, the key is applied *per level*.

            .. versionadded:: 1.1.0

        Returns
        -------
        DataFrame or None
            The original DataFrame sorted by the labels or None if ``inplace=True``.

        See Also
        --------
        Series.sort_index : Sort Series by the index.
        DataFrame.sort_values : Sort DataFrame by the value.
        Series.sort_values : Sort Series by the value.

        Examples
        --------
        >>> df = pd.DataFrame([1, 2, 3, 4, 5], index=[100, 29, 234, 1, 150],
        ...                   columns=['A'])
        >>> df.sort_index()
             A
        1    4
        29   2
        100  1
        150  5
        234  3

        By default, it sorts in ascending order, to sort in descending order,
        use ``ascending=False``

        >>> df.sort_index(ascending=False)
             A
        234  3
        150  5
        100  1
        29   2
        1    4

        A key function can be specified which is applied to the index before
        sorting. For a ``MultiIndex`` this is applied to each level separately.

        >>> df = pd.DataFrame({"a": [1, 2, 3, 4]}, index=['A', 'b', 'C', 'd'])
        >>> df.sort_index(key=lambda x: x.str.lower())
           a
        A  1
        b  2
        C  3
        d  4
        """
        return super().sort_index(
            axis,
            level,
            ascending,
            inplace,
            kind,
            na_position,
            sort_remaining,
            ignore_index,
            key,
        )

    def value_counts(
        self,
        subset: Optional[Sequence[Hashable]] = None,
        normalize: bool = False,
        sort: bool = True,
        ascending: bool = False,
    ):
        """
        Return a Series containing counts of unique rows in the DataFrame.

        .. versionadded:: 1.1.0

        Parameters
        ----------
        subset : list-like, optional
            Columns to use when counting unique combinations.
        normalize : bool, default False
            Return proportions rather than frequencies.
        sort : bool, default True
            Sort by frequencies.
        ascending : bool, default False
            Sort in ascending order.

        Returns
        -------
        Series

        See Also
        --------
        Series.value_counts: Equivalent method on Series.

        Notes
        -----
        The returned Series will have a MultiIndex with one level per input
        column. By default, rows that contain any NA values are omitted from
        the result. By default, the resulting Series will be in descending
        order so that the first element is the most frequently-occurring row.

        Examples
        --------
        >>> df = pd.DataFrame({'num_legs': [2, 4, 4, 6],
        ...                    'num_wings': [2, 0, 0, 0]},
        ...                   index=['falcon', 'dog', 'cat', 'ant'])
        >>> df
                num_legs  num_wings
        falcon         2          2
        dog            4          0
        cat            4          0
        ant            6          0

        >>> df.value_counts()
        num_legs  num_wings
        4         0            2
        2         2            1
        6         0            1
        dtype: int64

        >>> df.value_counts(sort=False)
        num_legs  num_wings
        2         2            1
        4         0            2
        6         0            1
        dtype: int64

        >>> df.value_counts(ascending=True)
        num_legs  num_wings
        2         2            1
        6         0            1
        4         0            2
        dtype: int64

        >>> df.value_counts(normalize=True)
        num_legs  num_wings
        4         0            0.50
        2         2            0.25
        6         0            0.25
        dtype: float64
        """
        if subset is None:
            subset = self.columns.tolist()

        counts = self.groupby(subset).grouper.size()

        if sort:
            counts = counts.sort_values(ascending=ascending)
        if normalize:
            counts /= counts.sum()

        # Force MultiIndex for single column
        if len(subset) == 1:
            counts.index = MultiIndex.from_arrays(
                [counts.index], names=[counts.index.name]
            )

        return counts

    def nlargest(self, n, columns, keep: str = "first") -> DataFrame:
        """
        Return the first `n` rows ordered by `columns` in descending order.

        Return the first `n` rows with the largest values in `columns`, in
        descending order. The columns that are not specified are returned as
        well, but not used for ordering.

        This method is equivalent to
        ``df.sort_values(columns, ascending=False).head(n)``, but more
        performant.

        Parameters
        ----------
        n : int
            Number of rows to return.
        columns : label or list of labels
            Column label(s) to order by.
        keep : {'first', 'last', 'all'}, default 'first'
            Where there are duplicate values:

            - `first` : prioritize the first occurrence(s)
            - `last` : prioritize the last occurrence(s)
            - ``all`` : do not drop any duplicates, even it means
                        selecting more than `n` items.

            .. versionadded:: 0.24.0

        Returns
        -------
        DataFrame
            The first `n` rows ordered by the given columns in descending
            order.

        See Also
        --------
        DataFrame.nsmallest : Return the first `n` rows ordered by `columns` in
            ascending order.
        DataFrame.sort_values : Sort DataFrame by the values.
        DataFrame.head : Return the first `n` rows without re-ordering.

        Notes
        -----
        This function cannot be used with all column types. For example, when
        specifying columns with `object` or `category` dtypes, ``TypeError`` is
        raised.

        Examples
        --------
        >>> df = pd.DataFrame({'population': [59000000, 65000000, 434000,
        ...                                   434000, 434000, 337000, 11300,
        ...                                   11300, 11300],
        ...                    'GDP': [1937894, 2583560 , 12011, 4520, 12128,
        ...                            17036, 182, 38, 311],
        ...                    'alpha-2': ["IT", "FR", "MT", "MV", "BN",
        ...                                "IS", "NR", "TV", "AI"]},
        ...                   index=["Italy", "France", "Malta",
        ...                          "Maldives", "Brunei", "Iceland",
        ...                          "Nauru", "Tuvalu", "Anguilla"])
        >>> df
                  population      GDP alpha-2
        Italy       59000000  1937894      IT
        France      65000000  2583560      FR
        Malta         434000    12011      MT
        Maldives      434000     4520      MV
        Brunei        434000    12128      BN
        Iceland       337000    17036      IS
        Nauru          11300      182      NR
        Tuvalu         11300       38      TV
        Anguilla       11300      311      AI

        In the following example, we will use ``nlargest`` to select the three
        rows having the largest values in column "population".

        >>> df.nlargest(3, 'population')
                population      GDP alpha-2
        France    65000000  2583560      FR
        Italy     59000000  1937894      IT
        Malta       434000    12011      MT

        When using ``keep='last'``, ties are resolved in reverse order:

        >>> df.nlargest(3, 'population', keep='last')
                population      GDP alpha-2
        France    65000000  2583560      FR
        Italy     59000000  1937894      IT
        Brunei      434000    12128      BN

        When using ``keep='all'``, all duplicate items are maintained:

        >>> df.nlargest(3, 'population', keep='all')
                  population      GDP alpha-2
        France      65000000  2583560      FR
        Italy       59000000  1937894      IT
        Malta         434000    12011      MT
        Maldives      434000     4520      MV
        Brunei        434000    12128      BN

        To order by the largest values in column "population" and then "GDP",
        we can specify multiple columns like in the next example.

        >>> df.nlargest(3, ['population', 'GDP'])
                population      GDP alpha-2
        France    65000000  2583560      FR
        Italy     59000000  1937894      IT
        Brunei      434000    12128      BN
        """
        return algorithms.SelectNFrame(self, n=n, keep=keep, columns=columns).nlargest()

    def nsmallest(self, n, columns, keep: str = "first") -> DataFrame:
        """
        Return the first `n` rows ordered by `columns` in ascending order.

        Return the first `n` rows with the smallest values in `columns`, in
        ascending order. The columns that are not specified are returned as
        well, but not used for ordering.

        This method is equivalent to
        ``df.sort_values(columns, ascending=True).head(n)``, but more
        performant.

        Parameters
        ----------
        n : int
            Number of items to retrieve.
        columns : list or str
            Column name or names to order by.
        keep : {'first', 'last', 'all'}, default 'first'
            Where there are duplicate values:

            - ``first`` : take the first occurrence.
            - ``last`` : take the last occurrence.
            - ``all`` : do not drop any duplicates, even it means
              selecting more than `n` items.

            .. versionadded:: 0.24.0

        Returns
        -------
        DataFrame

        See Also
        --------
        DataFrame.nlargest : Return the first `n` rows ordered by `columns` in
            descending order.
        DataFrame.sort_values : Sort DataFrame by the values.
        DataFrame.head : Return the first `n` rows without re-ordering.

        Examples
        --------
        >>> df = pd.DataFrame({'population': [59000000, 65000000, 434000,
        ...                                   434000, 434000, 337000, 337000,
        ...                                   11300, 11300],
        ...                    'GDP': [1937894, 2583560 , 12011, 4520, 12128,
        ...                            17036, 182, 38, 311],
        ...                    'alpha-2': ["IT", "FR", "MT", "MV", "BN",
        ...                                "IS", "NR", "TV", "AI"]},
        ...                   index=["Italy", "France", "Malta",
        ...                          "Maldives", "Brunei", "Iceland",
        ...                          "Nauru", "Tuvalu", "Anguilla"])
        >>> df
                  population      GDP alpha-2
        Italy       59000000  1937894      IT
        France      65000000  2583560      FR
        Malta         434000    12011      MT
        Maldives      434000     4520      MV
        Brunei        434000    12128      BN
        Iceland       337000    17036      IS
        Nauru         337000      182      NR
        Tuvalu         11300       38      TV
        Anguilla       11300      311      AI

        In the following example, we will use ``nsmallest`` to select the
        three rows having the smallest values in column "population".

        >>> df.nsmallest(3, 'population')
                  population    GDP alpha-2
        Tuvalu         11300     38      TV
        Anguilla       11300    311      AI
        Iceland       337000  17036      IS

        When using ``keep='last'``, ties are resolved in reverse order:

        >>> df.nsmallest(3, 'population', keep='last')
                  population  GDP alpha-2
        Anguilla       11300  311      AI
        Tuvalu         11300   38      TV
        Nauru         337000  182      NR

        When using ``keep='all'``, all duplicate items are maintained:

        >>> df.nsmallest(3, 'population', keep='all')
                  population    GDP alpha-2
        Tuvalu         11300     38      TV
        Anguilla       11300    311      AI
        Iceland       337000  17036      IS
        Nauru         337000    182      NR

        To order by the smallest values in column "population" and then "GDP", we can
        specify multiple columns like in the next example.

        >>> df.nsmallest(3, ['population', 'GDP'])
                  population  GDP alpha-2
        Tuvalu         11300   38      TV
        Anguilla       11300  311      AI
        Nauru         337000  182      NR
        """
        return algorithms.SelectNFrame(
            self, n=n, keep=keep, columns=columns
        ).nsmallest()

    def swaplevel(self, i: Axis = -2, j: Axis = -1, axis: Axis = 0) -> DataFrame:
        """
        Swap levels i and j in a MultiIndex on a particular axis.

        Parameters
        ----------
        i, j : int or str
            Levels of the indices to be swapped. Can pass level name as string.
        axis : {0 or 'index', 1 or 'columns'}, default 0
            The axis to swap levels on. 0 or 'index' for row-wise, 1 or
            'columns' for column-wise.

        Returns
        -------
        DataFrame

        Examples
        --------
        >>> df = pd.DataFrame(
        ...     {"Grade": ["A", "B", "A", "C"]},
        ...     index=[
        ...         ["Final exam", "Final exam", "Coursework", "Coursework"],
        ...         ["History", "Geography", "History", "Geography"],
        ...         ["January", "February", "March", "April"],
        ...     ],
        ... )
        >>> df
                                            Grade
        Final exam  History     January      A
                    Geography   February     B
        Coursework  History     March        A
                    Geography   April        C

        In the following example, we will swap the levels of the indices.
        Here, we will swap the levels column-wise, but levels can be swapped row-wise
        in a similar manner. Note that column-wise is the default behaviour.
        By not supplying any arguments for i and j, we swap the last and second to
        last indices.

        >>> df.swaplevel()
                                            Grade
        Final exam  January     History         A
                    February    Geography       B
        Coursework  March       History         A
                    April       Geography       C

        By supplying one argument, we can choose which index to swap the last
        index with. We can for example swap the first index with the last one as
        follows.

        >>> df.swaplevel(0)
                                            Grade
        January     History     Final exam      A
        February    Geography   Final exam      B
        March       History     Coursework      A
        April       Geography   Coursework      C

        We can also define explicitly which indices we want to swap by supplying values
        for both i and j. Here, we for example swap the first and second indices.

        >>> df.swaplevel(0, 1)
                                            Grade
        History     Final exam  January         A
        Geography   Final exam  February        B
        History     Coursework  March           A
        Geography   Coursework  April           C
        """
        result = self.copy()

        axis = self._get_axis_number(axis)

        if not isinstance(result._get_axis(axis), MultiIndex):  # pragma: no cover
            raise TypeError("Can only swap levels on a hierarchical axis.")

        if axis == 0:
            assert isinstance(result.index, MultiIndex)
            result.index = result.index.swaplevel(i, j)
        else:
            assert isinstance(result.columns, MultiIndex)
            result.columns = result.columns.swaplevel(i, j)
        return result

    def reorder_levels(self, order: Sequence[Axis], axis: Axis = 0) -> DataFrame:
        """
        Rearrange index levels using input order. May not drop or duplicate levels.

        Parameters
        ----------
        order : list of int or list of str
            List representing new level order. Reference level by number
            (position) or by key (label).
        axis : {0 or 'index', 1 or 'columns'}, default 0
            Where to reorder levels.

        Returns
        -------
        DataFrame
        """
        axis = self._get_axis_number(axis)
        if not isinstance(self._get_axis(axis), MultiIndex):  # pragma: no cover
            raise TypeError("Can only reorder levels on a hierarchical axis.")

        result = self.copy()

        if axis == 0:
            assert isinstance(result.index, MultiIndex)
            result.index = result.index.reorder_levels(order)
        else:
            assert isinstance(result.columns, MultiIndex)
            result.columns = result.columns.reorder_levels(order)
        return result

    # ----------------------------------------------------------------------
    # Arithmetic Methods

    def _cmp_method(self, other, op):
        axis = 1  # only relevant for Series other case

        self, other = ops.align_method_FRAME(self, other, axis, flex=False, level=None)

        # See GH#4537 for discussion of scalar op behavior
        new_data = self._dispatch_frame_op(other, op, axis=axis)
        return self._construct_result(new_data)

    def _arith_method(self, other, op):
        if ops.should_reindex_frame_op(self, other, op, 1, 1, None, None):
            return ops.frame_arith_method_with_reindex(self, other, op)

        axis = 1  # only relevant for Series other case

        self, other = ops.align_method_FRAME(self, other, axis, flex=True, level=None)

        new_data = self._dispatch_frame_op(other, op, axis=axis)
        return self._construct_result(new_data)

    _logical_method = _arith_method

    def _dispatch_frame_op(self, right, func: Callable, axis: Optional[int] = None):
        """
        Evaluate the frame operation func(left, right) by evaluating
        column-by-column, dispatching to the Series implementation.

        Parameters
        ----------
        right : scalar, Series, or DataFrame
        func : arithmetic or comparison operator
        axis : {None, 0, 1}

        Returns
        -------
        DataFrame
        """
        # Get the appropriate array-op to apply to each column/block's values.
        array_op = ops.get_array_op(func)

        right = lib.item_from_zerodim(right)
        if not is_list_like(right):
            # i.e. scalar, faster than checking np.ndim(right) == 0
            bm = self._mgr.apply(array_op, right=right)
            return type(self)(bm)

        elif isinstance(right, DataFrame):
            assert self.index.equals(right.index)
            assert self.columns.equals(right.columns)
            # TODO: The previous assertion `assert right._indexed_same(self)`
            #  fails in cases with empty columns reached via
            #  _frame_arith_method_with_reindex

            # TODO operate_blockwise expects a manager of the same type
            bm = self._mgr.operate_blockwise(
                # error: Argument 1 to "operate_blockwise" of "ArrayManager" has
                # incompatible type "Union[ArrayManager, BlockManager]"; expected
                # "ArrayManager"
                # error: Argument 1 to "operate_blockwise" of "BlockManager" has
                # incompatible type "Union[ArrayManager, BlockManager]"; expected
                # "BlockManager"
                right._mgr,  # type: ignore[arg-type]
                array_op,
            )
            return type(self)(bm)

        elif isinstance(right, Series) and axis == 1:
            # axis=1 means we want to operate row-by-row
            assert right.index.equals(self.columns)

            right = right._values
            # maybe_align_as_frame ensures we do not have an ndarray here
            assert not isinstance(right, np.ndarray)

            arrays = [
                array_op(_left, _right)
                for _left, _right in zip(self._iter_column_arrays(), right)
            ]

        elif isinstance(right, Series):
            assert right.index.equals(self.index)  # Handle other cases later
            right = right._values

            arrays = [array_op(left, right) for left in self._iter_column_arrays()]

        else:
            # Remaining cases have less-obvious dispatch rules
            raise NotImplementedError(right)

        return type(self)._from_arrays(
            arrays, self.columns, self.index, verify_integrity=False
        )

    def _combine_frame(self, other: DataFrame, func, fill_value=None):
        # at this point we have `self._indexed_same(other)`

        if fill_value is None:
            # since _arith_op may be called in a loop, avoid function call
            #  overhead if possible by doing this check once
            _arith_op = func

        else:

            def _arith_op(left, right):
                # for the mixed_type case where we iterate over columns,
                # _arith_op(left, right) is equivalent to
                # left._binop(right, func, fill_value=fill_value)
                left, right = ops.fill_binop(left, right, fill_value)
                return func(left, right)

        new_data = self._dispatch_frame_op(other, _arith_op)
        return new_data

    def _construct_result(self, result) -> DataFrame:
        """
        Wrap the result of an arithmetic, comparison, or logical operation.

        Parameters
        ----------
        result : DataFrame

        Returns
        -------
        DataFrame
        """
        out = self._constructor(result, copy=False)
        # Pin columns instead of passing to constructor for compat with
        #  non-unique columns case
        out.columns = self.columns
        out.index = self.index
        return out

    def __divmod__(self, other) -> Tuple[DataFrame, DataFrame]:
        # Naive implementation, room for optimization
        div = self // other
        mod = self - div * other
        return div, mod

    def __rdivmod__(self, other) -> Tuple[DataFrame, DataFrame]:
        # Naive implementation, room for optimization
        div = other // self
        mod = other - div * self
        return div, mod

    # ----------------------------------------------------------------------
    # Combination-Related

    @doc(
        _shared_docs["compare"],
        """
Returns
-------
DataFrame
    DataFrame that shows the differences stacked side by side.

    The resulting index will be a MultiIndex with 'self' and 'other'
    stacked alternately at the inner level.

Raises
------
ValueError
    When the two DataFrames don't have identical labels or shape.

See Also
--------
Series.compare : Compare with another Series and show differences.
DataFrame.equals : Test whether two objects contain the same elements.

Notes
-----
Matching NaNs will not appear as a difference.

Can only compare identically-labeled
(i.e. same shape, identical row and column labels) DataFrames

Examples
--------
>>> df = pd.DataFrame(
...     {{
...         "col1": ["a", "a", "b", "b", "a"],
...         "col2": [1.0, 2.0, 3.0, np.nan, 5.0],
...         "col3": [1.0, 2.0, 3.0, 4.0, 5.0]
...     }},
...     columns=["col1", "col2", "col3"],
... )
>>> df
  col1  col2  col3
0    a   1.0   1.0
1    a   2.0   2.0
2    b   3.0   3.0
3    b   NaN   4.0
4    a   5.0   5.0

>>> df2 = df.copy()
>>> df2.loc[0, 'col1'] = 'c'
>>> df2.loc[2, 'col3'] = 4.0
>>> df2
  col1  col2  col3
0    c   1.0   1.0
1    a   2.0   2.0
2    b   3.0   4.0
3    b   NaN   4.0
4    a   5.0   5.0

Align the differences on columns

>>> df.compare(df2)
  col1       col3
  self other self other
0    a     c  NaN   NaN
2  NaN   NaN  3.0   4.0

Stack the differences on rows

>>> df.compare(df2, align_axis=0)
        col1  col3
0 self     a   NaN
  other    c   NaN
2 self   NaN   3.0
  other  NaN   4.0

Keep the equal values

>>> df.compare(df2, keep_equal=True)
  col1       col3
  self other self other
0    a     c  1.0   1.0
2    b     b  3.0   4.0

Keep all original rows and columns

>>> df.compare(df2, keep_shape=True)
  col1       col2       col3
  self other self other self other
0    a     c  NaN   NaN  NaN   NaN
1  NaN   NaN  NaN   NaN  NaN   NaN
2  NaN   NaN  NaN   NaN  3.0   4.0
3  NaN   NaN  NaN   NaN  NaN   NaN
4  NaN   NaN  NaN   NaN  NaN   NaN

Keep all original rows and columns and also all original values

>>> df.compare(df2, keep_shape=True, keep_equal=True)
  col1       col2       col3
  self other self other self other
0    a     c  1.0   1.0  1.0   1.0
1    a     a  2.0   2.0  2.0   2.0
2    b     b  3.0   3.0  3.0   4.0
3    b     b  NaN   NaN  4.0   4.0
4    a     a  5.0   5.0  5.0   5.0
""",
        klass=_shared_doc_kwargs["klass"],
    )
    def compare(
        self,
        other: DataFrame,
        align_axis: Axis = 1,
        keep_shape: bool = False,
        keep_equal: bool = False,
    ) -> DataFrame:
        return super().compare(
            other=other,
            align_axis=align_axis,
            keep_shape=keep_shape,
            keep_equal=keep_equal,
        )

    def combine(
        self, other: DataFrame, func, fill_value=None, overwrite: bool = True
    ) -> DataFrame:
        """
        Perform column-wise combine with another DataFrame.

        Combines a DataFrame with `other` DataFrame using `func`
        to element-wise combine columns. The row and column indexes of the
        resulting DataFrame will be the union of the two.

        Parameters
        ----------
        other : DataFrame
            The DataFrame to merge column-wise.
        func : function
            Function that takes two series as inputs and return a Series or a
            scalar. Used to merge the two dataframes column by columns.
        fill_value : scalar value, default None
            The value to fill NaNs with prior to passing any column to the
            merge func.
        overwrite : bool, default True
            If True, columns in `self` that do not exist in `other` will be
            overwritten with NaNs.

        Returns
        -------
        DataFrame
            Combination of the provided DataFrames.

        See Also
        --------
        DataFrame.combine_first : Combine two DataFrame objects and default to
            non-null values in frame calling the method.

        Examples
        --------
        Combine using a simple function that chooses the smaller column.

        >>> df1 = pd.DataFrame({'A': [0, 0], 'B': [4, 4]})
        >>> df2 = pd.DataFrame({'A': [1, 1], 'B': [3, 3]})
        >>> take_smaller = lambda s1, s2: s1 if s1.sum() < s2.sum() else s2
        >>> df1.combine(df2, take_smaller)
           A  B
        0  0  3
        1  0  3

        Example using a true element-wise combine function.

        >>> df1 = pd.DataFrame({'A': [5, 0], 'B': [2, 4]})
        >>> df2 = pd.DataFrame({'A': [1, 1], 'B': [3, 3]})
        >>> df1.combine(df2, np.minimum)
           A  B
        0  1  2
        1  0  3

        Using `fill_value` fills Nones prior to passing the column to the
        merge function.

        >>> df1 = pd.DataFrame({'A': [0, 0], 'B': [None, 4]})
        >>> df2 = pd.DataFrame({'A': [1, 1], 'B': [3, 3]})
        >>> df1.combine(df2, take_smaller, fill_value=-5)
           A    B
        0  0 -5.0
        1  0  4.0

        However, if the same element in both dataframes is None, that None
        is preserved

        >>> df1 = pd.DataFrame({'A': [0, 0], 'B': [None, 4]})
        >>> df2 = pd.DataFrame({'A': [1, 1], 'B': [None, 3]})
        >>> df1.combine(df2, take_smaller, fill_value=-5)
            A    B
        0  0 -5.0
        1  0  3.0

        Example that demonstrates the use of `overwrite` and behavior when
        the axis differ between the dataframes.

        >>> df1 = pd.DataFrame({'A': [0, 0], 'B': [4, 4]})
        >>> df2 = pd.DataFrame({'B': [3, 3], 'C': [-10, 1], }, index=[1, 2])
        >>> df1.combine(df2, take_smaller)
             A    B     C
        0  NaN  NaN   NaN
        1  NaN  3.0 -10.0
        2  NaN  3.0   1.0

        >>> df1.combine(df2, take_smaller, overwrite=False)
             A    B     C
        0  0.0  NaN   NaN
        1  0.0  3.0 -10.0
        2  NaN  3.0   1.0

        Demonstrating the preference of the passed in dataframe.

        >>> df2 = pd.DataFrame({'B': [3, 3], 'C': [1, 1], }, index=[1, 2])
        >>> df2.combine(df1, take_smaller)
           A    B   C
        0  0.0  NaN NaN
        1  0.0  3.0 NaN
        2  NaN  3.0 NaN

        >>> df2.combine(df1, take_smaller, overwrite=False)
             A    B   C
        0  0.0  NaN NaN
        1  0.0  3.0 1.0
        2  NaN  3.0 1.0
        """
        other_idxlen = len(other.index)  # save for compare

        this, other = self.align(other, copy=False)
        new_index = this.index

        if other.empty and len(new_index) == len(self.index):
            return self.copy()

        if self.empty and len(other) == other_idxlen:
            return other.copy()

        # sorts if possible
        new_columns = this.columns.union(other.columns)
        do_fill = fill_value is not None
        result = {}
        for col in new_columns:
            series = this[col]
            otherSeries = other[col]

            this_dtype = series.dtype
            other_dtype = otherSeries.dtype

            this_mask = isna(series)
            other_mask = isna(otherSeries)

            # don't overwrite columns unnecessarily
            # DO propagate if this column is not in the intersection
            if not overwrite and other_mask.all():
                result[col] = this[col].copy()
                continue

            if do_fill:
                series = series.copy()
                otherSeries = otherSeries.copy()
                series[this_mask] = fill_value
                otherSeries[other_mask] = fill_value

            if col not in self.columns:
                # If self DataFrame does not have col in other DataFrame,
                # try to promote series, which is all NaN, as other_dtype.
                new_dtype = other_dtype
                try:
                    series = series.astype(new_dtype, copy=False)
                except ValueError:
                    # e.g. new_dtype is integer types
                    pass
            else:
                # if we have different dtypes, possibly promote
                new_dtype = find_common_type([this_dtype, other_dtype])
                if not is_dtype_equal(this_dtype, new_dtype):
                    series = series.astype(new_dtype)
                if not is_dtype_equal(other_dtype, new_dtype):
                    otherSeries = otherSeries.astype(new_dtype)

            arr = func(series, otherSeries)
            arr = maybe_downcast_to_dtype(arr, new_dtype)

            result[col] = arr

        # convert_objects just in case
        return self._constructor(result, index=new_index, columns=new_columns)

    def combine_first(self, other: DataFrame) -> DataFrame:
        """
        Update null elements with value in the same location in `other`.

        Combine two DataFrame objects by filling null values in one DataFrame
        with non-null values from other DataFrame. The row and column indexes
        of the resulting DataFrame will be the union of the two.

        Parameters
        ----------
        other : DataFrame
            Provided DataFrame to use to fill null values.

        Returns
        -------
        DataFrame
            The result of combining the provided DataFrame with the other object.

        See Also
        --------
        DataFrame.combine : Perform series-wise operation on two DataFrames
            using a given function.

        Examples
        --------
        >>> df1 = pd.DataFrame({'A': [None, 0], 'B': [None, 4]})
        >>> df2 = pd.DataFrame({'A': [1, 1], 'B': [3, 3]})
        >>> df1.combine_first(df2)
             A    B
        0  1.0  3.0
        1  0.0  4.0

        Null values still persist if the location of that null value
        does not exist in `other`

        >>> df1 = pd.DataFrame({'A': [None, 0], 'B': [4, None]})
        >>> df2 = pd.DataFrame({'B': [3, 3], 'C': [1, 1]}, index=[1, 2])
        >>> df1.combine_first(df2)
             A    B    C
        0  NaN  4.0  NaN
        1  0.0  3.0  1.0
        2  NaN  3.0  1.0
        """
        import pandas.core.computation.expressions as expressions

        def combiner(x, y):
            mask = extract_array(isna(x))

            x_values = extract_array(x, extract_numpy=True)
            y_values = extract_array(y, extract_numpy=True)

            # If the column y in other DataFrame is not in first DataFrame,
            # just return y_values.
            if y.name not in self.columns:
                return y_values

            return expressions.where(mask, y_values, x_values)

        combined = self.combine(other, combiner, overwrite=False)

        dtypes = {
            col: find_common_type([self.dtypes[col], other.dtypes[col]])
            for col in self.columns.intersection(other.columns)
            if not is_dtype_equal(combined.dtypes[col], self.dtypes[col])
        }

        if dtypes:
            combined = combined.astype(dtypes)

        return combined

    def update(
        self,
        other,
        join: str = "left",
        overwrite: bool = True,
        filter_func=None,
        errors: str = "ignore",
    ) -> None:
        """
        Modify in place using non-NA values from another DataFrame.

        Aligns on indices. There is no return value.

        Parameters
        ----------
        other : DataFrame, or object coercible into a DataFrame
            Should have at least one matching index/column label
            with the original DataFrame. If a Series is passed,
            its name attribute must be set, and that will be
            used as the column name to align with the original DataFrame.
        join : {'left'}, default 'left'
            Only left join is implemented, keeping the index and columns of the
            original object.
        overwrite : bool, default True
            How to handle non-NA values for overlapping keys:

            * True: overwrite original DataFrame's values
              with values from `other`.
            * False: only update values that are NA in
              the original DataFrame.

        filter_func : callable(1d-array) -> bool 1d-array, optional
            Can choose to replace values other than NA. Return True for values
            that should be updated.
        errors : {'raise', 'ignore'}, default 'ignore'
            If 'raise', will raise a ValueError if the DataFrame and `other`
            both contain non-NA data in the same place.

            .. versionchanged:: 0.24.0
               Changed from `raise_conflict=False|True`
               to `errors='ignore'|'raise'`.

        Returns
        -------
        None : method directly changes calling object

        Raises
        ------
        ValueError
            * When `errors='raise'` and there's overlapping non-NA data.
            * When `errors` is not either `'ignore'` or `'raise'`
        NotImplementedError
            * If `join != 'left'`

        See Also
        --------
        dict.update : Similar method for dictionaries.
        DataFrame.merge : For column(s)-on-column(s) operations.

        Examples
        --------
        >>> df = pd.DataFrame({'A': [1, 2, 3],
        ...                    'B': [400, 500, 600]})
        >>> new_df = pd.DataFrame({'B': [4, 5, 6],
        ...                        'C': [7, 8, 9]})
        >>> df.update(new_df)
        >>> df
           A  B
        0  1  4
        1  2  5
        2  3  6

        The DataFrame's length does not increase as a result of the update,
        only values at matching index/column labels are updated.

        >>> df = pd.DataFrame({'A': ['a', 'b', 'c'],
        ...                    'B': ['x', 'y', 'z']})
        >>> new_df = pd.DataFrame({'B': ['d', 'e', 'f', 'g', 'h', 'i']})
        >>> df.update(new_df)
        >>> df
           A  B
        0  a  d
        1  b  e
        2  c  f

        For Series, its name attribute must be set.

        >>> df = pd.DataFrame({'A': ['a', 'b', 'c'],
        ...                    'B': ['x', 'y', 'z']})
        >>> new_column = pd.Series(['d', 'e'], name='B', index=[0, 2])
        >>> df.update(new_column)
        >>> df
           A  B
        0  a  d
        1  b  y
        2  c  e
        >>> df = pd.DataFrame({'A': ['a', 'b', 'c'],
        ...                    'B': ['x', 'y', 'z']})
        >>> new_df = pd.DataFrame({'B': ['d', 'e']}, index=[1, 2])
        >>> df.update(new_df)
        >>> df
           A  B
        0  a  x
        1  b  d
        2  c  e

        If `other` contains NaNs the corresponding values are not updated
        in the original dataframe.

        >>> df = pd.DataFrame({'A': [1, 2, 3],
        ...                    'B': [400, 500, 600]})
        >>> new_df = pd.DataFrame({'B': [4, np.nan, 6]})
        >>> df.update(new_df)
        >>> df
           A      B
        0  1    4.0
        1  2  500.0
        2  3    6.0
        """
        import pandas.core.computation.expressions as expressions

        # TODO: Support other joins
        if join != "left":  # pragma: no cover
            raise NotImplementedError("Only left join is supported")
        if errors not in ["ignore", "raise"]:
            raise ValueError("The parameter errors must be either 'ignore' or 'raise'")

        if not isinstance(other, DataFrame):
            other = DataFrame(other)

        other = other.reindex_like(self)

        for col in self.columns:
            this = self[col]._values
            that = other[col]._values
            if filter_func is not None:
                with np.errstate(all="ignore"):
                    mask = ~filter_func(this) | isna(that)
            else:
                if errors == "raise":
                    mask_this = notna(that)
                    mask_that = notna(this)
                    if any(mask_this & mask_that):
                        raise ValueError("Data overlaps.")

                if overwrite:
                    mask = isna(that)
                else:
                    mask = notna(this)

            # don't overwrite columns unnecessarily
            if mask.all():
                continue

            self[col] = expressions.where(mask, this, that)

    # ----------------------------------------------------------------------
    # Data reshaping
    @Appender(
        """
Examples
--------
>>> df = pd.DataFrame({'Animal': ['Falcon', 'Falcon',
...                               'Parrot', 'Parrot'],
...                    'Max Speed': [380., 370., 24., 26.]})
>>> df
   Animal  Max Speed
0  Falcon      380.0
1  Falcon      370.0
2  Parrot       24.0
3  Parrot       26.0
>>> df.groupby(['Animal']).mean()
        Max Speed
Animal
Falcon      375.0
Parrot       25.0

**Hierarchical Indexes**

We can groupby different levels of a hierarchical index
using the `level` parameter:

>>> arrays = [['Falcon', 'Falcon', 'Parrot', 'Parrot'],
...           ['Captive', 'Wild', 'Captive', 'Wild']]
>>> index = pd.MultiIndex.from_arrays(arrays, names=('Animal', 'Type'))
>>> df = pd.DataFrame({'Max Speed': [390., 350., 30., 20.]},
...                   index=index)
>>> df
                Max Speed
Animal Type
Falcon Captive      390.0
       Wild         350.0
Parrot Captive       30.0
       Wild          20.0
>>> df.groupby(level=0).mean()
        Max Speed
Animal
Falcon      370.0
Parrot       25.0
>>> df.groupby(level="Type").mean()
         Max Speed
Type
Captive      210.0
Wild         185.0

We can also choose to include NA in group keys or not by setting
`dropna` parameter, the default setting is `True`:

>>> l = [[1, 2, 3], [1, None, 4], [2, 1, 3], [1, 2, 2]]
>>> df = pd.DataFrame(l, columns=["a", "b", "c"])

>>> df.groupby(by=["b"]).sum()
    a   c
b
1.0 2   3
2.0 2   5

>>> df.groupby(by=["b"], dropna=False).sum()
    a   c
b
1.0 2   3
2.0 2   5
NaN 1   4

>>> l = [["a", 12, 12], [None, 12.3, 33.], ["b", 12.3, 123], ["a", 1, 1]]
>>> df = pd.DataFrame(l, columns=["a", "b", "c"])

>>> df.groupby(by="a").sum()
    b     c
a
a   13.0   13.0
b   12.3  123.0

>>> df.groupby(by="a", dropna=False).sum()
    b     c
a
a   13.0   13.0
b   12.3  123.0
NaN 12.3   33.0
"""
    )
    @Appender(_shared_docs["groupby"] % _shared_doc_kwargs)
    def groupby(
        self,
        by=None,
        axis: Axis = 0,
        level: Optional[Level] = None,
        as_index: bool = True,
        sort: bool = True,
        group_keys: bool = True,
        squeeze: bool = no_default,
        observed: bool = False,
        dropna: bool = True,
    ) -> DataFrameGroupBy:
        from pandas.core.groupby.generic import DataFrameGroupBy

        if squeeze is not no_default:
            warnings.warn(
                (
                    "The `squeeze` parameter is deprecated and "
                    "will be removed in a future version."
                ),
                FutureWarning,
                stacklevel=2,
            )
        else:
            squeeze = False

        if level is None and by is None:
            raise TypeError("You have to supply one of 'by' and 'level'")
        axis = self._get_axis_number(axis)

        return DataFrameGroupBy(
            obj=self,
            keys=by,
            axis=axis,
            level=level,
            as_index=as_index,
            sort=sort,
            group_keys=group_keys,
            squeeze=squeeze,
            observed=observed,
            dropna=dropna,
        )

    _shared_docs[
        "pivot"
    ] = """
        Return reshaped DataFrame organized by given index / column values.

        Reshape data (produce a "pivot" table) based on column values. Uses
        unique values from specified `index` / `columns` to form axes of the
        resulting DataFrame. This function does not support data
        aggregation, multiple values will result in a MultiIndex in the
        columns. See the :ref:`User Guide <reshaping>` for more on reshaping.

        Parameters
        ----------%s
        index : str or object or a list of str, optional
            Column to use to make new frame's index. If None, uses
            existing index.

            .. versionchanged:: 1.1.0
               Also accept list of index names.

        columns : str or object or a list of str
            Column to use to make new frame's columns.

            .. versionchanged:: 1.1.0
               Also accept list of columns names.

        values : str, object or a list of the previous, optional
            Column(s) to use for populating new frame's values. If not
            specified, all remaining columns will be used and the result will
            have hierarchically indexed columns.

        Returns
        -------
        DataFrame
            Returns reshaped DataFrame.

        Raises
        ------
        ValueError:
            When there are any `index`, `columns` combinations with multiple
            values. `DataFrame.pivot_table` when you need to aggregate.

        See Also
        --------
        DataFrame.pivot_table : Generalization of pivot that can handle
            duplicate values for one index/column pair.
        DataFrame.unstack : Pivot based on the index values instead of a
            column.
        wide_to_long : Wide panel to long format. Less flexible but more
            user-friendly than melt.

        Notes
        -----
        For finer-tuned control, see hierarchical indexing documentation along
        with the related stack/unstack methods.

        Examples
        --------
        >>> df = pd.DataFrame({'foo': ['one', 'one', 'one', 'two', 'two',
        ...                            'two'],
        ...                    'bar': ['A', 'B', 'C', 'A', 'B', 'C'],
        ...                    'baz': [1, 2, 3, 4, 5, 6],
        ...                    'zoo': ['x', 'y', 'z', 'q', 'w', 't']})
        >>> df
            foo   bar  baz  zoo
        0   one   A    1    x
        1   one   B    2    y
        2   one   C    3    z
        3   two   A    4    q
        4   two   B    5    w
        5   two   C    6    t

        >>> df.pivot(index='foo', columns='bar', values='baz')
        bar  A   B   C
        foo
        one  1   2   3
        two  4   5   6

        >>> df.pivot(index='foo', columns='bar')['baz']
        bar  A   B   C
        foo
        one  1   2   3
        two  4   5   6

        >>> df.pivot(index='foo', columns='bar', values=['baz', 'zoo'])
              baz       zoo
        bar   A  B  C   A  B  C
        foo
        one   1  2  3   x  y  z
        two   4  5  6   q  w  t

        You could also assign a list of column names or a list of index names.

        >>> df = pd.DataFrame({
        ...        "lev1": [1, 1, 1, 2, 2, 2],
        ...        "lev2": [1, 1, 2, 1, 1, 2],
        ...        "lev3": [1, 2, 1, 2, 1, 2],
        ...        "lev4": [1, 2, 3, 4, 5, 6],
        ...        "values": [0, 1, 2, 3, 4, 5]})
        >>> df
            lev1 lev2 lev3 lev4 values
        0   1    1    1    1    0
        1   1    1    2    2    1
        2   1    2    1    3    2
        3   2    1    2    4    3
        4   2    1    1    5    4
        5   2    2    2    6    5

        >>> df.pivot(index="lev1", columns=["lev2", "lev3"],values="values")
        lev2    1         2
        lev3    1    2    1    2
        lev1
        1     0.0  1.0  2.0  NaN
        2     4.0  3.0  NaN  5.0

        >>> df.pivot(index=["lev1", "lev2"], columns=["lev3"],values="values")
              lev3    1    2
        lev1  lev2
           1     1  0.0  1.0
                 2  2.0  NaN
           2     1  4.0  3.0
                 2  NaN  5.0

        A ValueError is raised if there are any duplicates.

        >>> df = pd.DataFrame({"foo": ['one', 'one', 'two', 'two'],
        ...                    "bar": ['A', 'A', 'B', 'C'],
        ...                    "baz": [1, 2, 3, 4]})
        >>> df
           foo bar  baz
        0  one   A    1
        1  one   A    2
        2  two   B    3
        3  two   C    4

        Notice that the first two rows are the same for our `index`
        and `columns` arguments.

        >>> df.pivot(index='foo', columns='bar', values='baz')
        Traceback (most recent call last):
           ...
        ValueError: Index contains duplicate entries, cannot reshape
        """

    @Substitution("")
    @Appender(_shared_docs["pivot"])
    def pivot(self, index=None, columns=None, values=None) -> DataFrame:
        from pandas.core.reshape.pivot import pivot

        return pivot(self, index=index, columns=columns, values=values)

    _shared_docs[
        "pivot_table"
    ] = """
        Create a spreadsheet-style pivot table as a DataFrame.

        The levels in the pivot table will be stored in MultiIndex objects
        (hierarchical indexes) on the index and columns of the result DataFrame.

        Parameters
        ----------%s
        values : column to aggregate, optional
        index : column, Grouper, array, or list of the previous
            If an array is passed, it must be the same length as the data. The
            list can contain any of the other types (except list).
            Keys to group by on the pivot table index.  If an array is passed,
            it is being used as the same manner as column values.
        columns : column, Grouper, array, or list of the previous
            If an array is passed, it must be the same length as the data. The
            list can contain any of the other types (except list).
            Keys to group by on the pivot table column.  If an array is passed,
            it is being used as the same manner as column values.
        aggfunc : function, list of functions, dict, default numpy.mean
            If list of functions passed, the resulting pivot table will have
            hierarchical columns whose top level are the function names
            (inferred from the function objects themselves)
            If dict is passed, the key is column to aggregate and value
            is function or list of functions.
        fill_value : scalar, default None
            Value to replace missing values with (in the resulting pivot table,
            after aggregation).
        margins : bool, default False
            Add all row / columns (e.g. for subtotal / grand totals).
        dropna : bool, default True
            Do not include columns whose entries are all NaN.
        margins_name : str, default 'All'
            Name of the row / column that will contain the totals
            when margins is True.
        observed : bool, default False
            This only applies if any of the groupers are Categoricals.
            If True: only show observed values for categorical groupers.
            If False: show all values for categorical groupers.

            .. versionchanged:: 0.25.0

        Returns
        -------
        DataFrame
            An Excel style pivot table.

        See Also
        --------
        DataFrame.pivot : Pivot without aggregation that can handle
            non-numeric data.
        DataFrame.melt: Unpivot a DataFrame from wide to long format,
            optionally leaving identifiers set.
        wide_to_long : Wide panel to long format. Less flexible but more
            user-friendly than melt.

        Examples
        --------
        >>> df = pd.DataFrame({"A": ["foo", "foo", "foo", "foo", "foo",
        ...                          "bar", "bar", "bar", "bar"],
        ...                    "B": ["one", "one", "one", "two", "two",
        ...                          "one", "one", "two", "two"],
        ...                    "C": ["small", "large", "large", "small",
        ...                          "small", "large", "small", "small",
        ...                          "large"],
        ...                    "D": [1, 2, 2, 3, 3, 4, 5, 6, 7],
        ...                    "E": [2, 4, 5, 5, 6, 6, 8, 9, 9]})
        >>> df
             A    B      C  D  E
        0  foo  one  small  1  2
        1  foo  one  large  2  4
        2  foo  one  large  2  5
        3  foo  two  small  3  5
        4  foo  two  small  3  6
        5  bar  one  large  4  6
        6  bar  one  small  5  8
        7  bar  two  small  6  9
        8  bar  two  large  7  9

        This first example aggregates values by taking the sum.

        >>> table = pd.pivot_table(df, values='D', index=['A', 'B'],
        ...                     columns=['C'], aggfunc=np.sum)
        >>> table
        C        large  small
        A   B
        bar one    4.0    5.0
            two    7.0    6.0
        foo one    4.0    1.0
            two    NaN    6.0

        We can also fill missing values using the `fill_value` parameter.

        >>> table = pd.pivot_table(df, values='D', index=['A', 'B'],
        ...                     columns=['C'], aggfunc=np.sum, fill_value=0)
        >>> table
        C        large  small
        A   B
        bar one      4      5
            two      7      6
        foo one      4      1
            two      0      6

        The next example aggregates by taking the mean across multiple columns.

        >>> table = pd.pivot_table(df, values=['D', 'E'], index=['A', 'C'],
        ...                     aggfunc={'D': np.mean,
        ...                              'E': np.mean})
        >>> table
                        D         E
        A   C
        bar large  5.500000  7.500000
            small  5.500000  8.500000
        foo large  2.000000  4.500000
            small  2.333333  4.333333

        We can also calculate multiple types of aggregations for any given
        value column.

        >>> table = pd.pivot_table(df, values=['D', 'E'], index=['A', 'C'],
        ...                     aggfunc={'D': np.mean,
        ...                              'E': [min, max, np.mean]})
        >>> table
                        D    E
                    mean  max      mean  min
        A   C
        bar large  5.500000  9.0  7.500000  6.0
            small  5.500000  9.0  8.500000  8.0
        foo large  2.000000  5.0  4.500000  4.0
            small  2.333333  6.0  4.333333  2.0
        """

    @Substitution("")
    @Appender(_shared_docs["pivot_table"])
    def pivot_table(
        self,
        values=None,
        index=None,
        columns=None,
        aggfunc="mean",
        fill_value=None,
        margins=False,
        dropna=True,
        margins_name="All",
        observed=False,
    ) -> DataFrame:
        from pandas.core.reshape.pivot import pivot_table

        return pivot_table(
            self,
            values=values,
            index=index,
            columns=columns,
            aggfunc=aggfunc,
            fill_value=fill_value,
            margins=margins,
            dropna=dropna,
            margins_name=margins_name,
            observed=observed,
        )

    def stack(self, level: Level = -1, dropna: bool = True):
        """
        Stack the prescribed level(s) from columns to index.

        Return a reshaped DataFrame or Series having a multi-level
        index with one or more new inner-most levels compared to the current
        DataFrame. The new inner-most levels are created by pivoting the
        columns of the current dataframe:

          - if the columns have a single level, the output is a Series;
          - if the columns have multiple levels, the new index
            level(s) is (are) taken from the prescribed level(s) and
            the output is a DataFrame.

        Parameters
        ----------
        level : int, str, list, default -1
            Level(s) to stack from the column axis onto the index
            axis, defined as one index or label, or a list of indices
            or labels.
        dropna : bool, default True
            Whether to drop rows in the resulting Frame/Series with
            missing values. Stacking a column level onto the index
            axis can create combinations of index and column values
            that are missing from the original dataframe. See Examples
            section.

        Returns
        -------
        DataFrame or Series
            Stacked dataframe or series.

        See Also
        --------
        DataFrame.unstack : Unstack prescribed level(s) from index axis
             onto column axis.
        DataFrame.pivot : Reshape dataframe from long format to wide
             format.
        DataFrame.pivot_table : Create a spreadsheet-style pivot table
             as a DataFrame.

        Notes
        -----
        The function is named by analogy with a collection of books
        being reorganized from being side by side on a horizontal
        position (the columns of the dataframe) to being stacked
        vertically on top of each other (in the index of the
        dataframe).

        Examples
        --------
        **Single level columns**

        >>> df_single_level_cols = pd.DataFrame([[0, 1], [2, 3]],
        ...                                     index=['cat', 'dog'],
        ...                                     columns=['weight', 'height'])

        Stacking a dataframe with a single level column axis returns a Series:

        >>> df_single_level_cols
             weight height
        cat       0      1
        dog       2      3
        >>> df_single_level_cols.stack()
        cat  weight    0
             height    1
        dog  weight    2
             height    3
        dtype: int64

        **Multi level columns: simple case**

        >>> multicol1 = pd.MultiIndex.from_tuples([('weight', 'kg'),
        ...                                        ('weight', 'pounds')])
        >>> df_multi_level_cols1 = pd.DataFrame([[1, 2], [2, 4]],
        ...                                     index=['cat', 'dog'],
        ...                                     columns=multicol1)

        Stacking a dataframe with a multi-level column axis:

        >>> df_multi_level_cols1
             weight
                 kg    pounds
        cat       1        2
        dog       2        4
        >>> df_multi_level_cols1.stack()
                    weight
        cat kg           1
            pounds       2
        dog kg           2
            pounds       4

        **Missing values**

        >>> multicol2 = pd.MultiIndex.from_tuples([('weight', 'kg'),
        ...                                        ('height', 'm')])
        >>> df_multi_level_cols2 = pd.DataFrame([[1.0, 2.0], [3.0, 4.0]],
        ...                                     index=['cat', 'dog'],
        ...                                     columns=multicol2)

        It is common to have missing values when stacking a dataframe
        with multi-level columns, as the stacked dataframe typically
        has more values than the original dataframe. Missing values
        are filled with NaNs:

        >>> df_multi_level_cols2
            weight height
                kg      m
        cat    1.0    2.0
        dog    3.0    4.0
        >>> df_multi_level_cols2.stack()
                height  weight
        cat kg     NaN     1.0
            m      2.0     NaN
        dog kg     NaN     3.0
            m      4.0     NaN

        **Prescribing the level(s) to be stacked**

        The first parameter controls which level or levels are stacked:

        >>> df_multi_level_cols2.stack(0)
                     kg    m
        cat height  NaN  2.0
            weight  1.0  NaN
        dog height  NaN  4.0
            weight  3.0  NaN
        >>> df_multi_level_cols2.stack([0, 1])
        cat  height  m     2.0
             weight  kg    1.0
        dog  height  m     4.0
             weight  kg    3.0
        dtype: float64

        **Dropping missing values**

        >>> df_multi_level_cols3 = pd.DataFrame([[None, 1.0], [2.0, 3.0]],
        ...                                     index=['cat', 'dog'],
        ...                                     columns=multicol2)

        Note that rows where all values are missing are dropped by
        default but this behaviour can be controlled via the dropna
        keyword parameter:

        >>> df_multi_level_cols3
            weight height
                kg      m
        cat    NaN    1.0
        dog    2.0    3.0
        >>> df_multi_level_cols3.stack(dropna=False)
                height  weight
        cat kg     NaN     NaN
            m      1.0     NaN
        dog kg     NaN     2.0
            m      3.0     NaN
        >>> df_multi_level_cols3.stack(dropna=True)
                height  weight
        cat m      1.0     NaN
        dog kg     NaN     2.0
            m      3.0     NaN
        """
        from pandas.core.reshape.reshape import (
            stack,
            stack_multiple,
        )

        if isinstance(level, (tuple, list)):
            result = stack_multiple(self, level, dropna=dropna)
        else:
            result = stack(self, level, dropna=dropna)

        return result.__finalize__(self, method="stack")

    def explode(
        self, column: Union[str, Tuple], ignore_index: bool = False
    ) -> DataFrame:
        """
        Transform each element of a list-like to a row, replicating index values.

        .. versionadded:: 0.25.0

        Parameters
        ----------
        column : str or tuple
            Column to explode.
        ignore_index : bool, default False
            If True, the resulting index will be labeled 0, 1, …, n - 1.

            .. versionadded:: 1.1.0

        Returns
        -------
        DataFrame
            Exploded lists to rows of the subset columns;
            index will be duplicated for these rows.

        Raises
        ------
        ValueError :
            if columns of the frame are not unique.

        See Also
        --------
        DataFrame.unstack : Pivot a level of the (necessarily hierarchical)
            index labels.
        DataFrame.melt : Unpivot a DataFrame from wide format to long format.
        Series.explode : Explode a DataFrame from list-like columns to long format.

        Notes
        -----
        This routine will explode list-likes including lists, tuples, sets,
        Series, and np.ndarray. The result dtype of the subset rows will
        be object. Scalars will be returned unchanged, and empty list-likes will
        result in a np.nan for that row. In addition, the ordering of rows in the
        output will be non-deterministic when exploding sets.

        Examples
        --------
        >>> df = pd.DataFrame({'A': [[1, 2, 3], 'foo', [], [3, 4]], 'B': 1})
        >>> df
                   A  B
        0  [1, 2, 3]  1
        1        foo  1
        2         []  1
        3     [3, 4]  1

        >>> df.explode('A')
             A  B
        0    1  1
        0    2  1
        0    3  1
        1  foo  1
        2  NaN  1
        3    3  1
        3    4  1
        """
        if not (is_scalar(column) or isinstance(column, tuple)):
            raise ValueError("column must be a scalar")
        if not self.columns.is_unique:
            raise ValueError("columns must be unique")

        df = self.reset_index(drop=True)
        result = df[column].explode()
        result = df.drop([column], axis=1).join(result)
        if ignore_index:
            result.index = ibase.default_index(len(result))
        else:
            result.index = self.index.take(result.index)
        result = result.reindex(columns=self.columns, copy=False)

        return result

    def unstack(self, level: Level = -1, fill_value=None):
        """
        Pivot a level of the (necessarily hierarchical) index labels.

        Returns a DataFrame having a new level of column labels whose inner-most level
        consists of the pivoted index labels.

        If the index is not a MultiIndex, the output will be a Series
        (the analogue of stack when the columns are not a MultiIndex).

        Parameters
        ----------
        level : int, str, or list of these, default -1 (last level)
            Level(s) of index to unstack, can pass level name.
        fill_value : int, str or dict
            Replace NaN with this value if the unstack produces missing values.

        Returns
        -------
        Series or DataFrame

        See Also
        --------
        DataFrame.pivot : Pivot a table based on column values.
        DataFrame.stack : Pivot a level of the column labels (inverse operation
            from `unstack`).

        Examples
        --------
        >>> index = pd.MultiIndex.from_tuples([('one', 'a'), ('one', 'b'),
        ...                                    ('two', 'a'), ('two', 'b')])
        >>> s = pd.Series(np.arange(1.0, 5.0), index=index)
        >>> s
        one  a   1.0
             b   2.0
        two  a   3.0
             b   4.0
        dtype: float64

        >>> s.unstack(level=-1)
             a   b
        one  1.0  2.0
        two  3.0  4.0

        >>> s.unstack(level=0)
           one  two
        a  1.0   3.0
        b  2.0   4.0

        >>> df = s.unstack(level=0)
        >>> df.unstack()
        one  a  1.0
             b  2.0
        two  a  3.0
             b  4.0
        dtype: float64
        """
        from pandas.core.reshape.reshape import unstack

        result = unstack(self, level, fill_value)

        return result.__finalize__(self, method="unstack")

    @Appender(_shared_docs["melt"] % {"caller": "df.melt(", "other": "melt"})
    def melt(
        self,
        id_vars=None,
        value_vars=None,
        var_name=None,
        value_name="value",
        col_level: Optional[Level] = None,
        ignore_index: bool = True,
    ) -> DataFrame:

        return melt(
            self,
            id_vars=id_vars,
            value_vars=value_vars,
            var_name=var_name,
            value_name=value_name,
            col_level=col_level,
            ignore_index=ignore_index,
        )

    # ----------------------------------------------------------------------
    # Time series-related

    @doc(
        Series.diff,
        klass="Dataframe",
        extra_params="axis : {0 or 'index', 1 or 'columns'}, default 0\n    "
        "Take difference over rows (0) or columns (1).\n",
        other_klass="Series",
        examples=dedent(
            """
        Difference with previous row

        >>> df = pd.DataFrame({'a': [1, 2, 3, 4, 5, 6],
        ...                    'b': [1, 1, 2, 3, 5, 8],
        ...                    'c': [1, 4, 9, 16, 25, 36]})
        >>> df
           a  b   c
        0  1  1   1
        1  2  1   4
        2  3  2   9
        3  4  3  16
        4  5  5  25
        5  6  8  36

        >>> df.diff()
             a    b     c
        0  NaN  NaN   NaN
        1  1.0  0.0   3.0
        2  1.0  1.0   5.0
        3  1.0  1.0   7.0
        4  1.0  2.0   9.0
        5  1.0  3.0  11.0

        Difference with previous column

        >>> df.diff(axis=1)
            a  b   c
        0 NaN  0   0
        1 NaN -1   3
        2 NaN -1   7
        3 NaN -1  13
        4 NaN  0  20
        5 NaN  2  28

        Difference with 3rd previous row

        >>> df.diff(periods=3)
             a    b     c
        0  NaN  NaN   NaN
        1  NaN  NaN   NaN
        2  NaN  NaN   NaN
        3  3.0  2.0  15.0
        4  3.0  4.0  21.0
        5  3.0  6.0  27.0

        Difference with following row

        >>> df.diff(periods=-1)
             a    b     c
        0 -1.0  0.0  -3.0
        1 -1.0 -1.0  -5.0
        2 -1.0 -1.0  -7.0
        3 -1.0 -2.0  -9.0
        4 -1.0 -3.0 -11.0
        5  NaN  NaN   NaN

        Overflow in input dtype

        >>> df = pd.DataFrame({'a': [1, 0]}, dtype=np.uint8)
        >>> df.diff()
               a
        0    NaN
        1  255.0"""
        ),
    )
    def diff(self, periods: int = 1, axis: Axis = 0) -> DataFrame:
        if not isinstance(periods, int):
            if not (is_float(periods) and periods.is_integer()):
                raise ValueError("periods must be an integer")
            periods = int(periods)

        axis = self._get_axis_number(axis)
        if axis == 1 and periods != 0:
            return self - self.shift(periods, axis=axis)

        new_data = self._mgr.diff(n=periods, axis=axis)
        return self._constructor(new_data).__finalize__(self, "diff")

    # ----------------------------------------------------------------------
    # Function application

    def _gotitem(
        self,
        key: IndexLabel,
        ndim: int,
        subset: Optional[FrameOrSeriesUnion] = None,
    ) -> FrameOrSeriesUnion:
        """
        Sub-classes to define. Return a sliced object.

        Parameters
        ----------
        key : string / list of selections
        ndim : 1,2
            requested ndim of result
        subset : object, default None
            subset to act on
        """
        if subset is None:
            subset = self
        elif subset.ndim == 1:  # is Series
            return subset

        # TODO: _shallow_copy(subset)?
        return subset[key]

    _agg_summary_and_see_also_doc = dedent(
        """
    The aggregation operations are always performed over an axis, either the
    index (default) or the column axis. This behavior is different from
    `numpy` aggregation functions (`mean`, `median`, `prod`, `sum`, `std`,
    `var`), where the default is to compute the aggregation of the flattened
    array, e.g., ``numpy.mean(arr_2d)`` as opposed to
    ``numpy.mean(arr_2d, axis=0)``.

    `agg` is an alias for `aggregate`. Use the alias.

    See Also
    --------
    DataFrame.apply : Perform any type of operations.
    DataFrame.transform : Perform transformation type operations.
    core.groupby.GroupBy : Perform operations over groups.
    core.resample.Resampler : Perform operations over resampled bins.
    core.window.Rolling : Perform operations over rolling window.
    core.window.Expanding : Perform operations over expanding window.
    core.window.ExponentialMovingWindow : Perform operation over exponential weighted
        window.
    """
    )

    _agg_examples_doc = dedent(
        """
    Examples
    --------
    >>> df = pd.DataFrame([[1, 2, 3],
    ...                    [4, 5, 6],
    ...                    [7, 8, 9],
    ...                    [np.nan, np.nan, np.nan]],
    ...                   columns=['A', 'B', 'C'])

    Aggregate these functions over the rows.

    >>> df.agg(['sum', 'min'])
            A     B     C
    sum  12.0  15.0  18.0
    min   1.0   2.0   3.0

    Different aggregations per column.

    >>> df.agg({'A' : ['sum', 'min'], 'B' : ['min', 'max']})
            A    B
    sum  12.0  NaN
    min   1.0  2.0
    max   NaN  8.0

    Aggregate different functions over the columns and rename the index of the resulting
    DataFrame.

    >>> df.agg(x=('A', max), y=('B', 'min'), z=('C', np.mean))
         A    B    C
    x  7.0  NaN  NaN
    y  NaN  2.0  NaN
    z  NaN  NaN  6.0

    Aggregate over the columns.

    >>> df.agg("mean", axis="columns")
    0    2.0
    1    5.0
    2    8.0
    3    NaN
    dtype: float64
    """
    )

    @doc(
        _shared_docs["aggregate"],
        klass=_shared_doc_kwargs["klass"],
        axis=_shared_doc_kwargs["axis"],
        see_also=_agg_summary_and_see_also_doc,
        examples=_agg_examples_doc,
    )
    def aggregate(self, func=None, axis: Axis = 0, *args, **kwargs):
        from pandas.core.apply import frame_apply

        axis = self._get_axis_number(axis)

        relabeling, func, columns, order = reconstruct_func(func, **kwargs)

        op = frame_apply(self, func=func, axis=axis, args=args, kwargs=kwargs)
        result = op.agg()

        if relabeling:
            # This is to keep the order to columns occurrence unchanged, and also
            # keep the order of new columns occurrence unchanged

            # For the return values of reconstruct_func, if relabeling is
            # False, columns and order will be None.
            assert columns is not None
            assert order is not None

            result_in_dict = relabel_result(result, func, columns, order)
            result = DataFrame(result_in_dict, index=columns)

        return result

    agg = aggregate

    @doc(
        _shared_docs["transform"],
        klass=_shared_doc_kwargs["klass"],
        axis=_shared_doc_kwargs["axis"],
    )
    def transform(
        self, func: AggFuncType, axis: Axis = 0, *args, **kwargs
    ) -> DataFrame:
        from pandas.core.apply import frame_apply

        op = frame_apply(self, func=func, axis=axis, args=args, kwargs=kwargs)
        result = op.transform()
        assert isinstance(result, DataFrame)
        return result

    def apply(
        self,
        func: AggFuncType,
        axis: Axis = 0,
        raw: bool = False,
        result_type=None,
        args=(),
        **kwargs,
    ):
        """
        Apply a function along an axis of the DataFrame.

        Objects passed to the function are Series objects whose index is
        either the DataFrame's index (``axis=0``) or the DataFrame's columns
        (``axis=1``). By default (``result_type=None``), the final return type
        is inferred from the return type of the applied function. Otherwise,
        it depends on the `result_type` argument.

        Parameters
        ----------
        func : function
            Function to apply to each column or row.
        axis : {0 or 'index', 1 or 'columns'}, default 0
            Axis along which the function is applied:

            * 0 or 'index': apply function to each column.
            * 1 or 'columns': apply function to each row.

        raw : bool, default False
            Determines if row or column is passed as a Series or ndarray object:

            * ``False`` : passes each row or column as a Series to the
              function.
            * ``True`` : the passed function will receive ndarray objects
              instead.
              If you are just applying a NumPy reduction function this will
              achieve much better performance.

        result_type : {'expand', 'reduce', 'broadcast', None}, default None
            These only act when ``axis=1`` (columns):

            * 'expand' : list-like results will be turned into columns.
            * 'reduce' : returns a Series if possible rather than expanding
              list-like results. This is the opposite of 'expand'.
            * 'broadcast' : results will be broadcast to the original shape
              of the DataFrame, the original index and columns will be
              retained.

            The default behaviour (None) depends on the return value of the
            applied function: list-like results will be returned as a Series
            of those. However if the apply function returns a Series these
            are expanded to columns.
        args : tuple
            Positional arguments to pass to `func` in addition to the
            array/series.
        **kwargs
            Additional keyword arguments to pass as keywords arguments to
            `func`.

        Returns
        -------
        Series or DataFrame
            Result of applying ``func`` along the given axis of the
            DataFrame.

        See Also
        --------
        DataFrame.applymap: For elementwise operations.
        DataFrame.aggregate: Only perform aggregating type operations.
        DataFrame.transform: Only perform transforming type operations.

        Notes
        -----
        Functions that mutate the passed object can produce unexpected
        behavior or errors and are not supported. See :ref:`udf-mutation`
        for more details.

        Examples
        --------
        >>> df = pd.DataFrame([[4, 9]] * 3, columns=['A', 'B'])
        >>> df
           A  B
        0  4  9
        1  4  9
        2  4  9

        Using a numpy universal function (in this case the same as
        ``np.sqrt(df)``):

        >>> df.apply(np.sqrt)
             A    B
        0  2.0  3.0
        1  2.0  3.0
        2  2.0  3.0

        Using a reducing function on either axis

        >>> df.apply(np.sum, axis=0)
        A    12
        B    27
        dtype: int64

        >>> df.apply(np.sum, axis=1)
        0    13
        1    13
        2    13
        dtype: int64

        Returning a list-like will result in a Series

        >>> df.apply(lambda x: [1, 2], axis=1)
        0    [1, 2]
        1    [1, 2]
        2    [1, 2]
        dtype: object

        Passing ``result_type='expand'`` will expand list-like results
        to columns of a Dataframe

        >>> df.apply(lambda x: [1, 2], axis=1, result_type='expand')
           0  1
        0  1  2
        1  1  2
        2  1  2

        Returning a Series inside the function is similar to passing
        ``result_type='expand'``. The resulting column names
        will be the Series index.

        >>> df.apply(lambda x: pd.Series([1, 2], index=['foo', 'bar']), axis=1)
           foo  bar
        0    1    2
        1    1    2
        2    1    2

        Passing ``result_type='broadcast'`` will ensure the same shape
        result, whether list-like or scalar is returned by the function,
        and broadcast it along the axis. The resulting column names will
        be the originals.

        >>> df.apply(lambda x: [1, 2], axis=1, result_type='broadcast')
           A  B
        0  1  2
        1  1  2
        2  1  2
        """
        from pandas.core.apply import frame_apply

        op = frame_apply(
            self,
            func=func,
            axis=axis,
            raw=raw,
            result_type=result_type,
            args=args,
            kwargs=kwargs,
        )
        return op.apply()

    def applymap(
        self, func: PythonFuncType, na_action: Optional[str] = None
    ) -> DataFrame:
        """
        Apply a function to a Dataframe elementwise.

        This method applies a function that accepts and returns a scalar
        to every element of a DataFrame.

        Parameters
        ----------
        func : callable
            Python function, returns a single value from a single value.
        na_action : {None, 'ignore'}, default None
            If ‘ignore’, propagate NaN values, without passing them to func.

            .. versionadded:: 1.2

        Returns
        -------
        DataFrame
            Transformed DataFrame.

        See Also
        --------
        DataFrame.apply : Apply a function along input axis of DataFrame.

        Examples
        --------
        >>> df = pd.DataFrame([[1, 2.12], [3.356, 4.567]])
        >>> df
               0      1
        0  1.000  2.120
        1  3.356  4.567

        >>> df.applymap(lambda x: len(str(x)))
           0  1
        0  3  4
        1  5  5

        Like Series.map, NA values can be ignored:

        >>> df_copy = df.copy()
        >>> df_copy.iloc[0, 0] = pd.NA
        >>> df_copy.applymap(lambda x: len(str(x)), na_action='ignore')
              0  1
        0  <NA>  4
        1     5  5

        Note that a vectorized version of `func` often exists, which will
        be much faster. You could square each number elementwise.

        >>> df.applymap(lambda x: x**2)
                   0          1
        0   1.000000   4.494400
        1  11.262736  20.857489

        But it's better to avoid applymap in that case.

        >>> df ** 2
                   0          1
        0   1.000000   4.494400
        1  11.262736  20.857489
        """
        if na_action not in {"ignore", None}:
            raise ValueError(
                f"na_action must be 'ignore' or None. Got {repr(na_action)}"
            )
        ignore_na = na_action == "ignore"

        # if we have a dtype == 'M8[ns]', provide boxed values
        def infer(x):
            if x.empty:
                return lib.map_infer(x, func, ignore_na=ignore_na)
            return lib.map_infer(x.astype(object)._values, func, ignore_na=ignore_na)

        return self.apply(infer).__finalize__(self, "applymap")

    # ----------------------------------------------------------------------
    # Merging / joining methods

    def append(
        self,
        other,
        ignore_index: bool = False,
        verify_integrity: bool = False,
        sort: bool = False,
    ) -> DataFrame:
        """
        Append rows of `other` to the end of caller, returning a new object.

        Columns in `other` that are not in the caller are added as new columns.

        Parameters
        ----------
        other : DataFrame or Series/dict-like object, or list of these
            The data to append.
        ignore_index : bool, default False
            If True, the resulting axis will be labeled 0, 1, …, n - 1.
        verify_integrity : bool, default False
            If True, raise ValueError on creating index with duplicates.
        sort : bool, default False
            Sort columns if the columns of `self` and `other` are not aligned.

            .. versionchanged:: 1.0.0

                Changed to not sort by default.

        Returns
        -------
        DataFrame

        See Also
        --------
        concat : General function to concatenate DataFrame or Series objects.

        Notes
        -----
        If a list of dict/series is passed and the keys are all contained in
        the DataFrame's index, the order of the columns in the resulting
        DataFrame will be unchanged.

        Iteratively appending rows to a DataFrame can be more computationally
        intensive than a single concatenate. A better solution is to append
        those rows to a list and then concatenate the list with the original
        DataFrame all at once.

        Examples
        --------
        >>> df = pd.DataFrame([[1, 2], [3, 4]], columns=list('AB'))
        >>> df
           A  B
        0  1  2
        1  3  4
        >>> df2 = pd.DataFrame([[5, 6], [7, 8]], columns=list('AB'))
        >>> df.append(df2)
           A  B
        0  1  2
        1  3  4
        0  5  6
        1  7  8

        With `ignore_index` set to True:

        >>> df.append(df2, ignore_index=True)
           A  B
        0  1  2
        1  3  4
        2  5  6
        3  7  8

        The following, while not recommended methods for generating DataFrames,
        show two ways to generate a DataFrame from multiple data sources.

        Less efficient:

        >>> df = pd.DataFrame(columns=['A'])
        >>> for i in range(5):
        ...     df = df.append({'A': i}, ignore_index=True)
        >>> df
           A
        0  0
        1  1
        2  2
        3  3
        4  4

        More efficient:

        >>> pd.concat([pd.DataFrame([i], columns=['A']) for i in range(5)],
        ...           ignore_index=True)
           A
        0  0
        1  1
        2  2
        3  3
        4  4
        """
        if isinstance(other, (Series, dict)):
            if isinstance(other, dict):
                if not ignore_index:
                    raise TypeError("Can only append a dict if ignore_index=True")
                other = Series(other)
            if other.name is None and not ignore_index:
                raise TypeError(
                    "Can only append a Series if ignore_index=True "
                    "or if the Series has a name"
                )

            index = Index([other.name], name=self.index.name)
            idx_diff = other.index.difference(self.columns)
            try:
                combined_columns = self.columns.append(idx_diff)
            except TypeError:
                combined_columns = self.columns.astype(object).append(idx_diff)
            other = (
                other.reindex(combined_columns, copy=False)
                .to_frame()
                .T.infer_objects()
                .rename_axis(index.names, copy=False)
            )
            if not self.columns.equals(combined_columns):
                self = self.reindex(columns=combined_columns)
        elif isinstance(other, list):
            if not other:
                pass
            elif not isinstance(other[0], DataFrame):
                other = DataFrame(other)
                if (self.columns.get_indexer(other.columns) >= 0).all():
                    other = other.reindex(columns=self.columns)

        from pandas.core.reshape.concat import concat

        if isinstance(other, (list, tuple)):
            to_concat = [self, *other]
        else:
            to_concat = [self, other]
        return (
            concat(
                to_concat,
                ignore_index=ignore_index,
                verify_integrity=verify_integrity,
                sort=sort,
            )
        ).__finalize__(self, method="append")

    def join(
        self,
        other: FrameOrSeriesUnion,
        on: Optional[IndexLabel] = None,
        how: str = "left",
        lsuffix: str = "",
        rsuffix: str = "",
        sort: bool = False,
    ) -> DataFrame:
        """
        Join columns of another DataFrame.

        Join columns with `other` DataFrame either on index or on a key
        column. Efficiently join multiple DataFrame objects by index at once by
        passing a list.

        Parameters
        ----------
        other : DataFrame, Series, or list of DataFrame
            Index should be similar to one of the columns in this one. If a
            Series is passed, its name attribute must be set, and that will be
            used as the column name in the resulting joined DataFrame.
        on : str, list of str, or array-like, optional
            Column or index level name(s) in the caller to join on the index
            in `other`, otherwise joins index-on-index. If multiple
            values given, the `other` DataFrame must have a MultiIndex. Can
            pass an array as the join key if it is not already contained in
            the calling DataFrame. Like an Excel VLOOKUP operation.
        how : {'left', 'right', 'outer', 'inner'}, default 'left'
            How to handle the operation of the two objects.

            * left: use calling frame's index (or column if on is specified)
            * right: use `other`'s index.
            * outer: form union of calling frame's index (or column if on is
              specified) with `other`'s index, and sort it.
              lexicographically.
            * inner: form intersection of calling frame's index (or column if
              on is specified) with `other`'s index, preserving the order
              of the calling's one.
        lsuffix : str, default ''
            Suffix to use from left frame's overlapping columns.
        rsuffix : str, default ''
            Suffix to use from right frame's overlapping columns.
        sort : bool, default False
            Order result DataFrame lexicographically by the join key. If False,
            the order of the join key depends on the join type (how keyword).

        Returns
        -------
        DataFrame
            A dataframe containing columns from both the caller and `other`.

        See Also
        --------
        DataFrame.merge : For column(s)-on-column(s) operations.

        Notes
        -----
        Parameters `on`, `lsuffix`, and `rsuffix` are not supported when
        passing a list of `DataFrame` objects.

        Support for specifying index levels as the `on` parameter was added
        in version 0.23.0.

        Examples
        --------
        >>> df = pd.DataFrame({'key': ['K0', 'K1', 'K2', 'K3', 'K4', 'K5'],
        ...                    'A': ['A0', 'A1', 'A2', 'A3', 'A4', 'A5']})

        >>> df
          key   A
        0  K0  A0
        1  K1  A1
        2  K2  A2
        3  K3  A3
        4  K4  A4
        5  K5  A5

        >>> other = pd.DataFrame({'key': ['K0', 'K1', 'K2'],
        ...                       'B': ['B0', 'B1', 'B2']})

        >>> other
          key   B
        0  K0  B0
        1  K1  B1
        2  K2  B2

        Join DataFrames using their indexes.

        >>> df.join(other, lsuffix='_caller', rsuffix='_other')
          key_caller   A key_other    B
        0         K0  A0        K0   B0
        1         K1  A1        K1   B1
        2         K2  A2        K2   B2
        3         K3  A3       NaN  NaN
        4         K4  A4       NaN  NaN
        5         K5  A5       NaN  NaN

        If we want to join using the key columns, we need to set key to be
        the index in both `df` and `other`. The joined DataFrame will have
        key as its index.

        >>> df.set_index('key').join(other.set_index('key'))
              A    B
        key
        K0   A0   B0
        K1   A1   B1
        K2   A2   B2
        K3   A3  NaN
        K4   A4  NaN
        K5   A5  NaN

        Another option to join using the key columns is to use the `on`
        parameter. DataFrame.join always uses `other`'s index but we can use
        any column in `df`. This method preserves the original DataFrame's
        index in the result.

        >>> df.join(other.set_index('key'), on='key')
          key   A    B
        0  K0  A0   B0
        1  K1  A1   B1
        2  K2  A2   B2
        3  K3  A3  NaN
        4  K4  A4  NaN
        5  K5  A5  NaN
        """
        return self._join_compat(
            other, on=on, how=how, lsuffix=lsuffix, rsuffix=rsuffix, sort=sort
        )

    def _join_compat(
        self,
        other: FrameOrSeriesUnion,
        on: Optional[IndexLabel] = None,
        how: str = "left",
        lsuffix: str = "",
        rsuffix: str = "",
        sort: bool = False,
    ):
        from pandas.core.reshape.concat import concat
        from pandas.core.reshape.merge import merge

        if isinstance(other, Series):
            if other.name is None:
                raise ValueError("Other Series must have a name")
            other = DataFrame({other.name: other})

        if isinstance(other, DataFrame):
            if how == "cross":
                return merge(
                    self,
                    other,
                    how=how,
                    on=on,
                    suffixes=(lsuffix, rsuffix),
                    sort=sort,
                )
            return merge(
                self,
                other,
                left_on=on,
                how=how,
                left_index=on is None,
                right_index=True,
                suffixes=(lsuffix, rsuffix),
                sort=sort,
            )
        else:
            if on is not None:
                raise ValueError(
                    "Joining multiple DataFrames only supported for joining on index"
                )

            frames = [self] + list(other)

            can_concat = all(df.index.is_unique for df in frames)

            # join indexes only using concat
            if can_concat:
                if how == "left":
                    res = concat(
                        frames, axis=1, join="outer", verify_integrity=True, sort=sort
                    )
                    return res.reindex(self.index, copy=False)
                else:
                    return concat(
                        frames, axis=1, join=how, verify_integrity=True, sort=sort
                    )

            joined = frames[0]

            for frame in frames[1:]:
                joined = merge(
                    joined, frame, how=how, left_index=True, right_index=True
                )

            return joined

    @Substitution("")
    @Appender(_merge_doc, indents=2)
    def merge(
        self,
        right: FrameOrSeriesUnion,
        how: str = "inner",
        on: Optional[IndexLabel] = None,
        left_on: Optional[IndexLabel] = None,
        right_on: Optional[IndexLabel] = None,
        left_index: bool = False,
        right_index: bool = False,
        sort: bool = False,
        suffixes: Suffixes = ("_x", "_y"),
        copy: bool = True,
        indicator: bool = False,
        validate: Optional[str] = None,
    ) -> DataFrame:
        from pandas.core.reshape.merge import merge

        return merge(
            self,
            right,
            how=how,
            on=on,
            left_on=left_on,
            right_on=right_on,
            left_index=left_index,
            right_index=right_index,
            sort=sort,
            suffixes=suffixes,
            copy=copy,
            indicator=indicator,
            validate=validate,
        )

    def round(
        self, decimals: Union[int, Dict[IndexLabel, int], Series] = 0, *args, **kwargs
    ) -> DataFrame:
        """
        Round a DataFrame to a variable number of decimal places.

        Parameters
        ----------
        decimals : int, dict, Series
            Number of decimal places to round each column to. If an int is
            given, round each column to the same number of places.
            Otherwise dict and Series round to variable numbers of places.
            Column names should be in the keys if `decimals` is a
            dict-like, or in the index if `decimals` is a Series. Any
            columns not included in `decimals` will be left as is. Elements
            of `decimals` which are not columns of the input will be
            ignored.
        *args
            Additional keywords have no effect but might be accepted for
            compatibility with numpy.
        **kwargs
            Additional keywords have no effect but might be accepted for
            compatibility with numpy.

        Returns
        -------
        DataFrame
            A DataFrame with the affected columns rounded to the specified
            number of decimal places.

        See Also
        --------
        numpy.around : Round a numpy array to the given number of decimals.
        Series.round : Round a Series to the given number of decimals.

        Examples
        --------
        >>> df = pd.DataFrame([(.21, .32), (.01, .67), (.66, .03), (.21, .18)],
        ...                   columns=['dogs', 'cats'])
        >>> df
            dogs  cats
        0  0.21  0.32
        1  0.01  0.67
        2  0.66  0.03
        3  0.21  0.18

        By providing an integer each column is rounded to the same number
        of decimal places

        >>> df.round(1)
            dogs  cats
        0   0.2   0.3
        1   0.0   0.7
        2   0.7   0.0
        3   0.2   0.2

        With a dict, the number of places for specific columns can be
        specified with the column names as key and the number of decimal
        places as value

        >>> df.round({'dogs': 1, 'cats': 0})
            dogs  cats
        0   0.2   0.0
        1   0.0   1.0
        2   0.7   0.0
        3   0.2   0.0

        Using a Series, the number of places for specific columns can be
        specified with the column names as index and the number of
        decimal places as value

        >>> decimals = pd.Series([0, 1], index=['cats', 'dogs'])
        >>> df.round(decimals)
            dogs  cats
        0   0.2   0.0
        1   0.0   1.0
        2   0.7   0.0
        3   0.2   0.0
        """
        from pandas.core.reshape.concat import concat

        def _dict_round(df, decimals):
            for col, vals in df.items():
                try:
                    yield _series_round(vals, decimals[col])
                except KeyError:
                    yield vals

        def _series_round(s, decimals):
            if is_integer_dtype(s) or is_float_dtype(s):
                return s.round(decimals)
            return s

        nv.validate_round(args, kwargs)

        if isinstance(decimals, (dict, Series)):
            if isinstance(decimals, Series):
                if not decimals.index.is_unique:
                    raise ValueError("Index of decimals must be unique")
            new_cols = list(_dict_round(self, decimals))
        elif is_integer(decimals):
            # Dispatch to Series.round
            new_cols = [_series_round(v, decimals) for _, v in self.items()]
        else:
            raise TypeError("decimals must be an integer, a dict-like or a Series")

        if len(new_cols) > 0:
            return self._constructor(
                concat(new_cols, axis=1), index=self.index, columns=self.columns
            )
        else:
            return self

    # ----------------------------------------------------------------------
    # Statistical methods, etc.

    def corr(
        self,
        method: Union[str, Callable[[np.ndarray, np.ndarray], float]] = "pearson",
        min_periods: int = 1,
    ) -> DataFrame:
        """
        Compute pairwise correlation of columns, excluding NA/null values.

        Parameters
        ----------
        method : {'pearson', 'kendall', 'spearman'} or callable
            Method of correlation:

            * pearson : standard correlation coefficient
            * kendall : Kendall Tau correlation coefficient
            * spearman : Spearman rank correlation
            * callable: callable with input two 1d ndarrays
                and returning a float. Note that the returned matrix from corr
                will have 1 along the diagonals and will be symmetric
                regardless of the callable's behavior.

                .. versionadded:: 0.24.0

        min_periods : int, optional
            Minimum number of observations required per pair of columns
            to have a valid result.

        Returns
        -------
        DataFrame
            Correlation matrix.

        See Also
        --------
        DataFrame.corrwith : Compute pairwise correlation with another
            DataFrame or Series.
        Series.corr : Compute the correlation between two Series.

        Examples
        --------
        >>> def histogram_intersection(a, b):
        ...     v = np.minimum(a, b).sum().round(decimals=1)
        ...     return v
        >>> df = pd.DataFrame([(.2, .3), (.0, .6), (.6, .0), (.2, .1)],
        ...                   columns=['dogs', 'cats'])
        >>> df.corr(method=histogram_intersection)
              dogs  cats
        dogs   1.0   0.3
        cats   0.3   1.0
        """
        numeric_df = self._get_numeric_data()
        cols = numeric_df.columns
        idx = cols.copy()
        mat = numeric_df.to_numpy(dtype=float, na_value=np.nan, copy=False)

        if method == "pearson":
            correl = libalgos.nancorr(mat, minp=min_periods)
        elif method == "spearman":
            correl = libalgos.nancorr_spearman(mat, minp=min_periods)
        elif method == "kendall":
            correl = libalgos.nancorr_kendall(mat, minp=min_periods)
        elif callable(method):
            if min_periods is None:
                min_periods = 1
            mat = mat.T
            corrf = nanops.get_corr_func(method)
            K = len(cols)
            correl = np.empty((K, K), dtype=float)
            mask = np.isfinite(mat)
            for i, ac in enumerate(mat):
                for j, bc in enumerate(mat):
                    if i > j:
                        continue

                    valid = mask[i] & mask[j]
                    if valid.sum() < min_periods:
                        c = np.nan
                    elif i == j:
                        c = 1.0
                    elif not valid.all():
                        c = corrf(ac[valid], bc[valid])
                    else:
                        c = corrf(ac, bc)
                    correl[i, j] = c
                    correl[j, i] = c
        else:
            raise ValueError(
                "method must be either 'pearson', "
                "'spearman', 'kendall', or a callable, "
                f"'{method}' was supplied"
            )

        return self._constructor(correl, index=idx, columns=cols)

    def cov(
        self, min_periods: Optional[int] = None, ddof: Optional[int] = 1
    ) -> DataFrame:
        """
        Compute pairwise covariance of columns, excluding NA/null values.

        Compute the pairwise covariance among the series of a DataFrame.
        The returned data frame is the `covariance matrix
        <https://en.wikipedia.org/wiki/Covariance_matrix>`__ of the columns
        of the DataFrame.

        Both NA and null values are automatically excluded from the
        calculation. (See the note below about bias from missing values.)
        A threshold can be set for the minimum number of
        observations for each value created. Comparisons with observations
        below this threshold will be returned as ``NaN``.

        This method is generally used for the analysis of time series data to
        understand the relationship between different measures
        across time.

        Parameters
        ----------
        min_periods : int, optional
            Minimum number of observations required per pair of columns
            to have a valid result.

        ddof : int, default 1
            Delta degrees of freedom.  The divisor used in calculations
            is ``N - ddof``, where ``N`` represents the number of elements.

            .. versionadded:: 1.1.0

        Returns
        -------
        DataFrame
            The covariance matrix of the series of the DataFrame.

        See Also
        --------
        Series.cov : Compute covariance with another Series.
        core.window.ExponentialMovingWindow.cov: Exponential weighted sample covariance.
        core.window.Expanding.cov : Expanding sample covariance.
        core.window.Rolling.cov : Rolling sample covariance.

        Notes
        -----
        Returns the covariance matrix of the DataFrame's time series.
        The covariance is normalized by N-ddof.

        For DataFrames that have Series that are missing data (assuming that
        data is `missing at random
        <https://en.wikipedia.org/wiki/Missing_data#Missing_at_random>`__)
        the returned covariance matrix will be an unbiased estimate
        of the variance and covariance between the member Series.

        However, for many applications this estimate may not be acceptable
        because the estimate covariance matrix is not guaranteed to be positive
        semi-definite. This could lead to estimate correlations having
        absolute values which are greater than one, and/or a non-invertible
        covariance matrix. See `Estimation of covariance matrices
        <https://en.wikipedia.org/w/index.php?title=Estimation_of_covariance_
        matrices>`__ for more details.

        Examples
        --------
        >>> df = pd.DataFrame([(1, 2), (0, 3), (2, 0), (1, 1)],
        ...                   columns=['dogs', 'cats'])
        >>> df.cov()
                  dogs      cats
        dogs  0.666667 -1.000000
        cats -1.000000  1.666667

        >>> np.random.seed(42)
        >>> df = pd.DataFrame(np.random.randn(1000, 5),
        ...                   columns=['a', 'b', 'c', 'd', 'e'])
        >>> df.cov()
                  a         b         c         d         e
        a  0.998438 -0.020161  0.059277 -0.008943  0.014144
        b -0.020161  1.059352 -0.008543 -0.024738  0.009826
        c  0.059277 -0.008543  1.010670 -0.001486 -0.000271
        d -0.008943 -0.024738 -0.001486  0.921297 -0.013692
        e  0.014144  0.009826 -0.000271 -0.013692  0.977795

        **Minimum number of periods**

        This method also supports an optional ``min_periods`` keyword
        that specifies the required minimum number of non-NA observations for
        each column pair in order to have a valid result:

        >>> np.random.seed(42)
        >>> df = pd.DataFrame(np.random.randn(20, 3),
        ...                   columns=['a', 'b', 'c'])
        >>> df.loc[df.index[:5], 'a'] = np.nan
        >>> df.loc[df.index[5:10], 'b'] = np.nan
        >>> df.cov(min_periods=12)
                  a         b         c
        a  0.316741       NaN -0.150812
        b       NaN  1.248003  0.191417
        c -0.150812  0.191417  0.895202
        """
        numeric_df = self._get_numeric_data()
        cols = numeric_df.columns
        idx = cols.copy()
        mat = numeric_df.to_numpy(dtype=float, na_value=np.nan, copy=False)

        if notna(mat).all():
            if min_periods is not None and min_periods > len(mat):
                base_cov = np.empty((mat.shape[1], mat.shape[1]))
                base_cov.fill(np.nan)
            else:
                base_cov = np.cov(mat.T, ddof=ddof)
            base_cov = base_cov.reshape((len(cols), len(cols)))
        else:
            base_cov = libalgos.nancorr(mat, cov=True, minp=min_periods)

        return self._constructor(base_cov, index=idx, columns=cols)

    def corrwith(self, other, axis: Axis = 0, drop=False, method="pearson") -> Series:
        """
        Compute pairwise correlation.

        Pairwise correlation is computed between rows or columns of
        DataFrame with rows or columns of Series or DataFrame. DataFrames
        are first aligned along both axes before computing the
        correlations.

        Parameters
        ----------
        other : DataFrame, Series
            Object with which to compute correlations.
        axis : {0 or 'index', 1 or 'columns'}, default 0
            The axis to use. 0 or 'index' to compute column-wise, 1 or 'columns' for
            row-wise.
        drop : bool, default False
            Drop missing indices from result.
        method : {'pearson', 'kendall', 'spearman'} or callable
            Method of correlation:

            * pearson : standard correlation coefficient
            * kendall : Kendall Tau correlation coefficient
            * spearman : Spearman rank correlation
            * callable: callable with input two 1d ndarrays
                and returning a float.

            .. versionadded:: 0.24.0

        Returns
        -------
        Series
            Pairwise correlations.

        See Also
        --------
        DataFrame.corr : Compute pairwise correlation of columns.
        """
        axis = self._get_axis_number(axis)
        this = self._get_numeric_data()

        if isinstance(other, Series):
            return this.apply(lambda x: other.corr(x, method=method), axis=axis)

        other = other._get_numeric_data()
        left, right = this.align(other, join="inner", copy=False)

        if axis == 1:
            left = left.T
            right = right.T

        if method == "pearson":
            # mask missing values
            left = left + right * 0
            right = right + left * 0

            # demeaned data
            ldem = left - left.mean()
            rdem = right - right.mean()

            num = (ldem * rdem).sum()
            dom = (left.count() - 1) * left.std() * right.std()

            correl = num / dom

        elif method in ["kendall", "spearman"] or callable(method):

            def c(x):
                return nanops.nancorr(x[0], x[1], method=method)

            correl = self._constructor_sliced(
                map(c, zip(left.values.T, right.values.T)), index=left.columns
            )

        else:
            raise ValueError(
                f"Invalid method {method} was passed, "
                "valid methods are: 'pearson', 'kendall', "
                "'spearman', or callable"
            )

        if not drop:
            # Find non-matching labels along the given axis
            # and append missing correlations (GH 22375)
            raxis = 1 if axis == 0 else 0
            result_index = this._get_axis(raxis).union(other._get_axis(raxis))
            idx_diff = result_index.difference(correl.index)

            if len(idx_diff) > 0:
                correl = correl.append(Series([np.nan] * len(idx_diff), index=idx_diff))

        return correl

    # ----------------------------------------------------------------------
    # ndarray-like stats methods

    def count(
        self, axis: Axis = 0, level: Optional[Level] = None, numeric_only: bool = False
    ):
        """
        Count non-NA cells for each column or row.

        The values `None`, `NaN`, `NaT`, and optionally `numpy.inf` (depending
        on `pandas.options.mode.use_inf_as_na`) are considered NA.

        Parameters
        ----------
        axis : {0 or 'index', 1 or 'columns'}, default 0
            If 0 or 'index' counts are generated for each column.
            If 1 or 'columns' counts are generated for each row.
        level : int or str, optional
            If the axis is a `MultiIndex` (hierarchical), count along a
            particular `level`, collapsing into a `DataFrame`.
            A `str` specifies the level name.
        numeric_only : bool, default False
            Include only `float`, `int` or `boolean` data.

        Returns
        -------
        Series or DataFrame
            For each column/row the number of non-NA/null entries.
            If `level` is specified returns a `DataFrame`.

        See Also
        --------
        Series.count: Number of non-NA elements in a Series.
        DataFrame.value_counts: Count unique combinations of columns.
        DataFrame.shape: Number of DataFrame rows and columns (including NA
            elements).
        DataFrame.isna: Boolean same-sized DataFrame showing places of NA
            elements.

        Examples
        --------
        Constructing DataFrame from a dictionary:

        >>> df = pd.DataFrame({"Person":
        ...                    ["John", "Myla", "Lewis", "John", "Myla"],
        ...                    "Age": [24., np.nan, 21., 33, 26],
        ...                    "Single": [False, True, True, True, False]})
        >>> df
           Person   Age  Single
        0    John  24.0   False
        1    Myla   NaN    True
        2   Lewis  21.0    True
        3    John  33.0    True
        4    Myla  26.0   False

        Notice the uncounted NA values:

        >>> df.count()
        Person    5
        Age       4
        Single    5
        dtype: int64

        Counts for each **row**:

        >>> df.count(axis='columns')
        0    3
        1    2
        2    3
        3    3
        4    3
        dtype: int64

        Counts for one level of a `MultiIndex`:

        >>> df.set_index(["Person", "Single"]).count(level="Person")
                Age
        Person
        John      2
        Lewis     1
        Myla      1
        """
        axis = self._get_axis_number(axis)
        if level is not None:
            return self._count_level(level, axis=axis, numeric_only=numeric_only)

        if numeric_only:
            frame = self._get_numeric_data()
        else:
            frame = self

        # GH #423
        if len(frame._get_axis(axis)) == 0:
            result = self._constructor_sliced(0, index=frame._get_agg_axis(axis))
        else:
            if frame._is_mixed_type or frame._mgr.any_extension_types:
                # the or any_extension_types is really only hit for single-
                # column frames with an extension array
                result = notna(frame).sum(axis=axis)
            else:
                # GH13407
                series_counts = notna(frame).sum(axis=axis)
                counts = series_counts.values
                result = self._constructor_sliced(
                    counts, index=frame._get_agg_axis(axis)
                )

        return result.astype("int64")

    def _count_level(self, level: Level, axis: int = 0, numeric_only: bool = False):
        if numeric_only:
            frame = self._get_numeric_data()
        else:
            frame = self

        count_axis = frame._get_axis(axis)
        agg_axis = frame._get_agg_axis(axis)

        if not isinstance(count_axis, MultiIndex):
            raise TypeError(
                f"Can only count levels on hierarchical {self._get_axis_name(axis)}."
            )

        # Mask NaNs: Mask rows or columns where the index level is NaN, and all
        # values in the DataFrame that are NaN
        if frame._is_mixed_type:
            # Since we have mixed types, calling notna(frame.values) might
            # upcast everything to object
            values_mask = notna(frame).values
        else:
            # But use the speedup when we have homogeneous dtypes
            values_mask = notna(frame.values)

        index_mask = notna(count_axis.get_level_values(level=level))
        if axis == 1:
            mask = index_mask & values_mask
        else:
            mask = index_mask.reshape(-1, 1) & values_mask

        if isinstance(level, str):
            level = count_axis._get_level_number(level)

        level_name = count_axis._names[level]
        level_index = count_axis.levels[level]._rename(name=level_name)
        level_codes = ensure_int64(count_axis.codes[level])
        counts = lib.count_level_2d(mask, level_codes, len(level_index), axis=axis)

        if axis == 1:
            result = self._constructor(counts, index=agg_axis, columns=level_index)
        else:
            result = self._constructor(counts, index=level_index, columns=agg_axis)

        return result

    def _reduce(
        self,
        op,
        name: str,
        *,
        axis: Axis = 0,
        skipna: bool = True,
        numeric_only: Optional[bool] = None,
        filter_type=None,
        **kwds,
    ):

        min_count = kwds.get("min_count", 0)
        assert filter_type is None or filter_type == "bool", filter_type
        out_dtype = "bool" if filter_type == "bool" else None

        own_dtypes = [arr.dtype for arr in self._iter_column_arrays()]

        dtype_is_dt = np.array(
            [is_datetime64_any_dtype(dtype) for dtype in own_dtypes],
            dtype=bool,
        )
        if numeric_only is None and name in ["mean", "median"] and dtype_is_dt.any():
            warnings.warn(
                "DataFrame.mean and DataFrame.median with numeric_only=None "
                "will include datetime64 and datetime64tz columns in a "
                "future version.",
                FutureWarning,
                stacklevel=5,
            )
            cols = self.columns[~dtype_is_dt]
            self = self[cols]

        # TODO: Make other agg func handle axis=None properly GH#21597
        axis = self._get_axis_number(axis)
        labels = self._get_agg_axis(axis)
        assert axis in [0, 1]

        def func(values: np.ndarray):
            # We only use this in the case that operates on self.values
            return op(values, axis=axis, skipna=skipna, **kwds)

        def blk_func(values, axis=1):
            if isinstance(values, ExtensionArray):
                return values._reduce(name, skipna=skipna, **kwds)
            else:
                return op(values, axis=axis, skipna=skipna, **kwds)

        def _get_data() -> DataFrame:
            if filter_type is None:
                data = self._get_numeric_data()
            else:
                # GH#25101, GH#24434
                assert filter_type == "bool"
                data = self._get_bool_data()
            return data

        if (numeric_only is not None or axis == 0) and min_count == 0:
            # For numeric_only non-None and axis non-None, we know
            #  which blocks to use and no try/except is needed.
            #  For numeric_only=None only the case with axis==0 and no object
            #  dtypes are unambiguous can be handled with BlockManager.reduce
            # Case with EAs see GH#35881
            df = self
            if numeric_only is True:
                df = _get_data()
            if axis == 1:
                df = df.T
                axis = 0

            ignore_failures = numeric_only is None

            # After possibly _get_data and transposing, we are now in the
            #  simple case where we can use BlockManager.reduce
            res, _ = df._mgr.reduce(blk_func, ignore_failures=ignore_failures)
            out = df._constructor(res).iloc[0]
            if out_dtype is not None:
                out = out.astype(out_dtype)
            if axis == 0 and len(self) == 0 and name in ["sum", "prod"]:
                # Even if we are object dtype, follow numpy and return
                #  float64, see test_apply_funcs_over_empty
                out = out.astype(np.float64)
            return out

        assert numeric_only is None

        data = self
        values = data.values

        try:
            result = func(values)

        except TypeError:
            # e.g. in nanops trying to convert strs to float

            data = _get_data()
            labels = data._get_agg_axis(axis)

            values = data.values
            with np.errstate(all="ignore"):
                result = func(values)

        if hasattr(result, "dtype"):
            if filter_type == "bool" and notna(result).all():
                result = result.astype(np.bool_)
            elif filter_type is None and is_object_dtype(result.dtype):
                try:
                    result = result.astype(np.float64)
                except (ValueError, TypeError):
                    # try to coerce to the original dtypes item by item if we can
                    pass

        result = self._constructor_sliced(result, index=labels)
        return result

    def nunique(self, axis: Axis = 0, dropna: bool = True) -> Series:
        """
        Count distinct observations over requested axis.

        Return Series with number of distinct observations. Can ignore NaN
        values.

        Parameters
        ----------
        axis : {0 or 'index', 1 or 'columns'}, default 0
            The axis to use. 0 or 'index' for row-wise, 1 or 'columns' for
            column-wise.
        dropna : bool, default True
            Don't include NaN in the counts.

        Returns
        -------
        Series

        See Also
        --------
        Series.nunique: Method nunique for Series.
        DataFrame.count: Count non-NA cells for each column or row.

        Examples
        --------
        >>> df = pd.DataFrame({'A': [1, 2, 3], 'B': [1, 1, 1]})
        >>> df.nunique()
        A    3
        B    1
        dtype: int64

        >>> df.nunique(axis=1)
        0    1
        1    2
        2    2
        dtype: int64
        """
        return self.apply(Series.nunique, axis=axis, dropna=dropna)

    def idxmin(self, axis: Axis = 0, skipna: bool = True) -> Series:
        """
        Return index of first occurrence of minimum over requested axis.

        NA/null values are excluded.

        Parameters
        ----------
        axis : {0 or 'index', 1 or 'columns'}, default 0
            The axis to use. 0 or 'index' for row-wise, 1 or 'columns' for column-wise.
        skipna : bool, default True
            Exclude NA/null values. If an entire row/column is NA, the result
            will be NA.

        Returns
        -------
        Series
            Indexes of minima along the specified axis.

        Raises
        ------
        ValueError
            * If the row/column is empty

        See Also
        --------
        Series.idxmin : Return index of the minimum element.

        Notes
        -----
        This method is the DataFrame version of ``ndarray.argmin``.

        Examples
        --------
        Consider a dataset containing food consumption in Argentina.

        >>> df = pd.DataFrame({'consumption': [10.51, 103.11, 55.48],
        ...                    'co2_emissions': [37.2, 19.66, 1712]},
        ...                    index=['Pork', 'Wheat Products', 'Beef'])

        >>> df
                        consumption  co2_emissions
        Pork                  10.51         37.20
        Wheat Products       103.11         19.66
        Beef                  55.48       1712.00

        By default, it returns the index for the minimum value in each column.

        >>> df.idxmin()
        consumption                Pork
        co2_emissions    Wheat Products
        dtype: object

        To return the index for the minimum value in each row, use ``axis="columns"``.

        >>> df.idxmin(axis="columns")
        Pork                consumption
        Wheat Products    co2_emissions
        Beef                consumption
        dtype: object
        """
        axis = self._get_axis_number(axis)

        res = self._reduce(
            nanops.nanargmin, "argmin", axis=axis, skipna=skipna, numeric_only=False
        )
        indices = res._values

        # indices will always be np.ndarray since axis is not None and
        # values is a 2d array for DataFrame
        # error: Item "int" of "Union[int, Any]" has no attribute "__iter__"
        assert isinstance(indices, np.ndarray)  # for mypy

        index = self._get_axis(axis)
        result = [index[i] if i >= 0 else np.nan for i in indices]
        return self._constructor_sliced(result, index=self._get_agg_axis(axis))

    def idxmax(self, axis: Axis = 0, skipna: bool = True) -> Series:
        """
        Return index of first occurrence of maximum over requested axis.

        NA/null values are excluded.

        Parameters
        ----------
        axis : {0 or 'index', 1 or 'columns'}, default 0
            The axis to use. 0 or 'index' for row-wise, 1 or 'columns' for column-wise.
        skipna : bool, default True
            Exclude NA/null values. If an entire row/column is NA, the result
            will be NA.

        Returns
        -------
        Series
            Indexes of maxima along the specified axis.

        Raises
        ------
        ValueError
            * If the row/column is empty

        See Also
        --------
        Series.idxmax : Return index of the maximum element.

        Notes
        -----
        This method is the DataFrame version of ``ndarray.argmax``.

        Examples
        --------
        Consider a dataset containing food consumption in Argentina.

        >>> df = pd.DataFrame({'consumption': [10.51, 103.11, 55.48],
        ...                    'co2_emissions': [37.2, 19.66, 1712]},
        ...                    index=['Pork', 'Wheat Products', 'Beef'])

        >>> df
                        consumption  co2_emissions
        Pork                  10.51         37.20
        Wheat Products       103.11         19.66
        Beef                  55.48       1712.00

        By default, it returns the index for the maximum value in each column.

        >>> df.idxmax()
        consumption     Wheat Products
        co2_emissions             Beef
        dtype: object

        To return the index for the maximum value in each row, use ``axis="columns"``.

        >>> df.idxmax(axis="columns")
        Pork              co2_emissions
        Wheat Products     consumption
        Beef              co2_emissions
        dtype: object
        """
        axis = self._get_axis_number(axis)

        res = self._reduce(
            nanops.nanargmax, "argmax", axis=axis, skipna=skipna, numeric_only=False
        )
        indices = res._values

        # indices will always be np.ndarray since axis is not None and
        # values is a 2d array for DataFrame
        # error: Item "int" of "Union[int, Any]" has no attribute "__iter__"
        assert isinstance(indices, np.ndarray)  # for mypy

        index = self._get_axis(axis)
        result = [index[i] if i >= 0 else np.nan for i in indices]
        return self._constructor_sliced(result, index=self._get_agg_axis(axis))

    def _get_agg_axis(self, axis_num: int) -> Index:
        """
        Let's be explicit about this.
        """
        if axis_num == 0:
            return self.columns
        elif axis_num == 1:
            return self.index
        else:
            raise ValueError(f"Axis must be 0 or 1 (got {repr(axis_num)})")

    def mode(
        self, axis: Axis = 0, numeric_only: bool = False, dropna: bool = True
    ) -> DataFrame:
        """
        Get the mode(s) of each element along the selected axis.

        The mode of a set of values is the value that appears most often.
        It can be multiple values.

        Parameters
        ----------
        axis : {0 or 'index', 1 or 'columns'}, default 0
            The axis to iterate over while searching for the mode:

            * 0 or 'index' : get mode of each column
            * 1 or 'columns' : get mode of each row.

        numeric_only : bool, default False
            If True, only apply to numeric columns.
        dropna : bool, default True
            Don't consider counts of NaN/NaT.

            .. versionadded:: 0.24.0

        Returns
        -------
        DataFrame
            The modes of each column or row.

        See Also
        --------
        Series.mode : Return the highest frequency value in a Series.
        Series.value_counts : Return the counts of values in a Series.

        Examples
        --------
        >>> df = pd.DataFrame([('bird', 2, 2),
        ...                    ('mammal', 4, np.nan),
        ...                    ('arthropod', 8, 0),
        ...                    ('bird', 2, np.nan)],
        ...                   index=('falcon', 'horse', 'spider', 'ostrich'),
        ...                   columns=('species', 'legs', 'wings'))
        >>> df
                   species  legs  wings
        falcon        bird     2    2.0
        horse       mammal     4    NaN
        spider   arthropod     8    0.0
        ostrich       bird     2    NaN

        By default, missing values are not considered, and the mode of wings
        are both 0 and 2. Because the resulting DataFrame has two rows,
        the second row of ``species`` and ``legs`` contains ``NaN``.

        >>> df.mode()
          species  legs  wings
        0    bird   2.0    0.0
        1     NaN   NaN    2.0

        Setting ``dropna=False`` ``NaN`` values are considered and they can be
        the mode (like for wings).

        >>> df.mode(dropna=False)
          species  legs  wings
        0    bird     2    NaN

        Setting ``numeric_only=True``, only the mode of numeric columns is
        computed, and columns of other types are ignored.

        >>> df.mode(numeric_only=True)
           legs  wings
        0   2.0    0.0
        1   NaN    2.0

        To compute the mode over columns and not rows, use the axis parameter:

        >>> df.mode(axis='columns', numeric_only=True)
                   0    1
        falcon   2.0  NaN
        horse    4.0  NaN
        spider   0.0  8.0
        ostrich  2.0  NaN
        """
        data = self if not numeric_only else self._get_numeric_data()

        def f(s):
            return s.mode(dropna=dropna)

        data = data.apply(f, axis=axis)
        # Ensure index is type stable (should always use int index)
        if data.empty:
            data.index = ibase.default_index(0)

        return data

    def quantile(
        self,
        q=0.5,
        axis: Axis = 0,
        numeric_only: bool = True,
        interpolation: str = "linear",
    ):
        """
        Return values at the given quantile over requested axis.

        Parameters
        ----------
        q : float or array-like, default 0.5 (50% quantile)
            Value between 0 <= q <= 1, the quantile(s) to compute.
        axis : {0, 1, 'index', 'columns'}, default 0
            Equals 0 or 'index' for row-wise, 1 or 'columns' for column-wise.
        numeric_only : bool, default True
            If False, the quantile of datetime and timedelta data will be
            computed as well.
        interpolation : {'linear', 'lower', 'higher', 'midpoint', 'nearest'}
            This optional parameter specifies the interpolation method to use,
            when the desired quantile lies between two data points `i` and `j`:

            * linear: `i + (j - i) * fraction`, where `fraction` is the
              fractional part of the index surrounded by `i` and `j`.
            * lower: `i`.
            * higher: `j`.
            * nearest: `i` or `j` whichever is nearest.
            * midpoint: (`i` + `j`) / 2.

        Returns
        -------
        Series or DataFrame

            If ``q`` is an array, a DataFrame will be returned where the
              index is ``q``, the columns are the columns of self, and the
              values are the quantiles.
            If ``q`` is a float, a Series will be returned where the
              index is the columns of self and the values are the quantiles.

        See Also
        --------
        core.window.Rolling.quantile: Rolling quantile.
        numpy.percentile: Numpy function to compute the percentile.

        Examples
        --------
        >>> df = pd.DataFrame(np.array([[1, 1], [2, 10], [3, 100], [4, 100]]),
        ...                   columns=['a', 'b'])
        >>> df.quantile(.1)
        a    1.3
        b    3.7
        Name: 0.1, dtype: float64
        >>> df.quantile([.1, .5])
               a     b
        0.1  1.3   3.7
        0.5  2.5  55.0

        Specifying `numeric_only=False` will also compute the quantile of
        datetime and timedelta data.

        >>> df = pd.DataFrame({'A': [1, 2],
        ...                    'B': [pd.Timestamp('2010'),
        ...                          pd.Timestamp('2011')],
        ...                    'C': [pd.Timedelta('1 days'),
        ...                          pd.Timedelta('2 days')]})
        >>> df.quantile(0.5, numeric_only=False)
        A                    1.5
        B    2010-07-02 12:00:00
        C        1 days 12:00:00
        Name: 0.5, dtype: object
        """
        validate_percentile(q)

        if not is_list_like(q):
            # BlockManager.quantile expects listlike, so we wrap and unwrap here
            res = self.quantile(
                [q], axis=axis, numeric_only=numeric_only, interpolation=interpolation
            )
            return res.iloc[0]

        q = Index(q, dtype=np.float64)
        data = self._get_numeric_data() if numeric_only else self
        axis = self._get_axis_number(axis)

        if axis == 1:
            data = data.T

        if len(data.columns) == 0:
            # GH#23925 _get_numeric_data may have dropped all columns
            cols = Index([], name=self.columns.name)
            if is_list_like(q):
                return self._constructor([], index=q, columns=cols)
            return self._constructor_sliced([], index=cols, name=q, dtype=np.float64)

        res = data._mgr.quantile(qs=q, axis=1, interpolation=interpolation)

        result = self._constructor(res)
        return result

    @doc(NDFrame.asfreq, **_shared_doc_kwargs)
    def asfreq(
        self,
        freq: Frequency,
        method=None,
        how: Optional[str] = None,
        normalize: bool = False,
        fill_value=None,
    ) -> DataFrame:
        return super().asfreq(
            freq=freq,
            method=method,
            how=how,
            normalize=normalize,
            fill_value=fill_value,
        )

    @doc(NDFrame.resample, **_shared_doc_kwargs)
    def resample(
        self,
        rule,
        axis=0,
        closed: Optional[str] = None,
        label: Optional[str] = None,
        convention: str = "start",
        kind: Optional[str] = None,
        loffset=None,
        base: Optional[int] = None,
        on=None,
        level=None,
        origin: Union[str, TimestampConvertibleTypes] = "start_day",
        offset: Optional[TimedeltaConvertibleTypes] = None,
    ) -> Resampler:
        return super().resample(
            rule=rule,
            axis=axis,
            closed=closed,
            label=label,
            convention=convention,
            kind=kind,
            loffset=loffset,
            base=base,
            on=on,
            level=level,
            origin=origin,
            offset=offset,
        )

    def to_timestamp(
        self,
        freq: Optional[Frequency] = None,
        how: str = "start",
        axis: Axis = 0,
        copy: bool = True,
    ) -> DataFrame:
        """
        Cast to DatetimeIndex of timestamps, at *beginning* of period.

        Parameters
        ----------
        freq : str, default frequency of PeriodIndex
            Desired frequency.
        how : {'s', 'e', 'start', 'end'}
            Convention for converting period to timestamp; start of period
            vs. end.
        axis : {0 or 'index', 1 or 'columns'}, default 0
            The axis to convert (the index by default).
        copy : bool, default True
            If False then underlying input data is not copied.

        Returns
        -------
        DataFrame with DatetimeIndex
        """
        new_obj = self.copy(deep=copy)

        axis_name = self._get_axis_name(axis)
        old_ax = getattr(self, axis_name)
        if not isinstance(old_ax, PeriodIndex):
            raise TypeError(f"unsupported Type {type(old_ax).__name__}")

        new_ax = old_ax.to_timestamp(freq=freq, how=how)

        setattr(new_obj, axis_name, new_ax)
        return new_obj

    def to_period(
        self, freq: Optional[Frequency] = None, axis: Axis = 0, copy: bool = True
    ) -> DataFrame:
        """
        Convert DataFrame from DatetimeIndex to PeriodIndex.

        Convert DataFrame from DatetimeIndex to PeriodIndex with desired
        frequency (inferred from index if not passed).

        Parameters
        ----------
        freq : str, default
            Frequency of the PeriodIndex.
        axis : {0 or 'index', 1 or 'columns'}, default 0
            The axis to convert (the index by default).
        copy : bool, default True
            If False then underlying input data is not copied.

        Returns
        -------
        DataFrame with PeriodIndex
        """
        new_obj = self.copy(deep=copy)

        axis_name = self._get_axis_name(axis)
        old_ax = getattr(self, axis_name)
        if not isinstance(old_ax, DatetimeIndex):
            raise TypeError(f"unsupported Type {type(old_ax).__name__}")

        new_ax = old_ax.to_period(freq=freq)

        setattr(new_obj, axis_name, new_ax)
        return new_obj

    def isin(self, values) -> DataFrame:
        """
        Whether each element in the DataFrame is contained in values.

        Parameters
        ----------
        values : iterable, Series, DataFrame or dict
            The result will only be true at a location if all the
            labels match. If `values` is a Series, that's the index. If
            `values` is a dict, the keys must be the column names,
            which must match. If `values` is a DataFrame,
            then both the index and column labels must match.

        Returns
        -------
        DataFrame
            DataFrame of booleans showing whether each element in the DataFrame
            is contained in values.

        See Also
        --------
        DataFrame.eq: Equality test for DataFrame.
        Series.isin: Equivalent method on Series.
        Series.str.contains: Test if pattern or regex is contained within a
            string of a Series or Index.

        Examples
        --------
        >>> df = pd.DataFrame({'num_legs': [2, 4], 'num_wings': [2, 0]},
        ...                   index=['falcon', 'dog'])
        >>> df
                num_legs  num_wings
        falcon         2          2
        dog            4          0

        When ``values`` is a list check whether every value in the DataFrame
        is present in the list (which animals have 0 or 2 legs or wings)

        >>> df.isin([0, 2])
                num_legs  num_wings
        falcon      True       True
        dog        False       True

        When ``values`` is a dict, we can pass values to check for each
        column separately:

        >>> df.isin({'num_wings': [0, 3]})
                num_legs  num_wings
        falcon     False      False
        dog        False       True

        When ``values`` is a Series or DataFrame the index and column must
        match. Note that 'falcon' does not match based on the number of legs
        in df2.

        >>> other = pd.DataFrame({'num_legs': [8, 2], 'num_wings': [0, 2]},
        ...                      index=['spider', 'falcon'])
        >>> df.isin(other)
                num_legs  num_wings
        falcon      True       True
        dog        False      False
        """
        if isinstance(values, dict):
            from pandas.core.reshape.concat import concat

            values = collections.defaultdict(list, values)
            return concat(
                (
                    self.iloc[:, [i]].isin(values[col])
                    for i, col in enumerate(self.columns)
                ),
                axis=1,
            )
        elif isinstance(values, Series):
            if not values.index.is_unique:
                raise ValueError("cannot compute isin with a duplicate axis.")
            return self.eq(values.reindex_like(self), axis="index")
        elif isinstance(values, DataFrame):
            if not (values.columns.is_unique and values.index.is_unique):
                raise ValueError("cannot compute isin with a duplicate axis.")
            return self.eq(values.reindex_like(self))
        else:
            if not is_list_like(values):
                raise TypeError(
                    "only list-like or dict-like objects are allowed "
                    "to be passed to DataFrame.isin(), "
                    f"you passed a '{type(values).__name__}'"
                )
            return self._constructor(
                algorithms.isin(self.values.ravel(), values).reshape(self.shape),
                self.index,
                self.columns,
            )

    # ----------------------------------------------------------------------
    # Add index and columns
    _AXIS_ORDERS = ["index", "columns"]
    _AXIS_TO_AXIS_NUMBER: Dict[Axis, int] = {
        **NDFrame._AXIS_TO_AXIS_NUMBER,
        1: 1,
        "columns": 1,
    }
    _AXIS_REVERSED = True
    _AXIS_LEN = len(_AXIS_ORDERS)
    _info_axis_number = 1
    _info_axis_name = "columns"

    index: Index = properties.AxisProperty(
        axis=1, doc="The index (row labels) of the DataFrame."
    )
    columns: Index = properties.AxisProperty(
        axis=0, doc="The column labels of the DataFrame."
    )

    @property
    def _AXIS_NUMBERS(self) -> Dict[str, int]:
        """.. deprecated:: 1.1.0"""
        super()._AXIS_NUMBERS
        return {"index": 0, "columns": 1}

    @property
    def _AXIS_NAMES(self) -> Dict[int, str]:
        """.. deprecated:: 1.1.0"""
        super()._AXIS_NAMES
        return {0: "index", 1: "columns"}

    # ----------------------------------------------------------------------
    # Add plotting methods to DataFrame
    plot = CachedAccessor("plot", pandas.plotting.PlotAccessor)
    hist = pandas.plotting.hist_frame
    boxplot = pandas.plotting.boxplot_frame
    sparse = CachedAccessor("sparse", SparseFrameAccessor)


DataFrame._add_numeric_operations()

ops.add_flex_arithmetic_methods(DataFrame)


def _from_nested_dict(data) -> collections.defaultdict:
    new_data: collections.defaultdict = collections.defaultdict(dict)
    for index, s in data.items():
        for col, v in s.items():
            new_data[col][index] = v
    return new_data


def _reindex_for_setitem(value: FrameOrSeriesUnion, index: Index) -> ArrayLike:
    # reindex if necessary

    if value.index.equals(index) or not len(index):
        return value._values.copy()

    # GH#4107
    try:
        reindexed_value = value.reindex(index)._values
    except ValueError as err:
        # raised in MultiIndex.from_tuples, see test_insert_error_msmgs
        if not value.index.is_unique:
            # duplicate axis
            raise err

        raise TypeError(
            "incompatible index of inserted column with frame index"
        ) from err
    return reindexed_value<|MERGE_RESOLUTION|>--- conflicted
+++ resolved
@@ -3640,7 +3640,7 @@
         self._mgr.iset(loc, value, inplace=inplace)
         self._clear_item_cache()
 
-    def _iset_item(self, loc: int, value, *, inplace: bool = False):
+    def _iset_item(self, loc: int, value, *, inplace: bool = False) -> None:
         value = self._sanitize_column(value)
         self._iset_item_mgr(loc, value, inplace=inplace)
 
@@ -3665,21 +3665,7 @@
         if len(self):
             self._check_setitem_copy()
 
-<<<<<<< HEAD
-    def _set_item(self, key, value):
-=======
-    def _iset_item(self, loc: int, value):
-        value = self._sanitize_column(value)
-        self._iset_item_mgr(loc, value)
-
-        # check if we are modifying a copy
-        # try to set first as we want an invalid
-        # value exception to occur first
-        if len(self):
-            self._check_setitem_copy()
-
     def _set_item(self, key, value) -> None:
->>>>>>> 7af47c99
         """
         Add series to DataFrame in specified column.
 
