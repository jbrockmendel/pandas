--- conflicted
+++ resolved
@@ -519,8 +519,6 @@
         return np.array(self, dtype=dtype, copy=copy)
 
     @cache_readonly
-<<<<<<< HEAD
-=======
     def size(self) -> int:
         """
         return the len of myself
@@ -528,7 +526,6 @@
         return self._codes.size
 
     @cache_readonly
->>>>>>> be6c3690
     def itemsize(self) -> int:
         """
         return the size of a single category
@@ -1253,9 +1250,6 @@
     __ge__ = _cat_compare_op("__ge__")
 
     # for Series/ndarray like compat
-    @property
-    def size(self) -> int:
-        return self._codes.size
 
     def shift(self, periods, fill_value=None):
         """
@@ -1752,20 +1746,8 @@
         return np.array(self)
 
     def view(self, dtype=None):
-<<<<<<< HEAD
-        """
-        Return a view of myself.
-
-        Returns
-        -------
-        view : Categorical
-        """
-        if dtype is not None:
-            return NotImplementedError(dtype)
-=======
         if dtype is not None:
             raise NotImplementedError(dtype)
->>>>>>> be6c3690
         return self._constructor(values=self._codes, dtype=self.dtype, fastpath=True)
 
     def to_dense(self):
