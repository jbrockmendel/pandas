--- conflicted
+++ resolved
@@ -596,11 +596,7 @@
             mask=np.asarray(self.isna()),
         )
 
-<<<<<<< HEAD
     def argmin(self, axis: int = 0, skipna: bool = True):
-=======
-    def argmin(self, skipna: bool = True) -> int:
->>>>>>> 4f8bb5e6
         """
         Return the index of minimum value.
 
@@ -619,20 +615,12 @@
         --------
         ExtensionArray.argmax
         """
-<<<<<<< HEAD
-        if not skipna:
-            raise NotImplementedError
-        return nargminmax(self, "argmin", axis=axis)
-
-    def argmax(self, axis: int = 0, skipna: bool = True):
-=======
         validate_bool_kwarg(skipna, "skipna")
         if not skipna and self.isna().any():
             raise NotImplementedError
-        return nargminmax(self, "argmin")
-
-    def argmax(self, skipna: bool = True) -> int:
->>>>>>> 4f8bb5e6
+        return nargminmax(self, "argmin", axis=axis)
+
+    def argmax(self, axis: int = 0, skipna: bool = True):
         """
         Return the index of maximum value.
 
@@ -651,16 +639,10 @@
         --------
         ExtensionArray.argmin
         """
-<<<<<<< HEAD
-        if not skipna:
-            raise NotImplementedError
-        return nargminmax(self, "argmax", axis=axis)
-=======
         validate_bool_kwarg(skipna, "skipna")
         if not skipna and self.isna().any():
             raise NotImplementedError
-        return nargminmax(self, "argmax")
->>>>>>> 4f8bb5e6
+        return nargminmax(self, "argmax", axis=axis)
 
     def fillna(self, value=None, method=None, limit=None):
         """
