--- conflicted
+++ resolved
@@ -368,13 +368,8 @@
         res_values = np.where(mask, self._ndarray, value)
         return self._from_backing_data(res_values)
 
-<<<<<<< HEAD
     def delete(self: NDArrayBackedExtensionArrayT, loc, axis: int = 0) -> NDArrayBackedExtensionArrayT:
         res_values = np.delete(self._ndarray, loc, axis=axis)
-        return self._from_backing_data(res_values)
-=======
-    def delete(self: NDArrayBackedExtensionArrayT, loc) -> NDArrayBackedExtensionArrayT:
-        res_values = np.delete(self._ndarray, loc)
         return self._from_backing_data(res_values)
 
     # ------------------------------------------------------------------------
@@ -409,5 +404,4 @@
 
         index_arr = self._from_backing_data(np.asarray(result.index._data))
         index = Index(index_arr, name=result.index.name)
-        return Series(result._values, index=index, name=result.name)
->>>>>>> b58e2b86
+        return Series(result._values, index=index, name=result.name)