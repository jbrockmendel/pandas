--- conflicted
+++ resolved
@@ -4,11 +4,8 @@
 from typing import (
     TYPE_CHECKING,
     Optional,
-<<<<<<< HEAD
     cast,
-=======
     overload,
->>>>>>> 0a2a200d
 )
 
 import numpy as np
@@ -30,9 +27,7 @@
 from pandas.core.construction import ensure_wrapped_if_datetimelike
 
 if TYPE_CHECKING:
-<<<<<<< HEAD
     from pandas.core.arrays._mixins import NDArrayBackedExtensionArray
-=======
     from pandas.core.arrays.base import ExtensionArray
 
 
@@ -58,7 +53,6 @@
     allow_fill: bool = ...,
 ) -> ArrayLike:
     ...
->>>>>>> 0a2a200d
 
 
 def take_nd(
