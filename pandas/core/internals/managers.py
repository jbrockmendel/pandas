--- conflicted
+++ resolved
@@ -1151,14 +1151,10 @@
         # insert to the axis; this could possibly raise a TypeError
         new_axis = self.items.insert(loc, item)
 
-<<<<<<< HEAD
-        if value.ndim == self.ndim - 1:
-=======
         if value.ndim == 2:
             value = value.T
 
         if value.ndim == self.ndim - 1 and not is_extension_array_dtype(value.dtype):
->>>>>>> 879d2fb8
             # TODO(EA2D): special case not needed with 2D EAs
             value = safe_reshape(value, (1,) + value.shape)
 
