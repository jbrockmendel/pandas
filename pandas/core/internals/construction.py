--- conflicted
+++ resolved
@@ -55,21 +55,18 @@
     ABCTimedeltaIndex,
 )
 
-<<<<<<< HEAD
-from pandas.core import algorithms, common as com
-from pandas.core.arrays import Categorical, ExtensionArray
-from pandas.core.construction import extract_array, sanitize_array
-=======
 from pandas.core import (
     algorithms,
     common as com,
 )
-from pandas.core.arrays import Categorical
+from pandas.core.arrays import (
+    Categorical,
+    ExtensionArray,
+)
 from pandas.core.construction import (
     extract_array,
     sanitize_array,
 )
->>>>>>> d01561fb
 from pandas.core.indexes import base as ibase
 from pandas.core.indexes.api import (
     Index,
