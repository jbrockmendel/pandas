--- conflicted
+++ resolved
@@ -283,16 +283,9 @@
                 ):
                     if self.block is None:
                         # TODO(EA2D): special case unneeded with 2D EAs
-<<<<<<< HEAD
-                        return DatetimeArray(
-                            np.full(self.shape, fill_value.value), dtype=empty_dtype
-                        )
-                elif getattr(self.block, "is_categorical", False):
-=======
-                        i8values = np.full(self.shape[1], fill_value.value)
+                        i8values = np.full(self.shape, fill_value.value)
                         return DatetimeArray(i8values, dtype=empty_dtype)
                 elif is_categorical_dtype(blk_dtype):
->>>>>>> 097ff0c3
                     pass
                 elif is_extension_array_dtype(blk_dtype):
                     pass
