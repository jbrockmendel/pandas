--- conflicted
+++ resolved
@@ -295,31 +295,16 @@
                     if len(values) and values[0] is None:
                         fill_value = None
 
-<<<<<<< HEAD
-                if is_datetime64tz_dtype(blk_dtype) or is_datetime64tz_dtype(
-                    empty_dtype
-                ):
+                if is_datetime64tz_dtype(empty_dtype):
                     i8values = np.full(self.shape, fill_value.value)
-=======
-                if is_datetime64tz_dtype(empty_dtype):
-                    # TODO(EA2D): special case unneeded with 2D EAs
-                    i8values = np.full(self.shape[1], fill_value.value)
->>>>>>> 527f196c
                     return DatetimeArray(i8values, dtype=empty_dtype)
                 elif is_categorical_dtype(blk_dtype):
                     pass
                 elif is_extension_array_dtype(blk_dtype):
                     pass
-<<<<<<< HEAD
                 elif is_ea_dtype(empty_dtype):
-                    missing_arr = empty_dtype.construct_array_type()._from_sequence(
-                        [], dtype=empty_dtype
-                    )
-=======
-                elif is_extension_array_dtype(empty_dtype):
                     cls = empty_dtype.construct_array_type()
                     missing_arr = cls._from_sequence([], dtype=empty_dtype)
->>>>>>> 527f196c
                     ncols, nrows = self.shape
                     assert ncols == 1, ncols
                     empty_arr = -1 * np.ones((nrows,), dtype=np.intp)
