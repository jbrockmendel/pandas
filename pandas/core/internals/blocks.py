--- conflicted
+++ resolved
@@ -935,22 +935,26 @@
 
             return self.astype(dtype).setitem(indexer, value)
 
-<<<<<<< HEAD
         value = extract_array(value, extract_numpy=True)
         if isinstance(value, PandasArray) and not isinstance(value, StringArray):
             # this is redundant with extract_array except for PandasArray tests
             #  that patch _typ
             value = value.to_numpy()
+            if self.ndim == 2 and value.ndim == 1:
+                # TODO(EA2D): special case not needed with 2D EAs
+                value = np.atleast_2d(value)#.T
 
         if isinstance(value, (IntegerArray, FloatingArray)) and not value._mask.any():
             # GH#38896
             value = value.to_numpy(value.dtype.numpy_dtype)
-=======
+            if self.ndim == 2 and value.ndim == 1:
+                # TODO(EA2D): special case not needed with 2D EAs
+                value = np.atleast_2d(value).T
+
         if self.dtype.kind in ["m", "M"]:
             arr = self.array_values().T
             arr[indexer] = value
             return self
->>>>>>> ee92c2fd
 
         # value must be storable at this moment
         if is_extension_array_dtype(getattr(value, "dtype", None)):
