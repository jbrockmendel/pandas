from __future__ import annotations

import inspect
import re
from typing import (
    TYPE_CHECKING,
    Any,
    Callable,
    List,
    Optional,
    Type,
    Union,
    cast,
)

import numpy as np

from pandas._libs import (
    Interval,
    NaT,
    Period,
    Timestamp,
    algos as libalgos,
    internals as libinternals,
    lib,
    writers,
)
from pandas._libs.internals import BlockPlacement
<<<<<<< HEAD
from pandas._typing import ArrayLike, Dtype, DtypeObj, Shape
=======
from pandas._libs.tslibs import conversion
from pandas._typing import (
    ArrayLike,
    Dtype,
    DtypeObj,
    Shape,
)
>>>>>>> d01561fb
from pandas.util._validators import validate_bool_kwarg

from pandas.core.dtypes.cast import (
    astype_dt64_to_dt64tz,
    astype_nansafe,
    can_hold_element,
    find_common_type,
    infer_dtype_from,
    maybe_downcast_numeric,
    maybe_downcast_to_dtype,
    maybe_upcast,
    soft_convert_objects,
)
from pandas.core.dtypes.common import (
    is_categorical_dtype,
    is_datetime64_dtype,
    is_datetime64tz_dtype,
    is_dtype_equal,
    is_ea_dtype,
    is_extension_array_dtype,
    is_list_like,
    is_object_dtype,
    is_sparse,
    is_strict_ea,
    pandas_dtype,
)
from pandas.core.dtypes.dtypes import (
    CategoricalDtype,
    ExtensionDtype,
    PandasDtype,
)
from pandas.core.dtypes.generic import (
    ABCDataFrame,
    ABCIndex,
    ABCPandasArray,
    ABCSeries,
)
from pandas.core.dtypes.missing import (
    is_valid_na_for_dtype,
    isna,
)

import pandas.core.algorithms as algos
from pandas.core.array_algos.putmask import (
    extract_bool_array,
    putmask_inplace,
    putmask_smart,
    putmask_without_repeat,
    setitem_datetimelike_compat,
    validate_putmask,
)
from pandas.core.array_algos.quantile import quantile_with_mask
from pandas.core.array_algos.replace import (
    compare_or_regex_search,
    replace_regex,
    should_use_regex,
)
from pandas.core.array_algos.transforms import shift
from pandas.core.arrays import (
    Categorical,
    DatetimeArray,
    ExtensionArray,
    PandasArray,
    TimedeltaArray,
)
from pandas.core.base import PandasObject
import pandas.core.common as com
from pandas.core.construction import extract_array
from pandas.core.indexers import (
    check_setitem_lengths,
    is_empty_indexer,
    is_exact_shape_match,
    is_scalar_indexer,
)
import pandas.core.missing as missing

if TYPE_CHECKING:
<<<<<<< HEAD
    from pandas import Float64Index, Index
=======
    from pandas import (
        Float64Index,
        Index,
    )
    from pandas.core.arrays._mixins import NDArrayBackedExtensionArray
>>>>>>> d01561fb


class Block(PandasObject):
    """
    Canonical n-dimensional unit of homogeneous dtype contained in a pandas
    data structure

    Index-ignorant; let the container take care of that
    """

    values: Union[np.ndarray, ExtensionArray]

    __slots__ = ["_mgr_locs", "values", "ndim"]
    is_numeric = False
    is_float = False
    is_datetime = False
    is_datetimetz = False
    is_timedelta = False
    is_bool = False
    is_object = False
    is_extension = False
    _can_hold_na = False
    _can_consolidate = True
    _validate_ndim = True

    @classmethod
    def _simple_new(
        cls, values: ArrayLike, placement: BlockPlacement, ndim: int
    ) -> Block:
        """
        Fastpath constructor, does *no* validation
        """
        obj = object.__new__(cls)
        obj.ndim = ndim
        obj.values = values
        obj._mgr_locs = placement
        return obj

    def __init__(self, values, placement, ndim: int):
        """
        Parameters
        ----------
        values : np.ndarray or ExtensionArray
        placement : BlockPlacement (or castable)
        ndim : int
            1 for SingleBlockManager/Series, 2 for BlockManager/DataFrame
        """
        # TODO(EA2D): ndim will be unnecessary with 2D EAs
        self.ndim = self._check_ndim(values, ndim)
        self.mgr_locs = placement
        self.values = self._maybe_coerce_values(values)

        if self._validate_ndim and self.ndim and len(self.mgr_locs) != len(self.values):
            raise ValueError(
                f"Wrong number of items passed {len(self.values)}, "
                f"placement implies {len(self.mgr_locs)}"
            )

    @classmethod
    def _maybe_coerce_values(cls, values):
        """
        Ensure we have correctly-typed values.

        Parameters
        ----------
        values : np.ndarray, ExtensionArray, Index

        Returns
        -------
        np.ndarray or ExtensionArray
        """
        return values

    def _check_ndim(self, values, ndim):
        """
        ndim inference and validation.

        Infers ndim from 'values' if not provided to __init__.
        Validates that values.ndim and ndim are consistent if and only if
        the class variable '_validate_ndim' is True.

        Parameters
        ----------
        values : array-like
        ndim : int or None

        Returns
        -------
        ndim : int

        Raises
        ------
        ValueError : the number of dimensions do not match
        """
        if ndim is None:
            ndim = values.ndim

        if self._validate_ndim and values.ndim != ndim:
            raise ValueError(
                "Wrong number of dimensions. "
                f"values.ndim != ndim [{values.ndim} != {ndim}]"
            )
        return ndim

    @property
    def _holder(self):
        """
        The array-like that can hold the underlying values.

        None for 'Block', overridden by subclasses that don't
        use an ndarray.
        """
        return None

    @property
    def _consolidate_key(self):
        return self._can_consolidate, self.dtype.name

    @property
    def is_view(self) -> bool:
        """ return a boolean if I am possibly a view """
        values = self.values
        values = cast(np.ndarray, values)
        return values.base is not None

    @property
    def is_categorical(self) -> bool:
        return self._holder is Categorical

    @property
    def is_datelike(self) -> bool:
        """ return True if I am a non-datelike """
        return self.is_datetime or self.is_timedelta

    def external_values(self):
        """
        The array that Series.values returns (public attribute).

        This has some historical constraints, and is overridden in block
        subclasses to return the correct array (e.g. period returns
        object ndarray and datetimetz a datetime64[ns] ndarray instead of
        proper extension array).
        """
        return self.values

    def internal_values(self):
        """
        The array that Series._values returns (internal values).
        """
        return self.values

    def array_values(self) -> ExtensionArray:
        """
        The array that Series.array returns. Always an ExtensionArray.
        """
        return PandasArray(self.values)

    def get_values(self, dtype: Optional[DtypeObj] = None) -> np.ndarray:
        """
        return an internal format, currently just the ndarray
        this is often overridden to handle to_dense like operations
        """
        if is_object_dtype(dtype):
            return self.values.astype(object)
        return np.asarray(self.values)

    def get_block_values_for_json(self) -> np.ndarray:
        """
        This is used in the JSON C code.
        """
        # TODO(EA2D): reshape will be unnecessary with 2D EAs
        return np.asarray(self.values).reshape(self.shape)

    @property
    def fill_value(self):
        return np.nan

    @property
    def mgr_locs(self):
        return self._mgr_locs

    @mgr_locs.setter
    def mgr_locs(self, new_mgr_locs):
        if not isinstance(new_mgr_locs, libinternals.BlockPlacement):
            new_mgr_locs = libinternals.BlockPlacement(new_mgr_locs)

        self._mgr_locs = new_mgr_locs

    def make_block(self, values, placement=None) -> Block:
        """
        Create a new block, with type inference propagate any values that are
        not specified
        """
        if placement is None:
            placement = self.mgr_locs
        if self.is_extension:
            values = block_shape(values, ndim=self.ndim)

        return make_block(values, placement=placement, ndim=self.ndim)

    def make_block_same_class(self, values, placement=None, ndim=None) -> Block:
        """ Wrap given values in a block of same type as self. """
        if placement is None:
            placement = self.mgr_locs
        if ndim is None:
            ndim = self.ndim
        return type(self)(values, placement=placement, ndim=ndim)

    def __repr__(self) -> str:
        # don't want to print out all of the items here
        name = type(self).__name__
        if self.ndim == 1:
            result = f"{name}: {len(self)} dtype: {self.dtype}"
        else:

            shape = " x ".join(str(s) for s in self.shape)
            result = f"{name}: {self.mgr_locs.indexer}, {shape}, dtype: {self.dtype}"

        return result

    def __len__(self) -> int:
        return len(self.values)

    def __getstate__(self):
        return self.mgr_locs.indexer, self.values

    def __setstate__(self, state):
        self.mgr_locs = libinternals.BlockPlacement(state[0])
        self.values = state[1]
        self.ndim = self.values.ndim

    def _slice(self, slicer):
        """ return a slice of my values """

        return self.values[slicer]

    def getitem_block(self, slicer, new_mgr_locs=None) -> Block:
        """
        Perform __getitem__-like, return result as block.

        As of now, only supports slices that preserve dimensionality.
        """
        if new_mgr_locs is None:
            axis0_slicer = slicer[0] if isinstance(slicer, tuple) else slicer
            new_mgr_locs = self.mgr_locs[axis0_slicer]
        elif not isinstance(new_mgr_locs, BlockPlacement):
            new_mgr_locs = BlockPlacement(new_mgr_locs)

        new_values = self._slice(slicer)

        if self._validate_ndim and new_values.ndim != self.ndim:
            raise ValueError("Only same dim slicing is allowed")

        return type(self)._simple_new(new_values, new_mgr_locs, self.ndim)

    @property
    def shape(self) -> Shape:
        return self.values.shape

    @property
    def dtype(self) -> DtypeObj:
        return self.values.dtype

    def iget(self, i):
        return self.values[i]

    def set_inplace(self, locs, values):
        """
        Modify block values in-place with new item value.

        Notes
        -----
        `set` never creates a new array or new Block, whereas `setitem` _may_
        create a new array and always creates a new Block.
        """
        self.values[locs] = values

    def delete(self, loc) -> None:
        """
        Delete given loc(-s) from block in-place.
        """
        self.values = np.delete(self.values, loc, 0)
        self.mgr_locs = self.mgr_locs.delete(loc)

    def apply(self, func, **kwargs) -> List[Block]:
        """
        apply the function to my values; return a block if we are not
        one
        """
        with np.errstate(all="ignore"):
            result = func(self.values, **kwargs)

        return self._split_op_result(result)

    def reduce(self, func, ignore_failures: bool = False) -> List[Block]:
        # We will apply the function and reshape the result into a single-row
        #  Block with the same mgr_locs; squeezing will be done at a higher level
        assert self.ndim == 2

        try:
            result = func(self.values)
        except (TypeError, NotImplementedError):
            if ignore_failures:
                return []
            raise

        if np.ndim(result) == 0:
            # TODO(EA2D): special case not needed with 2D EAs
            res_values = np.array([[result]])
        else:
            res_values = result.reshape(-1, 1)

        nb = self.make_block(res_values)
        return [nb]

    def _split_op_result(self, result) -> List[Block]:
        # See also: split_and_operate
        if is_extension_array_dtype(result) and result.ndim > 1:
            # TODO(EA2D): unnecessary with 2D EAs
            # if we get a 2D ExtensionArray, we need to split it into 1D pieces
            nbs = []
            for i, loc in enumerate(self.mgr_locs):
                if not is_strict_ea(result):
                    vals = result[i : i + 1]
                else:
                    vals = result[i]
                block = self.make_block(values=vals, placement=[loc])
                nbs.append(block)
            return nbs

        if not isinstance(result, Block):
            result = self.make_block(result)

        return [result]

    def fillna(
        self, value, limit=None, inplace: bool = False, downcast=None
    ) -> List[Block]:
        """
        fillna on the block with the value. If we fail, then convert to
        ObjectBlock and try again
        """
        inplace = validate_bool_kwarg(inplace, "inplace")

        mask = isna(self.values)
        mask, noop = validate_putmask(self.values, mask)

        if limit is not None:
            limit = libalgos.validate_limit(None, limit=limit)
            mask[mask.cumsum(self.ndim - 1) > limit] = False

        if not self._can_hold_na:
            if inplace:
                return [self]
            else:
                return [self.copy()]

        if self._can_hold_element(value):
            nb = self if inplace else self.copy()
            putmask_inplace(nb.values, mask, value)
            return nb._maybe_downcast([nb], downcast)

        if noop:
            # we can't process the value, but nothing to do
            return [self] if inplace else [self.copy()]

        # operate column-by-column
        def f(mask, val, idx):
            block = self.coerce_to_target_dtype(value)

            # slice out our block
            if idx is not None:
                # i.e. self.ndim == 2
                block = block.getitem_block(slice(idx, idx + 1))
            return block.fillna(value, limit=limit, inplace=inplace, downcast=None)

        return self.split_and_operate(None, f, inplace)

    def _split(self) -> List[Block]:
        """
        Split a block into a list of single-column blocks.
        """
        assert self.ndim == 2

        new_blocks = []
        for i, ref_loc in enumerate(self.mgr_locs):
            vals = self.values[slice(i, i + 1)]

            nb = self.make_block(vals, [ref_loc])
            new_blocks.append(nb)
        return new_blocks

    def split_and_operate(
        self, mask, f, inplace: bool, ignore_failures: bool = False
    ) -> List[Block]:
        """
        split the block per-column, and apply the callable f
        per-column, return a new block for each. Handle
        masking which will not change a block unless needed.

        Parameters
        ----------
        mask : 2-d boolean mask
        f : callable accepting (1d-mask, 1d values, indexer)
        inplace : bool
        ignore_failures : bool, default False

        Returns
        -------
        list of blocks
        """
        if mask is None:
            mask = np.broadcast_to(True, shape=self.shape)

        new_values = self.values

        def make_a_block(nv, ref_loc):
            if isinstance(nv, list):
                assert len(nv) == 1, nv
                assert isinstance(nv[0], Block)
                block = nv[0]
            else:
                # Put back the dimension that was taken from it and make
                # a block out of the result.
                nv = block_shape(nv, ndim=self.ndim)
                block = self.make_block(values=nv, placement=ref_loc)
            return block

        # ndim == 1
        if self.ndim == 1:
            if mask.any():
                nv = f(mask, new_values, None)
            else:
                nv = new_values if inplace else new_values.copy()
            block = make_a_block(nv, self.mgr_locs)
            return [block]

        # ndim > 1
        new_blocks = []
        for i, ref_loc in enumerate(self.mgr_locs):
            m = mask[i]
            v = new_values[i]

            # need a new block
            if m.any() or m.size == 0:
                # Apply our function; we may ignore_failures if this is a
                #  reduction that is dropping nuisance columns GH#37827
                try:
                    nv = f(m, v, i)
                except TypeError:
                    if ignore_failures:
                        continue
                    else:
                        raise
            else:
                nv = v if inplace else v.copy()

            block = make_a_block(nv, [ref_loc])
            new_blocks.append(block)

        return new_blocks

    def _maybe_downcast(self, blocks: List[Block], downcast=None) -> List[Block]:

        # no need to downcast our float
        # unless indicated
        if downcast is None and (self.is_float or self.is_datelike):
            return blocks

        return extend_blocks([b.downcast(downcast) for b in blocks])

    def downcast(self, dtypes=None) -> List[Block]:
        """ try to downcast each item to the dict of dtypes if present """
        # turn it off completely
        if dtypes is False:
            return [self]

        values = self.values

        if self.ndim == 1:

            # try to cast all non-floats here
            if dtypes is None:
                dtypes = "infer"

            nv = maybe_downcast_to_dtype(values, dtypes)
            return [self.make_block(nv)]

        # ndim > 1
        if dtypes is None:
            return [self]

        if not (dtypes == "infer" or isinstance(dtypes, dict)):
            raise ValueError(
                "downcast must have a dictionary or 'infer' as its argument"
            )
        elif dtypes != "infer":
            raise AssertionError("dtypes as dict is not supported yet")

        # operate column-by-column
        # this is expensive as it splits the blocks items-by-item
        def f(mask, val, idx):
            val = maybe_downcast_to_dtype(val, dtype="infer")
            return val

        return self.split_and_operate(None, f, False)

    def astype(self, dtype, copy: bool = False, errors: str = "raise"):
        """
        Coerce to the new dtype.

        Parameters
        ----------
        dtype : str, dtype convertible
        copy : bool, default False
            copy if indicated
        errors : str, {'raise', 'ignore'}, default 'raise'
            - ``raise`` : allow exceptions to be raised
            - ``ignore`` : suppress exceptions. On error return original object

        Returns
        -------
        Block
        """
        errors_legal_values = ("raise", "ignore")

        if errors not in errors_legal_values:
            invalid_arg = (
                "Expected value of kwarg 'errors' to be one of "
                f"{list(errors_legal_values)}. Supplied value is '{errors}'"
            )
            raise ValueError(invalid_arg)

        if inspect.isclass(dtype) and issubclass(dtype, ExtensionDtype):
            msg = (
                f"Expected an instance of {dtype.__name__}, "
                "but got the class instead. Try instantiating 'dtype'."
            )
            raise TypeError(msg)

        dtype = pandas_dtype(dtype)

        try:
            new_values = self._astype(dtype, copy=copy)
        except (ValueError, TypeError):
            # e.g. astype_nansafe can fail on object-dtype of strings
            #  trying to convert to float
            if errors == "ignore":
                new_values = self.values
            else:
                raise

        newb = self.make_block(new_values)
        if newb.is_numeric and self.is_numeric:
            if newb.shape != self.shape:
                raise TypeError(
                    f"cannot set astype for copy = [{copy}] for dtype "
                    f"({self.dtype.name} [{self.shape}]) to different shape "
                    f"({newb.dtype.name} [{newb.shape}])"
                )
        return newb

    def _astype(self, dtype: DtypeObj, copy: bool) -> ArrayLike:
        values = self.values

        if (
            values.dtype.kind in ["m", "M"]
            and dtype.kind in ["i", "u"]
            and dtype.itemsize != 8
        ):
            # TODO(2.0) remove special case once deprecation on DTA/TDA is enforced
            msg = rf"cannot astype a datetimelike from [{values.dtype}] to [{dtype}]"
            raise TypeError(msg)

        if is_datetime64tz_dtype(dtype) and is_datetime64_dtype(values.dtype):
            return astype_dt64_to_dt64tz(values, dtype, copy, via_utc=True)

        if is_dtype_equal(values.dtype, dtype):
            if copy:
                return values.copy()
            return values

        if isinstance(values, ExtensionArray):
            values = values.astype(dtype, copy=copy)

        else:
            values = astype_nansafe(values, dtype, copy=copy)

        return values

    def convert(
        self,
        copy: bool = True,
        datetime: bool = True,
        numeric: bool = True,
        timedelta: bool = True,
    ) -> List[Block]:
        """
        attempt to coerce any object types to better types return a copy
        of the block (if copy = True) by definition we are not an ObjectBlock
        here!
        """
        return [self.copy()] if copy else [self]

    def _can_hold_element(self, element: Any) -> bool:
        """ require the same dtype as ourselves """
        raise NotImplementedError("Implemented on subclasses")

    def should_store(self, value: ArrayLike) -> bool:
        """
        Should we set self.values[indexer] = value inplace or do we need to cast?

        Parameters
        ----------
        value : np.ndarray or ExtensionArray

        Returns
        -------
        bool
        """
        return is_dtype_equal(value.dtype, self.dtype)

    def to_native_types(self, na_rep="nan", quoting=None, **kwargs):
        """ convert to our native types format """
        values = self.values

        mask = isna(values)
        itemsize = writers.word_len(na_rep)

        if not self.is_object and not quoting and itemsize:
            values = values.astype(str)
            if values.dtype.itemsize / np.dtype("U1").itemsize < itemsize:
                # enlarge for the na_rep
                values = values.astype(f"<U{itemsize}")
        else:
            values = np.array(values, dtype="object")

        values[mask] = na_rep
        return self.make_block(values)

    # block actions #
    def copy(self, deep: bool = True):
        """ copy constructor """
        values = self.values
        if deep:
            values = values.copy()
        return self.make_block_same_class(values, ndim=self.ndim)

    # ---------------------------------------------------------------------
    # Replace

    def replace(
        self,
        to_replace,
        value,
        inplace: bool = False,
        regex: bool = False,
    ) -> List[Block]:
        """
        replace the to_replace value with value, possible to create new
        blocks here this is just a call to putmask. regex is not used here.
        It is used in ObjectBlocks.  It is here for API compatibility.
        """
        inplace = validate_bool_kwarg(inplace, "inplace")
        original_to_replace = to_replace

        if not self._can_hold_element(to_replace):
            # We cannot hold `to_replace`, so we know immediately that
            #  replacing it is a no-op.
            # Note: If to_replace were a list, NDFrame.replace would call
            #  replace_list instead of replace.
            return [self] if inplace else [self.copy()]

        values = self.values

        mask = missing.mask_missing(values, to_replace)
        if not mask.any():
            # Note: we get here with test_replace_extension_other incorrectly
            #  bc _can_hold_element is incorrect.
            return [self] if inplace else [self.copy()]

        if not self._can_hold_element(value):
            blk = self.astype(object)
            return blk.replace(
                to_replace=original_to_replace,
                value=value,
                inplace=True,
                regex=regex,
            )

        blk = self if inplace else self.copy()
        putmask_inplace(blk.values, mask, value)
        blocks = blk.convert(numeric=False, copy=not inplace)
        return blocks

    def _replace_regex(
        self,
        to_replace,
        value,
        inplace: bool = False,
        convert: bool = True,
        mask=None,
    ) -> List[Block]:
        """
        Replace elements by the given value.

        Parameters
        ----------
        to_replace : object or pattern
            Scalar to replace or regular expression to match.
        value : object
            Replacement object.
        inplace : bool, default False
            Perform inplace modification.
        convert : bool, default True
            If true, try to coerce any object types to better types.
        mask : array-like of bool, optional
            True indicate corresponding element is ignored.

        Returns
        -------
        List[Block]
        """
        if not self._can_hold_element(to_replace):
            # i.e. only ObjectBlock, but could in principle include a
            #  String ExtensionBlock
            return [self] if inplace else [self.copy()]

        rx = re.compile(to_replace)

        new_values = self.values if inplace else self.values.copy()
        replace_regex(new_values, rx, value, mask)

        block = self.make_block(new_values)
        if convert:
            nbs = block.convert(numeric=False)
        else:
            nbs = [block]
        return nbs

    def _replace_list(
        self,
        src_list: List[Any],
        dest_list: List[Any],
        inplace: bool = False,
        regex: bool = False,
    ) -> List[Block]:
        """
        See BlockManager._replace_list docstring.
        """
        # TODO: dont special-case Categorical
        if self.is_categorical and len(algos.unique(dest_list)) == 1:
            # We likely got here by tiling value inside NDFrame.replace,
            #  so un-tile here
            return self.replace(src_list, dest_list[0], inplace, regex)

        # Exclude anything that we know we won't contain
        pairs = [
            (x, y) for x, y in zip(src_list, dest_list) if self._can_hold_element(x)
        ]
        if not len(pairs):
            # shortcut, nothing to replace
            return [self] if inplace else [self.copy()]

        src_len = len(pairs) - 1

        if self.is_object:
            # Calculate the mask once, prior to the call of comp
            # in order to avoid repeating the same computations
            mask = ~isna(self.values)
            masks = [
                compare_or_regex_search(self.values, s[0], regex=regex, mask=mask)
                for s in pairs
            ]
        else:
            # GH#38086 faster if we know we dont need to check for regex
            masks = [missing.mask_missing(self.values, s[0]) for s in pairs]

        masks = [extract_bool_array(x) for x in masks]

        rb = [self if inplace else self.copy()]
        for i, (src, dest) in enumerate(pairs):
            new_rb: List["Block"] = []
            for blk in rb:
                m = masks[i]
                convert = i == src_len  # only convert once at the end
                result = blk._replace_coerce(
                    to_replace=src,
                    value=dest,
                    mask=m,
                    inplace=inplace,
                    regex=regex,
                )
                if convert and blk.is_object:
                    result = extend_blocks(
                        [b.convert(numeric=False, copy=True) for b in result]
                    )
                new_rb.extend(result)
            rb = new_rb
        return rb

    def _replace_coerce(
        self,
        to_replace,
        value,
        mask: np.ndarray,
        inplace: bool = True,
        regex: bool = False,
    ) -> List[Block]:
        """
        Replace value corresponding to the given boolean array with another
        value.

        Parameters
        ----------
        to_replace : object or pattern
            Scalar to replace or regular expression to match.
        value : object
            Replacement object.
        mask : np.ndarray[bool]
            True indicate corresponding element is ignored.
        inplace : bool, default True
            Perform inplace modification.
        regex : bool, default False
            If true, perform regular expression substitution.

        Returns
        -------
        List[Block]
        """
        if mask.any():
            if not regex:
                nb = self.coerce_to_target_dtype(value)
                if nb is self and not inplace:
                    nb = nb.copy()
                putmask_inplace(nb.values, mask, value)
                return [nb]
            else:
                regex = should_use_regex(regex, to_replace)
                if regex:
                    return self._replace_regex(
                        to_replace,
                        value,
                        inplace=inplace,
                        convert=False,
                        mask=mask,
                    )
                return self.replace(to_replace, value, inplace=inplace, regex=False)
        return [self]

    # ---------------------------------------------------------------------

    def setitem(self, indexer, value):
        """
        Attempt self.values[indexer] = value, possibly creating a new array.

        Parameters
        ----------
        indexer : tuple, list-like, array-like, slice
            The subset of self.values to set
        value : object
            The value being set

        Returns
        -------
        Block

        Notes
        -----
        `indexer` is a direct slice/positional indexer. `value` must
        be a compatible shape.
        """
        transpose = self.ndim == 2

        if isinstance(indexer, np.ndarray) and indexer.ndim > self.ndim:
            raise ValueError(f"Cannot set values with ndim > {self.ndim}")

        # coerce None values, if appropriate
        if value is None:
            if self.is_numeric:
                value = np.nan

        # coerce if block dtype can store value
        values = self.values
        if not self._can_hold_element(value):
            # current dtype cannot store value, coerce to common dtype
            return self.coerce_to_target_dtype(value).setitem(indexer, value)

        # value must be storable at this moment
        if is_extension_array_dtype(getattr(value, "dtype", None)):
            # We need to be careful not to allow through strings that
            #  can be parsed to EADtypes
            is_ea_value = True
            arr_value = value
        else:
            is_ea_value = False
            arr_value = np.array(value)

        if transpose:
            values = values.T

        # length checking
        check_setitem_lengths(indexer, value, values)
        exact_match = is_exact_shape_match(values, arr_value)
        if is_empty_indexer(indexer, arr_value):
            # GH#8669 empty indexers
            pass

        elif is_scalar_indexer(indexer, self.ndim):
            # setting a single element for each dim and with a rhs that could
            #  be e.g. a list; see GH#6043
            values[indexer] = value

        elif exact_match and is_categorical_dtype(arr_value.dtype):
            # GH25495 - If the current dtype is not categorical,
            # we need to create a new categorical block
            values[indexer] = value
            if values.ndim == 2:
                # TODO(EA2D): special case not needed with 2D EAs
                if values.shape[-1] != 1:
                    # shouldn't get here (at least until 2D EAs)
                    raise NotImplementedError
                values = values[:, 0]
            return self.make_block(Categorical(values, dtype=arr_value.dtype))

        elif exact_match and is_ea_value:
            # GH#32395 if we're going to replace the values entirely, just
            #  substitute in the new array
            return self.make_block(arr_value)

        # if we are an exact match (ex-broadcasting),
        # then use the resultant dtype
        elif exact_match:
            # We are setting _all_ of the array's values, so can cast to new dtype
            values[indexer] = value

            values = values.astype(arr_value.dtype, copy=False)

        elif is_ea_value:
            # GH#38952
            if values.ndim == 1:
                values[indexer] = value
            else:
                # TODO(EA2D): special case not needed with 2D EA
                values[indexer] = value.to_numpy(values.dtype).reshape(-1, 1)

        else:
            value = setitem_datetimelike_compat(values, len(values[indexer]), value)
            values[indexer] = value

        if transpose:
            values = values.T
        block = self.make_block(values)
        return block

    def putmask(self, mask, new) -> List[Block]:
        """
        putmask the data to the block; it is possible that we may create a
        new dtype of block

        Return the resulting block(s).

        Parameters
        ----------
        mask : np.ndarray[bool], SparseArray[bool], or BooleanArray
        new : a ndarray/object

        Returns
        -------
        List[Block]
        """
        transpose = self.ndim == 2
        mask, noop = validate_putmask(self.values.T, mask)
        assert not isinstance(new, (ABCIndex, ABCSeries, ABCDataFrame))

        new_values = self.values  # delay copy if possible.
        # if we are passed a scalar None, convert it here
        if not is_list_like(new) and isna(new) and not self.is_object:
            # FIXME: make sure we have compatible NA
            new = self.fill_value

        if self._can_hold_element(new):
            if transpose:
                new_values = new_values.T

            putmask_without_repeat(new_values, mask, new)
            return [self]

        elif noop:
            return [self]

        dtype, _ = infer_dtype_from(new)
        if dtype.kind in ["m", "M"]:
            # using putmask with object dtype will incorrect cast to object
            # Having excluded self._can_hold_element, we know we cannot operate
            #  in-place, so we are safe using `where`
            return self.where(new, ~mask)

        else:
            # may need to upcast
            if transpose:
                mask = mask.T
                if isinstance(new, np.ndarray):
                    new = new.T

            # operate column-by-column
            def f(mask, val, idx):

                if idx is None:
                    # ndim==1 case.
                    n = new
                else:

                    if isinstance(new, np.ndarray):
                        n = np.squeeze(new[idx % new.shape[0]])
                    else:
                        n = np.array(new)

                    # type of the new block
                    dtype = find_common_type([n.dtype, val.dtype])

                    # we need to explicitly astype here to make a copy
                    n = n.astype(dtype)

                nv = putmask_smart(val, mask, n)
                return nv

            new_blocks = self.split_and_operate(mask, f, True)
            return new_blocks

    def coerce_to_target_dtype(self, other) -> Block:
        """
        coerce the current block to a dtype compat for other
        we will return a block, possibly object, and not raise

        we can also safely try to coerce to the same dtype
        and will receive the same block
        """
        # if we cannot then coerce to object
        dtype, _ = infer_dtype_from(other, pandas_dtype=True)

        new_dtype = find_common_type([self.dtype, dtype])

        return self.astype(new_dtype, copy=False)

    def interpolate(
        self,
        method: str = "pad",
        axis: int = 0,
        index: Optional[Index] = None,
        inplace: bool = False,
        limit: Optional[int] = None,
        limit_direction: str = "forward",
        limit_area: Optional[str] = None,
        fill_value: Optional[Any] = None,
        coerce: bool = False,
        downcast: Optional[str] = None,
        **kwargs,
    ) -> List[Block]:

        inplace = validate_bool_kwarg(inplace, "inplace")

        if not self._can_hold_na:
            # If there are no NAs, then interpolate is a no-op
            return [self] if inplace else [self.copy()]

        # a fill na type method
        try:
            m = missing.clean_fill_method(method)
        except ValueError:
            m = None

        if m is not None:
            if fill_value is not None:
                # similar to validate_fillna_kwargs
                raise ValueError("Cannot pass both fill_value and method")

            return self._interpolate_with_fill(
                method=m,
                axis=axis,
                inplace=inplace,
                limit=limit,
                limit_area=limit_area,
                downcast=downcast,
            )
        # validate the interp method
        m = missing.clean_interp_method(method, **kwargs)

        assert index is not None  # for mypy

        return self._interpolate(
            method=m,
            index=index,
            axis=axis,
            limit=limit,
            limit_direction=limit_direction,
            limit_area=limit_area,
            fill_value=fill_value,
            inplace=inplace,
            downcast=downcast,
            **kwargs,
        )

    def _interpolate_with_fill(
        self,
        method: str = "pad",
        axis: int = 0,
        inplace: bool = False,
        limit: Optional[int] = None,
        limit_area: Optional[str] = None,
        downcast: Optional[str] = None,
    ) -> List[Block]:
        """ fillna but using the interpolate machinery """
        inplace = validate_bool_kwarg(inplace, "inplace")

        assert self._can_hold_na  # checked by caller

        values = self.values if inplace else self.values.copy()

        values = missing.interpolate_2d(
            values,
            method=method,
            axis=axis,
            limit=limit,
            limit_area=limit_area,
        )

        blocks = [self.make_block_same_class(values, ndim=self.ndim)]
        return self._maybe_downcast(blocks, downcast)

    def _interpolate(
        self,
        method: str,
        index: Index,
        fill_value: Optional[Any] = None,
        axis: int = 0,
        limit: Optional[int] = None,
        limit_direction: str = "forward",
        limit_area: Optional[str] = None,
        inplace: bool = False,
        downcast: Optional[str] = None,
        **kwargs,
    ) -> List[Block]:
        """ interpolate using scipy wrappers """
        inplace = validate_bool_kwarg(inplace, "inplace")
        data = self.values if inplace else self.values.copy()

        # only deal with floats
        if not self.is_float:
            if self.dtype.kind not in ["i", "u"]:
                return [self]
            data = data.astype(np.float64)

        if fill_value is None:
            fill_value = self.fill_value

        if method in ("krogh", "piecewise_polynomial", "pchip"):
            if not index.is_monotonic:
                raise ValueError(
                    f"{method} interpolation requires that the index be monotonic."
                )
        # process 1-d slices in the axis direction

        def func(yvalues: np.ndarray) -> np.ndarray:

            # process a 1-d slice, returning it
            # should the axis argument be handled below in apply_along_axis?
            # i.e. not an arg to missing.interpolate_1d
            return missing.interpolate_1d(
                xvalues=index,
                yvalues=yvalues,
                method=method,
                limit=limit,
                limit_direction=limit_direction,
                limit_area=limit_area,
                fill_value=fill_value,
                bounds_error=False,
                **kwargs,
            )

        # interp each column independently
        interp_values = np.apply_along_axis(func, axis, data)

        blocks = [self.make_block_same_class(interp_values)]
        return self._maybe_downcast(blocks, downcast)

    def take_nd(
        self, indexer, axis: int, new_mgr_locs=None, fill_value=lib.no_default
    ) -> Block:
        """
        Take values according to indexer and return them as a block.bb

        """
        # algos.take_nd dispatches for DatetimeTZBlock, CategoricalBlock
        # so need to preserve types
        # sparse is treated like an ndarray, but needs .get_values() shaping

        values = self.values

        if fill_value is lib.no_default:
            fill_value = self.fill_value
            allow_fill = False
        else:
            allow_fill = True

        new_values = algos.take_nd(
            values, indexer, axis=axis, allow_fill=allow_fill, fill_value=fill_value
        )

        # Called from three places in managers, all of which satisfy
        #  this assertion
        assert not (axis == 0 and new_mgr_locs is None)
        if new_mgr_locs is None:
            new_mgr_locs = self.mgr_locs

        if not is_dtype_equal(new_values.dtype, self.dtype):
            return self.make_block(new_values, new_mgr_locs)
        else:
            return self.make_block_same_class(new_values, new_mgr_locs)

    def diff(self, n: int, axis: int = 1) -> List[Block]:
        """ return block for the diff of the values """
        new_values = algos.diff(self.values, n, axis=axis, stacklevel=7)
        return [self.make_block(values=new_values)]

    def shift(self, periods: int, axis: int = 0, fill_value: Any = None) -> List[Block]:
        """ shift the block by periods, possibly upcast """
        # convert integer to float if necessary. need to do a lot more than
        # that, handle boolean etc also
        new_values, fill_value = maybe_upcast(self.values, fill_value)

        new_values = shift(new_values, periods, axis, fill_value)

        return [self.make_block(new_values)]

    def where(self, other, cond, errors="raise", axis: int = 0) -> List[Block]:
        """
        evaluate the block; return result block(s) from the result

        Parameters
        ----------
        other : a ndarray/object
        cond : np.ndarray[bool], SparseArray[bool], or BooleanArray
        errors : str, {'raise', 'ignore'}, default 'raise'
            - ``raise`` : allow exceptions to be raised
            - ``ignore`` : suppress exceptions. On error return original object
        axis : int, default 0

        Returns
        -------
        List[Block]
        """
        import pandas.core.computation.expressions as expressions

        assert not isinstance(other, (ABCIndex, ABCSeries, ABCDataFrame))

        assert errors in ["raise", "ignore"]
        transpose = self.ndim == 2

        values = self.values
        orig_other = other
        if transpose:
            values = values.T

        icond, noop = validate_putmask(values, ~cond)

        if is_valid_na_for_dtype(other, self.dtype) and not self.is_object:
            other = self.fill_value

        if noop:
            # TODO: avoid the downcasting at the end in this case?
            result = values
        else:
            # see if we can operate on the entire block, or need item-by-item
            # or if we are a single block (ndim == 1)
            if not self._can_hold_element(other):
                # we cannot coerce, return a compat dtype
                # we are explicitly ignoring errors
                block = self.coerce_to_target_dtype(other)
                blocks = block.where(orig_other, cond, errors=errors, axis=axis)
                return self._maybe_downcast(blocks, "infer")

            alt = setitem_datetimelike_compat(values, icond.sum(), other)
            if alt is not other:
                result = values.copy()
                np.putmask(result, icond, alt)
            else:
                # By the time we get here, we should have all Series/Index
                #  args extracted to ndarray
                result = expressions.where(~icond, values, other)

        if self._can_hold_na or self.ndim == 1:

            if transpose:
                result = result.T

            return [self.make_block(result)]

        # might need to separate out blocks
        cond = ~icond
        axis = cond.ndim - 1
        cond = cond.swapaxes(axis, 0)
        mask = np.array([cond[i].all() for i in range(cond.shape[0])], dtype=bool)

        result_blocks: List[Block] = []
        for m in [mask, ~mask]:
            if m.any():
                result = cast(np.ndarray, result)  # EABlock overrides where
                taken = result.take(m.nonzero()[0], axis=axis)
                r = maybe_downcast_numeric(taken, self.dtype)
                nb = self.make_block(r.T, placement=self.mgr_locs[m])
                result_blocks.append(nb)

        return result_blocks

    def _unstack(self, unstacker, fill_value, new_placement):
        """
        Return a list of unstacked blocks of self

        Parameters
        ----------
        unstacker : reshape._Unstacker
        fill_value : int
            Only used in ExtensionBlock._unstack

        Returns
        -------
        blocks : list of Block
            New blocks of unstacked values.
        mask : array_like of bool
            The mask of columns of `blocks` we should keep.
        """
        new_values, mask = unstacker.get_new_values(
            self.values.T, fill_value=fill_value
        )

        mask = mask.any(0)
        # TODO: in all tests we have mask.all(); can we rely on that?

        new_values = new_values.T[mask]
        new_placement = new_placement[mask]

        blocks = [make_block(new_values, placement=new_placement)]
        return blocks, mask

    def quantile(
        self, qs: Float64Index, interpolation="linear", axis: int = 0
    ) -> Block:
        """
        compute the quantiles of the

        Parameters
        ----------
        qs : Float64Index
            List of the quantiles to be computed.
        interpolation : str, default 'linear'
            Type of interpolation.
        axis : int, default 0
            Axis to compute.

        Returns
        -------
        Block
        """
        # We should always have ndim == 2 because Series dispatches to DataFrame
        assert self.ndim == 2
        assert axis == 1  # only ever called this way
        assert is_list_like(qs)  # caller is responsible for this

        fill_value = self.fill_value
        values = self.values
        mask = np.asarray(isna(values))

        result = quantile_with_mask(values, mask, fill_value, qs, interpolation, axis)

        return make_block(result, placement=self.mgr_locs, ndim=2)


class ExtensionBlock(Block):
    """
    Block for holding extension types.

    Notes
    -----
    This holds all 3rd-party extension array types. It's also the immediate
    parent class for our internal extension types' blocks, CategoricalBlock.

    ExtensionArrays are limited to 1-D.
    """

    _can_consolidate = False
    _validate_ndim = False
    is_extension = True

    values: ExtensionArray

    def __init__(self, values, placement, ndim: int):
        """
        Initialize a non-consolidatable block.

        'ndim' may be inferred from 'placement'.

        This will call continue to call __init__ for the other base
        classes mixed in with this Mixin.
        """

        # Placement must be converted to BlockPlacement so that we can check
        # its length
        if not isinstance(placement, libinternals.BlockPlacement):
            placement = libinternals.BlockPlacement(placement)

        # Maybe infer ndim from placement
        if ndim is None:
            if len(placement) != 1:
                ndim = 1
            else:
                ndim = 2
        super().__init__(values, placement, ndim=ndim)

        if self.ndim == 2 and len(self.mgr_locs) > 1:
            raise ValueError("need to split... for now")

    @property
    def shape(self) -> Shape:
        # TODO(EA2D): override unnecessary with 2D EAs
        if self.ndim == 1:
            return (len(self.values),)
        return len(self.mgr_locs), len(self.values)

    def iget(self, col):

        if self.ndim == 2 and isinstance(col, tuple):
            # TODO(EA2D): unnecessary with 2D EAs
            col, loc = col
            if not com.is_null_slice(col) and col != 0:
                raise IndexError(f"{self} only contains one item")
            elif isinstance(col, slice):
                if col != slice(None):
                    raise NotImplementedError(col)
                return self.values[[loc]]
            return self.values[loc]
        else:
            if col != 0:
                raise IndexError(f"{self} only contains one item")
            return self.values

    def set_inplace(self, locs, values):
        # NB: This is a misnomer, is supposed to be inplace but is not,
        #  see GH#33457
        assert locs.tolist() == [0]
        self.values = values

    def putmask(self, mask, new) -> List[Block]:
        """
        See Block.putmask.__doc__
        """
        mask = extract_bool_array(mask)

        new_values = self.values

        if isinstance(new, (np.ndarray, ExtensionArray)) and len(new) == len(mask):
            new = new[mask]

        mask = safe_reshape(mask, new_values.shape)

        new_values[mask] = new
        return [self.make_block(values=new_values)]

    @classmethod
    def _maybe_coerce_values(cls, values):
        """
        Unbox to an extension array.

        This will unbox an ExtensionArray stored in an Index or Series.
        ExtensionArrays pass through. No dtype coercion is done.

        Parameters
        ----------
        values : Index, Series, ExtensionArray

        Returns
        -------
        ExtensionArray
        """
        return extract_array(values)

    @property
    def _holder(self):
        # For extension blocks, the holder is values-dependent.
        return type(self.values)

    @property
    def fill_value(self):
        # Used in reindex_indexer
        return self.values.dtype.na_value

    @property
    def _can_hold_na(self):
        # The default ExtensionArray._can_hold_na is True
        return self._holder._can_hold_na

    @property
    def is_view(self) -> bool:
        """Extension arrays are never treated as views."""
        return False

    @property
    def is_numeric(self):
        return self.values.dtype._is_numeric

    def setitem(self, indexer, value):
        """
        Attempt self.values[indexer] = value, possibly creating a new array.

        This differs from Block.setitem by not allowing setitem to change
        the dtype of the Block.

        Parameters
        ----------
        indexer : tuple, list-like, array-like, slice
            The subset of self.values to set
        value : object
            The value being set

        Returns
        -------
        Block

        Notes
        -----
        `indexer` is a direct slice/positional indexer. `value` must
        be a compatible shape.
        """
        if not self._can_hold_element(value):
            # This is only relevant for DatetimeTZBlock, ObjectValuesExtensionBlock,
            #  which has a non-trivial `_can_hold_element`.
            # https://github.com/pandas-dev/pandas/issues/24020
            # Need a dedicated setitem until GH#24020 (type promotion in setitem
            #  for extension arrays) is designed and implemented.
            return self.astype(object).setitem(indexer, value)

        if isinstance(indexer, tuple):
            # TODO(EA2D): not needed with 2D EAs
            # we are always 1-D
            indexer = indexer[0]

        check_setitem_lengths(indexer, value, self.values)
        self.values[indexer] = value
        return self

    def get_values(self, dtype: Optional[DtypeObj] = None) -> np.ndarray:
        # ExtensionArrays must be iterable, so this works.
        # TODO(EA2D): reshape not needed with 2D EAs
        return np.asarray(self.values).reshape(self.shape)

    def array_values(self) -> ExtensionArray:
        return self.values

    def to_native_types(self, na_rep="nan", quoting=None, **kwargs):
        """override to use ExtensionArray astype for the conversion"""
        values = self.values
        mask = isna(values)

        values = np.asarray(values.astype(object))
        values[mask] = na_rep

        # TODO(EA2D): reshape not needed with 2D EAs
        # we are expected to return a 2-d ndarray
        return self.make_block(values)

    def take_nd(
        self, indexer, axis: int = 0, new_mgr_locs=None, fill_value=lib.no_default
    ) -> Block:
        """
        Take values according to indexer and return them as a block.
        """
        if fill_value is lib.no_default:
            fill_value = None

        # TODO(EA2D): special case not needed with 2D EAs
        # axis doesn't matter; we are really a single-dim object
        # but are passed the axis depending on the calling routing
        # if its REALLY axis 0, then this will be a reindex and not a take
        new_values = self.values.take(indexer, fill_value=fill_value, allow_fill=True)

        # Called from three places in managers, all of which satisfy
        #  this assertion
        assert not (self.ndim == 1 and new_mgr_locs is None)
        if new_mgr_locs is None:
            new_mgr_locs = self.mgr_locs

        return self.make_block_same_class(new_values, new_mgr_locs)

    def _can_hold_element(self, element: Any) -> bool:
        # TODO: We may need to think about pushing this onto the array.
        # We're doing the same as CategoricalBlock here.
        return True

    def _slice(self, slicer):
        """
        Return a slice of my values.

        Parameters
        ----------
        slicer : slice, ndarray[int], or a tuple of these
            Valid (non-reducing) indexer for self.values.

        Returns
        -------
        np.ndarray or ExtensionArray
        """
        # return same dims as we currently have
        if not isinstance(slicer, tuple) and self.ndim == 2:
            # reached via getitem_block via _slice_take_blocks_ax0
            # TODO(EA2D): won't be necessary with 2D EAs
            slicer = (slicer, slice(None))

        if isinstance(slicer, tuple) and len(slicer) == 2:
            first = slicer[0]
            if not isinstance(first, slice):
                raise AssertionError(
                    "invalid slicing for a 1-ndim ExtensionArray", first
                )
            # GH#32959 only full-slicers along fake-dim0 are valid
            # TODO(EA2D): won't be necessary with 2D EAs
            new_locs = self.mgr_locs[first]
            if len(new_locs):
                # effectively slice(None)
                slicer = slicer[1]
            else:
                raise AssertionError(
                    "invalid slicing for a 1-ndim ExtensionArray", slicer
                )

        return self.values[slicer]

    def fillna(
        self, value, limit=None, inplace: bool = False, downcast=None
    ) -> List[Block]:
        values = self.values if inplace else self.values.copy()
        values = values.fillna(value=value, limit=limit)
        return [
            self.make_block_same_class(
                values=values, placement=self.mgr_locs, ndim=self.ndim
            )
        ]

    def interpolate(
        self, method="pad", axis=0, inplace=False, limit=None, fill_value=None, **kwargs
    ):

        values = self.values if inplace else self.values.copy()
        return self.make_block_same_class(
            values=values.fillna(value=fill_value, method=method, limit=limit),
            placement=self.mgr_locs,
        )

    def diff(self, n: int, axis: int = 1) -> List[Block]:
        if axis == 0 and n != 0:
            # n==0 case will be a no-op so let is fall through
            # Since we only have one column, the result will be all-NA.
            #  Create this result by shifting along axis=0 past the length of
            #  our values.
            return super().diff(len(self.values), axis=0)
        if axis == 1:
            # TODO(EA2D): unnecessary with 2D EAs
            # we are by definition 1D.
            axis = 0
        return super().diff(n, axis)

    def shift(self, periods: int, axis: int = 0, fill_value: Any = None) -> List[Block]:
        """
        Shift the block by `periods`.

        Dispatches to underlying ExtensionArray and re-boxes in an
        ExtensionBlock.
        """
        return [
            self.make_block_same_class(
                self.values.shift(periods=periods, fill_value=fill_value),
                placement=self.mgr_locs,
                ndim=self.ndim,
            )
        ]

    def where(self, other, cond, errors="raise", axis: int = 0) -> List[Block]:

        cond = extract_bool_array(cond)
        assert not isinstance(other, (ABCIndex, ABCSeries, ABCDataFrame))

        if isinstance(other, np.ndarray) and other.ndim == 2:
            # TODO(EA2D): unnecessary with 2D EAs
            assert other.shape[1] == 1
            other = other[:, 0]

        if isinstance(cond, np.ndarray) and cond.ndim == 2:
            # TODO(EA2D): unnecessary with 2D EAs
            assert cond.shape[1] == 1
            cond = cond[:, 0]

        if lib.is_scalar(other) and isna(other):
            # The default `other` for Series / Frame is np.nan
            # we want to replace that with the correct NA value
            # for the type
            other = self.dtype.na_value

        if is_sparse(self.values):
            # TODO(SparseArray.__setitem__): remove this if condition
            # We need to re-infer the type of the data after doing the
            # where, for cases where the subtypes don't match
            dtype = None
        else:
            dtype = self.dtype

        result = self.values.copy()
        icond = ~cond
        if lib.is_scalar(other):
            set_other = other
        else:
            set_other = other[icond]
        try:
            result[icond] = set_other
        except (NotImplementedError, TypeError):
            # NotImplementedError for class not implementing `__setitem__`
            # TypeError for SparseArray, which implements just to raise
            # a TypeError
            result = self._holder._from_sequence(
                np.where(cond, self.values, other), dtype=dtype
            )

        return [self.make_block_same_class(result, placement=self.mgr_locs)]

    def _unstack(self, unstacker, fill_value, new_placement):
        # ExtensionArray-safe unstack.
        # We override ObjectBlock._unstack, which unstacks directly on the
        # values of the array. For EA-backed blocks, this would require
        # converting to a 2-D ndarray of objects.
        # Instead, we unstack an ndarray of integer positions, followed by
        # a `take` on the actual values.
        n_rows = self.shape[-1]
        dummy_arr = np.arange(n_rows)

        new_values, mask = unstacker.get_new_values(dummy_arr, fill_value=-1)
        mask = mask.any(0)
        # TODO: in all tests we have mask.all(); can we rely on that?

        blocks = [
            self.make_block_same_class(
                self.values.take(indices, allow_fill=True, fill_value=fill_value),
                [place],
            )
            for indices, place in zip(new_values.T, new_placement)
        ]
        return blocks, mask

    def quantile(self, qs, interpolation="linear", axis: int = 0) -> Block:
        # asarray needed for Sparse, see GH#24600
        mask = np.asarray(isna(self.values))
        mask = np.atleast_2d(mask)

        values, fill_value = self.values._values_for_factorize()

        values = np.atleast_2d(values)

        result = quantile_with_mask(values, mask, fill_value, qs, interpolation, axis)

        if not is_sparse(self.dtype):
            if self.values.ndim == 1:
                # shape[0] should be 1 as long as EAs are 1D
                assert result.shape == (1, len(qs)), result.shape
                result = type(self.values)._from_factorized(result[0], self.values)
            else:
                # HybridBlock, e.g. DatetimeTZBlock
                result = type(self.values)._from_factorized(result, self.values)

        return make_block(result, placement=self.mgr_locs, ndim=2)


class HybridMixin:
    """
    Mixin for Blocks backed (maybe indirectly) by ExtensionArrays.
    """

    array_values: Callable

    def _can_hold_element(self, element: Any) -> bool:
        values = self.array_values()

        try:
            values._validate_setitem_value(element)
            return True
        except (ValueError, TypeError):
            return False


class ObjectValuesExtensionBlock(HybridMixin, ExtensionBlock):
    """
    Block providing backwards-compatibility for `.values`.

    Used by PeriodArray and IntervalArray to ensure that
    Series[T].values is an ndarray of objects.
    """

    def external_values(self):
        return self.values.astype(object)


class NumericBlock(Block):
    __slots__ = ()
    is_numeric = True

    def _can_hold_element(self, element: Any) -> bool:
        return can_hold_element(self.dtype, element)

    @property
    def _can_hold_na(self):
        return self.dtype.kind not in ["b", "i", "u"]

    @property
    def is_bool(self):
        return self.dtype.kind == "b"


class FloatBlock(NumericBlock):
    __slots__ = ()
    is_float = True

    def to_native_types(
        self, na_rep="", float_format=None, decimal=".", quoting=None, **kwargs
    ):
        """ convert to our native types format """
        values = self.values

        # see gh-13418: no special formatting is desired at the
        # output (important for appropriate 'quoting' behaviour),
        # so do not pass it through the FloatArrayFormatter
        if float_format is None and decimal == ".":
            mask = isna(values)

            if not quoting:
                values = values.astype(str)
            else:
                values = np.array(values, dtype="object")

            values[mask] = na_rep
            return self.make_block(values)

        from pandas.io.formats.format import FloatArrayFormatter

        formatter = FloatArrayFormatter(
            values,
            na_rep=na_rep,
            float_format=float_format,
            decimal=decimal,
            quoting=quoting,
            fixed_width=False,
        )
        res = formatter.get_result_as_array()
        return self.make_block(res)


class HybridBlock(Block):
    """
    Block backed by an NDarrayBackedExtensionArray, supporting 2D values.
    """

    def array_values(self):
        return self.values

    def putmask(self, mask, new) -> List[Block]:
        mask = extract_bool_array(mask)

        if not self._can_hold_element(new):
            return self.astype(object).putmask(mask, new)

        arr = self.values
        arr.T.putmask(mask, new)
        return [self]

    def where(self, other, cond, errors="raise", axis: int = 0) -> List[Block]:
        arr = self.values

        try:
            res_values = arr.T.where(cond, other).T
        except (ValueError, TypeError):
            return Block.where(self, other, cond, errors=errors, axis=axis)

        nb = self.make_block_same_class(res_values)
        return [nb]

    @property
    def is_view(self) -> bool:
        """ return a boolean if I am possibly a view """
        # check the ndarray values of the DatetimeIndex values
        return self.values._data.base is not None

    def setitem(self, indexer, value):
        if not self._can_hold_element(value):
            # TODO: general case needs casting logic.
            return self.astype(object).setitem(indexer, value)

        transpose = self.ndim == 2

        values = self.values
        if transpose:
            values = values.T

        values[indexer] = value
        return self

    def delete(self, loc) -> None:
        """
        Delete given loc(-s) from block in-place.
        """
        self.values = self.values.delete(loc, 0)
        self.mgr_locs = self.mgr_locs.delete(loc)

    def diff(self, n: int, axis: int = 0) -> List[Block]:
        """
        1st discrete difference.

        Parameters
        ----------
        n : int
            Number of periods to diff.
        axis : int, default 0
            Axis to diff upon.

        Returns
        -------
        A list with a new TimeDeltaBlock.

        Notes
        -----
        The arguments here are mimicking shift so they are called correctly
        by apply.
        """
        values = self.values

        new_values = values - values.shift(n, axis=axis)
        return [self.make_block(new_values)]

    def shift(self, periods: int, axis: int = 0, fill_value: Any = None) -> List[Block]:
        values = self.values
        new_values = values.shift(periods, fill_value=fill_value, axis=axis)
        return [self.make_block_same_class(new_values)]

    def fillna(
        self, value, limit=None, inplace: bool = False, downcast=None
    ) -> List[Block]:

        if not self._can_hold_element(value) and self.dtype.kind != "m":
            # We support filling a DatetimeTZ with a `value` whose timezone
            #  is different by coercing to object.
            # TODO: don't special-case td64
            return self.astype(object).fillna(value, limit, inplace, downcast)

        values = self.values
        values = values if inplace else values.copy()
        new_values = values.fillna(value=value, limit=limit)
        return [self.make_block_same_class(values=new_values)]


class DatetimeLikeBlockMixin(HybridMixin, HybridBlock):
    """Mixin class for DatetimeBlock, DatetimeTZBlock, and TimedeltaBlock."""

    is_numeric = False
    _can_hold_na = True
    _dtype: np.dtype
    _holder: Type[Union[DatetimeArray, TimedeltaArray]]

    def to_native_types(self, na_rep="NaT", **kwargs):
        """ convert to our native types format """
        arr = self.values

        result = arr._format_native_types(na_rep=na_rep, **kwargs)
        return self.make_block(result)

    @classmethod
    def _maybe_coerce_values(cls, values):
        """
        Input validation for values passed to __init__. Ensure that
        we have datetime64ns, coercing if necessary.

        Parameters
        ----------
        values : array-like
            Must be convertible to datetime64

        Returns
        -------
        values : ndarray[datetime64ns]

        Overridden by DatetimeTZBlock.
        """
        if values.dtype != cls._dtype:
            # non-nano we will convert to nano
            if values.dtype.kind != cls._dtype.kind:
                # caller is responsible for ensuring td64/dt64 dtype
                raise TypeError(values.dtype)  # pragma: no cover

            values = cls._holder._from_sequence(values)

        if not isinstance(values, cls._holder):
            values = cls._holder(values)

        return values


class DatetimeBlock(DatetimeLikeBlockMixin):
    __slots__ = ()
    is_datetime = True
    fill_value = np.datetime64("NaT", "ns")
    _dtype = fill_value.dtype
    _holder = DatetimeArray


class DatetimeTZBlock(DatetimeBlock, ExtensionBlock):
    """ implement a datetime64 block with a tz attribute """

    values: DatetimeArray

    __slots__ = ()
    is_datetimetz = True
    is_extension = True

    _holder = DatetimeBlock._holder
    fill_value = NaT

    _can_hold_element = HybridMixin._can_hold_element

    array_values = HybridBlock.array_values
    diff = HybridBlock.diff
    where = HybridBlock.where
    putmask = HybridBlock.putmask
    shift = HybridBlock.shift
    is_view = HybridBlock.is_view
    setitem = HybridBlock.setitem
    fillna = HybridBlock.fillna

    internal_values = Block.internal_values
    get_values = Block.get_values
    set_inplace = Block.set_inplace
    iget = Block.iget
    _slice = Block._slice
    shape = Block.shape
    __init__ = Block.__init__
    take_nd = Block.take_nd
    _unstack = Block._unstack

    to_native_types = DatetimeLikeBlockMixin.to_native_types

    # TODO: we still share these with ExtensionBlock
    # ['interpolate', 'quantile']
    # [x for x in dir(DatetimeTZBlock) if hasattr(ExtensionBlock, x)
    #  and getattr(DatetimeTZBlock, x) is getattr(ExtensionBlock, x)
    #  and getattr(ExtensionBlock, x) is not getattr(Block, x)]

    _validate_ndim = True
    _can_consolidate = True

    @classmethod
    def _maybe_coerce_values(cls, values):
        """
        Input validation for values passed to __init__. Ensure that
        we have datetime64TZ, coercing if necessary.

        Parameters
        ----------
        values : array-like
            Must be convertible to datetime64

        Returns
        -------
        values : DatetimeArray
        """
        values = extract_array(values, extract_numpy=True)
        assert isinstance(values, cls._holder)

        if values.tz is None:
            raise ValueError("cannot create a DatetimeTZBlock without a tz")

        return values

    def external_values(self):
        # NB: this is different from np.asarray(self.values), since that
        #  return an object-dtype ndarray of Timestamps.
        # avoid FutureWarning in .astype in casting from dt64t to dt64
        return self.values._data


class TimeDeltaBlock(DatetimeLikeBlockMixin):
    __slots__ = ()
    is_timedelta = True
    _holder = TimedeltaArray
    fill_value = np.timedelta64("NaT", "ns")
    _dtype = fill_value.dtype


class ObjectBlock(Block):
    __slots__ = ()
    is_object = True
    _can_hold_na = True

    @classmethod
    def _maybe_coerce_values(cls, values):
        if issubclass(values.dtype.type, str):
            values = np.array(values, dtype=object)
        return values

    @property
    def is_bool(self):
        """
        we can be a bool if we have only bool values but are of type
        object
        """
        return lib.is_bool_array(self.values.ravel("K"))

    def reduce(self, func, ignore_failures: bool = False) -> List[Block]:
        """
        For object-dtype, we operate column-wise.
        """
        assert self.ndim == 2

        values = self.values
        if len(values) > 1:
            # split_and_operate expects func with signature (mask, values, inplace)
            def mask_func(mask, values, inplace):
                if values.ndim == 1:
                    values = values.reshape(1, -1)
                return func(values)

            return self.split_and_operate(
                None, mask_func, False, ignore_failures=ignore_failures
            )

        try:
            res = func(values)
        except TypeError:
            if not ignore_failures:
                raise
            return []

        assert isinstance(res, np.ndarray)
        assert res.ndim == 1
        res = res.reshape(1, -1)
        return [self.make_block_same_class(res)]

    def convert(
        self,
        copy: bool = True,
        datetime: bool = True,
        numeric: bool = True,
        timedelta: bool = True,
    ) -> List[Block]:
        """
        attempt to cast any object types to better types return a copy of
        the block (if copy = True) by definition we ARE an ObjectBlock!!!!!
        """

        # operate column-by-column
        def f(mask, val, idx):
            shape = val.shape
            values = soft_convert_objects(
                val.ravel(),
                datetime=datetime,
                numeric=numeric,
                timedelta=timedelta,
                copy=copy,
            )
            if isinstance(values, np.ndarray):
                # TODO(EA2D): allow EA once reshape is supported
                values = values.reshape(shape)
            if isinstance(values, ABCIndex):
                values = values._data
            return values

        if self.ndim == 2:
            blocks = self.split_and_operate(None, f, False)
        else:
            values = f(None, self.values.ravel(), None)
            blocks = [self.make_block(values)]

        return blocks

    def _maybe_downcast(self, blocks: List[Block], downcast=None) -> List[Block]:

        if downcast is not None:
            return blocks

        # split and convert the blocks
        return extend_blocks([b.convert(datetime=True, numeric=False) for b in blocks])

    def _can_hold_element(self, element: Any) -> bool:
        return True

    def replace(
        self,
        to_replace,
        value,
        inplace: bool = False,
        regex: bool = False,
    ) -> List[Block]:
        # Note: the checks we do in NDFrame.replace ensure we never get
        #  here with listlike to_replace or value, as those cases
        #  go through _replace_list

        regex = should_use_regex(regex, to_replace)

        if regex:
            return self._replace_regex(to_replace, value, inplace=inplace)
        else:
            return super().replace(to_replace, value, inplace=inplace, regex=False)


class CategoricalBlock(ExtensionBlock):
    __slots__ = ()

    def replace(
        self,
        to_replace,
        value,
        inplace: bool = False,
        regex: bool = False,
    ) -> List[Block]:
        inplace = validate_bool_kwarg(inplace, "inplace")
        result = self if inplace else self.copy()

        result.values.replace(to_replace, value, inplace=True)
        return [result]


# -----------------------------------------------------------------
# Constructor Helpers


def get_block_type(values, dtype: Optional[Dtype] = None):
    """
    Find the appropriate Block subclass to use for the given values and dtype.

    Parameters
    ----------
    values : ndarray-like
    dtype : numpy or pandas dtype

    Returns
    -------
    cls : class, subclass of Block
    """
    # We use vtype and kind checks because they are much more performant
    #  than is_foo_dtype
    dtype = cast(np.dtype, pandas_dtype(dtype) if dtype else values.dtype)
    vtype = dtype.type
    kind = dtype.kind

    cls: Type[Block]

    if is_sparse(dtype):
        # Need this first(ish) so that Sparse[datetime] is sparse
        cls = ExtensionBlock
    elif isinstance(dtype, CategoricalDtype):
        cls = CategoricalBlock
    elif vtype is Timestamp:
        cls = DatetimeTZBlock
    elif vtype is Interval or vtype is Period:
        cls = ObjectValuesExtensionBlock
    elif isinstance(dtype, ExtensionDtype):
        # Note: need to be sure PandasArray is unwrapped before we get here
        cls = ExtensionBlock

    elif kind == "M":
        cls = DatetimeBlock
    elif kind == "m":
        cls = TimeDeltaBlock
    elif kind == "f":
        cls = FloatBlock
    elif kind in ["c", "i", "u", "b"]:
        cls = NumericBlock
    else:
        cls = ObjectBlock
    return cls


def make_block(
    values, placement, klass=None, ndim=None, dtype: Optional[Dtype] = None
) -> Block:
    # Ensure that we don't allow PandasArray / PandasDtype in internals.
    # For now, blocks should be backed by ndarrays when possible.
    if isinstance(values, ABCPandasArray):
        values = values.to_numpy()
        if ndim and ndim > 1:
            # TODO(EA2D): special case not needed with 2D EAs
            values = np.atleast_2d(values)

    if isinstance(dtype, PandasDtype):
        dtype = dtype.numpy_dtype

    if klass is None:
        dtype = dtype or values.dtype
        klass = get_block_type(values, dtype)

    elif klass is DatetimeTZBlock and not is_datetime64tz_dtype(values.dtype):
        # TODO: This is no longer hit internally; does it need to be retained
        #  for e.g. pyarrow?
        values = DatetimeArray._simple_new(values, dtype=dtype)

    return klass(values, ndim=ndim, placement=placement)


# -----------------------------------------------------------------


def extend_blocks(result, blocks=None) -> List[Block]:
    """ return a new extended blocks, given the result """
    if blocks is None:
        blocks = []
    if isinstance(result, list):
        for r in result:
            if isinstance(r, list):
                blocks.extend(r)
            else:
                blocks.append(r)
    else:
        assert isinstance(result, Block), type(result)
        blocks.append(result)
    return blocks


def block_shape(values: ArrayLike, ndim: int = 1) -> ArrayLike:
    """ guarantee the shape of the values to be at least 1 d """
    if values.ndim < ndim:
        shape = values.shape
        if not is_strict_ea(values):
            # TODO(EA2D): https://github.com/pandas-dev/pandas/issues/23023
            # block.shape is incorrect for "2D" ExtensionArrays
            # We can't, and don't need to, reshape.

            # error: "ExtensionArray" has no attribute "reshape"
            values = values.reshape(tuple((1,) + shape))  # type: ignore[attr-defined]
    return values


def safe_reshape(arr: ArrayLike, new_shape: Shape) -> ArrayLike:
    """
    Reshape `arr` to have shape `new_shape`, unless it is an ExtensionArray,
    in which case it will be returned unchanged (see gh-13012).

    Parameters
    ----------
    arr : np.ndarray or ExtensionArray
    new_shape : Tuple[int]

    Returns
    -------
    np.ndarray or ExtensionArray
    """
    if not is_ea_dtype(arr.dtype):
        # Note: this will include TimedeltaArray and tz-naive DatetimeArray
        # TODO(EA2D): special case will be unnecessary with 2D EAs
        arr = extract_array(arr, extract_numpy=True).reshape(new_shape)
        if type(arr).__name__ == "PandasArray":
            arr = arr.to_numpy()
    return arr<|MERGE_RESOLUTION|>--- conflicted
+++ resolved
@@ -26,17 +26,12 @@
     writers,
 )
 from pandas._libs.internals import BlockPlacement
-<<<<<<< HEAD
-from pandas._typing import ArrayLike, Dtype, DtypeObj, Shape
-=======
-from pandas._libs.tslibs import conversion
 from pandas._typing import (
     ArrayLike,
     Dtype,
     DtypeObj,
     Shape,
 )
->>>>>>> d01561fb
 from pandas.util._validators import validate_bool_kwarg
 
 from pandas.core.dtypes.cast import (
@@ -114,15 +109,10 @@
 import pandas.core.missing as missing
 
 if TYPE_CHECKING:
-<<<<<<< HEAD
-    from pandas import Float64Index, Index
-=======
     from pandas import (
         Float64Index,
         Index,
     )
-    from pandas.core.arrays._mixins import NDArrayBackedExtensionArray
->>>>>>> d01561fb
 
 
 class Block(PandasObject):
