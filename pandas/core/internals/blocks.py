--- conflicted
+++ resolved
@@ -2111,25 +2111,6 @@
         result = arr._format_native_types(na_rep=na_rep, **kwargs)
         return self.make_block(result)
 
-<<<<<<< HEAD
-=======
-    def where(self, other, cond, errors="raise", axis: int = 0) -> List["Block"]:
-        # TODO(EA2D): reshape unnecessary with 2D EAs
-        arr = self.array_values().reshape(self.shape)
-
-        cond = _extract_bool_array(cond)
-
-        try:
-            res_values = arr.T.where(cond, other).T
-        except (ValueError, TypeError):
-            return super().where(other, cond, errors=errors, axis=axis)
-
-        # TODO(EA2D): reshape not needed with 2D EAs
-        res_values = res_values.reshape(self.values.shape)
-        nb = self.make_block_same_class(res_values)
-        return [nb]
-
->>>>>>> 9b470912
     def _can_hold_element(self, element: Any) -> bool:
         arr = self.array_values()
 
@@ -2628,13 +2609,7 @@
     -------
     np.ndarray or ExtensionArray
     """
-<<<<<<< HEAD
-    if isinstance(arr, ABCSeries):
-        arr = arr._values
     if not is_ea_dtype(arr.dtype):
-=======
-    if not is_extension_array_dtype(arr.dtype):
->>>>>>> 9b470912
         # Note: this will include TimedeltaArray and tz-naive DatetimeArray
         # TODO(EA2D): special case will be unnecessary with 2D EAs
         arr = extract_array(arr, extract_numpy=True).reshape(new_shape)
