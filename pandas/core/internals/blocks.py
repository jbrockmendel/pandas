--- conflicted
+++ resolved
@@ -1877,7 +1877,7 @@
                 assert result.shape == (1, len(qs)), result.shape
                 result = type(self.values)._from_factorized(result[0], self.values)
             else:
-                # HybridBlock, e.g. DatetimeTZBlock
+                # NDArrayBackedExtensionBlock, e.g. DatetimeTZBlock
                 result = type(self.values)._from_factorized(result, self.values)
 
         return make_block(result, placement=self.mgr_locs, ndim=2)
@@ -1966,8 +1966,7 @@
         return self.make_block(res)
 
 
-<<<<<<< HEAD
-class HybridBlock(Block):
+class NDArrayBackedExtensionBlock(HybridMixin, Block):
     """
     Block backed by an NDarrayBackedExtensionArray, supporting 2D values.
     """
@@ -2012,28 +2011,6 @@
         values = self.values
         if transpose:
             values = values.T
-=======
-class NDArrayBackedExtensionBlock(HybridMixin, Block):
-    """
-    Block backed by an NDArrayBackedExtensionArray
-    """
-
-    def internal_values(self):
-        # Override to return DatetimeArray and TimedeltaArray
-        return self.array_values()
-
-    def get_values(self, dtype: Optional[DtypeObj] = None) -> np.ndarray:
-        """
-        return object dtype as boxed values, such as Timestamps/Timedelta
-        """
-        values = self.array_values()
-        if is_object_dtype(dtype):
-            # DTA/TDA constructor and astype can handle 2D
-            values = values.astype(object)
-        # TODO(EA2D): reshape not needed with 2D EAs
-        return np.asarray(values).reshape(self.shape)
->>>>>>> 0c3c56b5
-
         values[indexer] = value
         return self
 
@@ -2043,34 +2020,6 @@
         """
         self.values = self.values.delete(loc, 0)
         self.mgr_locs = self.mgr_locs.delete(loc)
-
-    def putmask(self, mask, new) -> List[Block]:
-        mask = extract_bool_array(mask)
-
-        if not self._can_hold_element(new):
-            return self.astype(object).putmask(mask, new)
-
-        # TODO(EA2D): reshape unnecessary with 2D EAs
-        arr = self.array_values().reshape(self.shape)
-        arr = cast("NDArrayBackedExtensionArray", arr)
-        arr.T.putmask(mask, new)
-        return [self]
-
-    def where(self, other, cond, errors="raise", axis: int = 0) -> List[Block]:
-        # TODO(EA2D): reshape unnecessary with 2D EAs
-        arr = self.array_values().reshape(self.shape)
-
-        cond = extract_bool_array(cond)
-
-        try:
-            res_values = arr.T.where(cond, other).T
-        except (ValueError, TypeError):
-            return super().where(other, cond, errors=errors, axis=axis)
-
-        # TODO(EA2D): reshape not needed with 2D EAs
-        res_values = res_values.reshape(self.values.shape)
-        nb = self.make_block_same_class(res_values)
-        return [nb]
 
     def diff(self, n: int, axis: int = 0) -> List[Block]:
         """
@@ -2098,7 +2047,6 @@
         return [self.make_block(new_values)]
 
     def shift(self, periods: int, axis: int = 0, fill_value: Any = None) -> List[Block]:
-<<<<<<< HEAD
         values = self.values
         new_values = values.shift(periods, fill_value=fill_value, axis=axis)
         return [self.make_block_same_class(new_values)]
@@ -2119,7 +2067,7 @@
         return [self.make_block_same_class(values=new_values)]
 
 
-class DatetimeLikeBlockMixin(HybridMixin, HybridBlock):
+class DatetimeLikeBlockMixin(NDArrayBackedExtensionBlock):
     """Mixin class for DatetimeBlock, DatetimeTZBlock, and TimedeltaBlock."""
 
     is_numeric = False
@@ -2127,35 +2075,20 @@
     _dtype: np.dtype
     _holder: Type[Union[DatetimeArray, TimedeltaArray]]
 
-    def to_native_types(self, na_rep="NaT", **kwargs):
-        """ convert to our native types format """
-        arr = self.values
-=======
-        # TODO(EA2D) this is unnecessary if these blocks are backed by 2D EAs
-        values = self.array_values().reshape(self.shape)
-        new_values = values.shift(periods, fill_value=fill_value, axis=axis)
-        return [self.make_block_same_class(new_values)]
-
->>>>>>> 0c3c56b5
-
-class DatetimeLikeBlockMixin(NDArrayBackedExtensionBlock):
-    """Mixin class for DatetimeBlock, DatetimeTZBlock, and TimedeltaBlock."""
-
-<<<<<<< HEAD
     @classmethod
     def _maybe_coerce_values(cls, values):
         """
         Input validation for values passed to __init__. Ensure that
-        we have datetime64ns, coercing if necessary.
+        we have nanosecond datetime64/timedelta64, coercing if necessary.
 
         Parameters
         ----------
         values : array-like
-            Must be convertible to datetime64
+            Must be convertible to datetime64/timedelta64
 
         Returns
         -------
-        values : ndarray[datetime64ns]
+        values : ndarray[datetime64ns/timedelta64ns]
 
         Overridden by DatetimeTZBlock.
         """
@@ -2171,51 +2104,15 @@
             values = cls._holder(values)
 
         return values
-=======
-    _dtype: np.dtype
-    _holder: Type[Union[DatetimeArray, TimedeltaArray]]
-
-    @classmethod
-    def _maybe_coerce_values(cls, values):
-        """
-        Input validation for values passed to __init__. Ensure that
-        we have nanosecond datetime64/timedelta64, coercing if necessary.
-
-        Parameters
-        ----------
-        values : array-like
-            Must be convertible to datetime64/timedelta64
-
-        Returns
-        -------
-        values : ndarray[datetime64ns/timedelta64ns]
-
-        Overridden by DatetimeTZBlock.
-        """
-        if values.dtype != cls._dtype:
-            # non-nano we will convert to nano
-            if values.dtype.kind != cls._dtype.kind:
-                # caller is responsible for ensuring td64/dt64 dtype
-                raise TypeError(values.dtype)  # pragma: no cover
-
-            values = cls._holder._from_sequence(values)._data
-
-        if isinstance(values, cls._holder):
-            values = values._data
-
-        assert isinstance(values, np.ndarray), type(values)
-        return values
-
-    def array_values(self):
-        return self._holder._simple_new(self.values)
 
     def to_native_types(self, na_rep="NaT", **kwargs):
         """ convert to our native types format """
-        arr = self.array_values()
-
+        arr = self.values
         result = arr._format_native_types(na_rep=na_rep, **kwargs)
         return self.make_block(result)
->>>>>>> 0c3c56b5
+
+    def external_values(self):
+        return np.asarray(self.values)
 
 
 class DatetimeBlock(DatetimeLikeBlockMixin):
@@ -2233,22 +2130,12 @@
 
     __slots__ = ()
     is_extension = True
-
-    _holder = DatetimeBlock._holder
+    _validate_ndim = True
+    _can_consolidate = True
+
+    _holder = DatetimeArray
     fill_value = NaT
 
-    _can_hold_element = HybridMixin._can_hold_element
-
-    array_values = HybridBlock.array_values
-    diff = HybridBlock.diff
-    where = HybridBlock.where
-    putmask = HybridBlock.putmask
-    shift = HybridBlock.shift
-    is_view = HybridBlock.is_view
-    setitem = HybridBlock.setitem
-    fillna = HybridBlock.fillna
-
-    internal_values = Block.internal_values
     get_values = Block.get_values
     set_inplace = Block.set_inplace
     iget = Block.iget
@@ -2258,17 +2145,12 @@
     take_nd = Block.take_nd
     _unstack = Block._unstack
 
-    to_native_types = DatetimeLikeBlockMixin.to_native_types
-
     # TODO: we still share these with ExtensionBlock
     # ['interpolate', 'quantile']
     # [x for x in dir(DatetimeTZBlock) if hasattr(ExtensionBlock, x)
     #  and getattr(DatetimeTZBlock, x) is getattr(ExtensionBlock, x)
     #  and getattr(ExtensionBlock, x) is not getattr(Block, x)]
 
-    _validate_ndim = True
-    _can_consolidate = True
-
     @classmethod
     def _maybe_coerce_values(cls, values):
         """
@@ -2292,15 +2174,6 @@
 
         return values
 
-<<<<<<< HEAD
-=======
-    @property
-    def is_view(self) -> bool:
-        """ return a boolean if I am possibly a view """
-        # check the ndarray values of the DatetimeIndex values
-        return self.values._data.base is not None
-
->>>>>>> 0c3c56b5
     def external_values(self):
         # NB: this is different from np.asarray(self.values), since that
         #  return an object-dtype ndarray of Timestamps.
@@ -2310,12 +2183,6 @@
 
 class TimeDeltaBlock(DatetimeLikeBlockMixin):
     __slots__ = ()
-<<<<<<< HEAD
-    is_timedelta = True
-=======
-    _can_hold_na = True
-    is_numeric = False
->>>>>>> 0c3c56b5
     _holder = TimedeltaArray
     fill_value = np.timedelta64("NaT", "ns")
     _dtype = fill_value.dtype
@@ -2527,6 +2394,10 @@
         # TODO: This is no longer hit internally; does it need to be retained
         #  for e.g. pyarrow?
         values = DatetimeArray._simple_new(values, dtype=dtype)
+        placement = BlockPlacement(placement)
+        if len(placement) == 1 and values.ndim == 1 and (ndim is None or ndim == 2):
+            # TODO: unnecessary after https://github.com/apache/arrow/pull/8957
+            values = values.reshape(1, -1)
 
     return klass(values, ndim=ndim, placement=placement)
 
