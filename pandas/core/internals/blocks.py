from __future__ import annotations

import inspect
import re
from typing import TYPE_CHECKING, Any, Callable, List, Optional, Type, Union, cast

import numpy as np

from pandas._libs import (
    Interval,
    Period,
    Timestamp,
    algos as libalgos,
    internals as libinternals,
    lib,
    writers,
)
from pandas._libs.internals import BlockPlacement
from pandas._typing import ArrayLike, Dtype, DtypeObj, Shape
from pandas.util._validators import validate_bool_kwarg

from pandas.core.dtypes.cast import (
    astype_dt64_to_dt64tz,
    astype_nansafe,
    can_hold_element,
    find_common_type,
    infer_dtype_from,
    maybe_downcast_numeric,
    maybe_downcast_to_dtype,
    maybe_upcast,
    soft_convert_objects,
)
from pandas.core.dtypes.common import (
    is_categorical_dtype,
    is_datetime64_dtype,
    is_datetime64tz_dtype,
    is_dtype_equal,
    is_ea_dtype,
    is_extension_array_dtype,
    is_list_like,
    is_object_dtype,
    is_sparse,
    is_strict_ea,
    pandas_dtype,
)
from pandas.core.dtypes.dtypes import CategoricalDtype, ExtensionDtype, PandasDtype
from pandas.core.dtypes.generic import ABCDataFrame, ABCIndex, ABCPandasArray, ABCSeries
from pandas.core.dtypes.missing import is_valid_na_for_dtype, isna

import pandas.core.algorithms as algos
from pandas.core.array_algos.putmask import (
    extract_bool_array,
    putmask_inplace,
    putmask_smart,
    putmask_without_repeat,
    setitem_datetimelike_compat,
    validate_putmask,
)
from pandas.core.array_algos.quantile import quantile_with_mask
from pandas.core.array_algos.replace import (
    compare_or_regex_search,
    replace_regex,
    should_use_regex,
)
from pandas.core.array_algos.transforms import shift
from pandas.core.arrays import (
    Categorical,
    DatetimeArray,
    ExtensionArray,
    PandasArray,
    TimedeltaArray,
)
from pandas.core.base import PandasObject
import pandas.core.common as com
from pandas.core.construction import extract_array
from pandas.core.indexers import (
    check_setitem_lengths,
    is_empty_indexer,
    is_exact_shape_match,
    is_scalar_indexer,
)
import pandas.core.missing as missing

if TYPE_CHECKING:
    from pandas import Float64Index, Index


class Block(PandasObject):
    """
    Canonical n-dimensional unit of homogeneous dtype contained in a pandas
    data structure

    Index-ignorant; let the container take care of that
    """

    values: Union[np.ndarray, ExtensionArray]

    __slots__ = ["_mgr_locs", "values", "ndim"]
    is_numeric = False
    is_float = False
    is_datetime = False
    is_datetimetz = False
    is_timedelta = False
    is_bool = False
    is_object = False
    is_extension = False
    _can_hold_na = False
    _can_consolidate = True
    _validate_ndim = True

    @classmethod
    def _simple_new(
        cls, values: ArrayLike, placement: BlockPlacement, ndim: int
    ) -> Block:
        """
        Fastpath constructor, does *no* validation
        """
        obj = object.__new__(cls)
        obj.ndim = ndim
        obj.values = values
        obj._mgr_locs = placement
        return obj

    def __init__(self, values, placement, ndim: int):
        """
        Parameters
        ----------
        values : np.ndarray or ExtensionArray
        placement : BlockPlacement (or castable)
        ndim : int
            1 for SingleBlockManager/Series, 2 for BlockManager/DataFrame
        """
        # TODO(EA2D): ndim will be unnecessary with 2D EAs
        self.ndim = self._check_ndim(values, ndim)
        self.mgr_locs = placement
        self.values = self._maybe_coerce_values(values)

        if self._validate_ndim and self.ndim and len(self.mgr_locs) != len(self.values):
            raise ValueError(
                f"Wrong number of items passed {len(self.values)}, "
                f"placement implies {len(self.mgr_locs)}"
            )

    @classmethod
    def _maybe_coerce_values(cls, values):
        """
        Ensure we have correctly-typed values.

        Parameters
        ----------
        values : np.ndarray, ExtensionArray, Index

        Returns
        -------
        np.ndarray or ExtensionArray
        """
        return values

    def _check_ndim(self, values, ndim):
        """
        ndim inference and validation.

        Infers ndim from 'values' if not provided to __init__.
        Validates that values.ndim and ndim are consistent if and only if
        the class variable '_validate_ndim' is True.

        Parameters
        ----------
        values : array-like
        ndim : int or None

        Returns
        -------
        ndim : int

        Raises
        ------
        ValueError : the number of dimensions do not match
        """
        if ndim is None:
            ndim = values.ndim

        if self._validate_ndim and values.ndim != ndim:
            raise ValueError(
                "Wrong number of dimensions. "
                f"values.ndim != ndim [{values.ndim} != {ndim}]"
            )
        return ndim

    @property
    def _holder(self):
        """
        The array-like that can hold the underlying values.

        None for 'Block', overridden by subclasses that don't
        use an ndarray.
        """
        return None

    @property
    def _consolidate_key(self):
        return self._can_consolidate, self.dtype.name

    @property
    def is_view(self) -> bool:
        """ return a boolean if I am possibly a view """
        values = self.values
        values = cast(np.ndarray, values)
        return values.base is not None

    @property
    def is_categorical(self) -> bool:
        return self._holder is Categorical

    @property
    def is_datelike(self) -> bool:
        """ return True if I am a non-datelike """
        return self.is_datetime or self.is_timedelta

    def external_values(self):
        """
        The array that Series.values returns (public attribute).

        This has some historical constraints, and is overridden in block
        subclasses to return the correct array (e.g. period returns
        object ndarray and datetimetz a datetime64[ns] ndarray instead of
        proper extension array).
        """
        return self.values

    def internal_values(self):
        """
        The array that Series._values returns (internal values).
        """
        return self.values

    def array_values(self) -> ExtensionArray:
        """
        The array that Series.array returns. Always an ExtensionArray.
        """
        return PandasArray(self.values)

    def get_values(self, dtype: Optional[DtypeObj] = None) -> np.ndarray:
        """
        return an internal format, currently just the ndarray
        this is often overridden to handle to_dense like operations
        """
        if is_object_dtype(dtype):
            return self.values.astype(object)
        return np.asarray(self.values)

    def get_block_values_for_json(self) -> np.ndarray:
        """
        This is used in the JSON C code.
        """
        # TODO(EA2D): reshape will be unnecessary with 2D EAs
        return np.asarray(self.values).reshape(self.shape)

    @property
    def fill_value(self):
        return np.nan

    @property
    def mgr_locs(self):
        return self._mgr_locs

    @mgr_locs.setter
    def mgr_locs(self, new_mgr_locs):
        if not isinstance(new_mgr_locs, libinternals.BlockPlacement):
            new_mgr_locs = libinternals.BlockPlacement(new_mgr_locs)

        self._mgr_locs = new_mgr_locs

    def make_block(self, values, placement=None) -> Block:
        """
        Create a new block, with type inference propagate any values that are
        not specified
        """
        if placement is None:
            placement = self.mgr_locs
        if self.is_extension:
            values = block_shape(values, ndim=self.ndim)

        return make_block(values, placement=placement, ndim=self.ndim)

    def make_block_same_class(self, values, placement=None, ndim=None) -> Block:
        """ Wrap given values in a block of same type as self. """
        if placement is None:
            placement = self.mgr_locs
        if ndim is None:
            ndim = self.ndim
        return type(self)(values, placement=placement, ndim=ndim)

    def __repr__(self) -> str:
        # don't want to print out all of the items here
        name = type(self).__name__
        if self.ndim == 1:
            result = f"{name}: {len(self)} dtype: {self.dtype}"
        else:

            shape = " x ".join(str(s) for s in self.shape)
            result = f"{name}: {self.mgr_locs.indexer}, {shape}, dtype: {self.dtype}"

        return result

    def __len__(self) -> int:
        return len(self.values)

    def __getstate__(self):
        return self.mgr_locs.indexer, self.values

    def __setstate__(self, state):
        self.mgr_locs = libinternals.BlockPlacement(state[0])
        self.values = state[1]
        self.ndim = self.values.ndim

    def _slice(self, slicer):
        """ return a slice of my values """

        return self.values[slicer]

    def getitem_block(self, slicer, new_mgr_locs=None) -> Block:
        """
        Perform __getitem__-like, return result as block.

        As of now, only supports slices that preserve dimensionality.
        """
        if new_mgr_locs is None:
            axis0_slicer = slicer[0] if isinstance(slicer, tuple) else slicer
            new_mgr_locs = self.mgr_locs[axis0_slicer]
        elif not isinstance(new_mgr_locs, BlockPlacement):
            new_mgr_locs = BlockPlacement(new_mgr_locs)

        new_values = self._slice(slicer)

        if self._validate_ndim and new_values.ndim != self.ndim:
            raise ValueError("Only same dim slicing is allowed")

        return type(self)._simple_new(new_values, new_mgr_locs, self.ndim)

    @property
    def shape(self) -> Shape:
        return self.values.shape

    @property
    def dtype(self) -> DtypeObj:
        return self.values.dtype

    def iget(self, i):
        return self.values[i]

    def set_inplace(self, locs, values):
        """
        Modify block values in-place with new item value.

        Notes
        -----
        `set` never creates a new array or new Block, whereas `setitem` _may_
        create a new array and always creates a new Block.
        """
        self.values[locs] = values

    def delete(self, loc) -> None:
        """
        Delete given loc(-s) from block in-place.
        """
        self.values = np.delete(self.values, loc, 0)
        self.mgr_locs = self.mgr_locs.delete(loc)

    def apply(self, func, **kwargs) -> List[Block]:
        """
        apply the function to my values; return a block if we are not
        one
        """
        with np.errstate(all="ignore"):
            result = func(self.values, **kwargs)

        return self._split_op_result(result)

    def reduce(self, func, ignore_failures: bool = False) -> List[Block]:
        # We will apply the function and reshape the result into a single-row
        #  Block with the same mgr_locs; squeezing will be done at a higher level
        assert self.ndim == 2

        try:
            result = func(self.values)
        except (TypeError, NotImplementedError):
            if ignore_failures:
                return []
            raise

        if np.ndim(result) == 0:
            # TODO(EA2D): special case not needed with 2D EAs
            res_values = np.array([[result]])
        else:
            res_values = result.reshape(-1, 1)

        nb = self.make_block(res_values)
        return [nb]

    def _split_op_result(self, result) -> List[Block]:
        # See also: split_and_operate
        if is_extension_array_dtype(result) and result.ndim > 1:
            # TODO(EA2D): unnecessary with 2D EAs
            # if we get a 2D ExtensionArray, we need to split it into 1D pieces
            nbs = []
            for i, loc in enumerate(self.mgr_locs):
                if not is_strict_ea(result):
                    vals = result[i : i + 1]
                else:
                    vals = result[i]
                block = self.make_block(values=vals, placement=[loc])
                nbs.append(block)
            return nbs

        if not isinstance(result, Block):
            result = self.make_block(result)

        return [result]

    def fillna(
        self, value, limit=None, inplace: bool = False, downcast=None
    ) -> List[Block]:
        """
        fillna on the block with the value. If we fail, then convert to
        ObjectBlock and try again
        """
        inplace = validate_bool_kwarg(inplace, "inplace")

        mask = isna(self.values)
        mask, noop = validate_putmask(self.values, mask)

        if limit is not None:
            limit = libalgos.validate_limit(None, limit=limit)
            mask[mask.cumsum(self.ndim - 1) > limit] = False

        if not self._can_hold_na:
            if inplace:
                return [self]
            else:
                return [self.copy()]

        if self._can_hold_element(value):
            nb = self if inplace else self.copy()
            putmask_inplace(nb.values, mask, value)
            return nb._maybe_downcast([nb], downcast)

        if noop:
            # we can't process the value, but nothing to do
            return [self] if inplace else [self.copy()]

        # operate column-by-column
        def f(mask, val, idx):
            block = self.coerce_to_target_dtype(value)

            # slice out our block
            if idx is not None:
                # i.e. self.ndim == 2
                block = block.getitem_block(slice(idx, idx + 1))
            return block.fillna(value, limit=limit, inplace=inplace, downcast=None)

        return self.split_and_operate(None, f, inplace)

    def _split(self) -> List[Block]:
        """
        Split a block into a list of single-column blocks.
        """
        assert self.ndim == 2

        new_blocks = []
        for i, ref_loc in enumerate(self.mgr_locs):
            vals = self.values[slice(i, i + 1)]

            nb = self.make_block(vals, [ref_loc])
            new_blocks.append(nb)
        return new_blocks

    def split_and_operate(
        self, mask, f, inplace: bool, ignore_failures: bool = False
    ) -> List[Block]:
        """
        split the block per-column, and apply the callable f
        per-column, return a new block for each. Handle
        masking which will not change a block unless needed.

        Parameters
        ----------
        mask : 2-d boolean mask
        f : callable accepting (1d-mask, 1d values, indexer)
        inplace : bool
        ignore_failures : bool, default False

        Returns
        -------
        list of blocks
        """
        if mask is None:
            mask = np.broadcast_to(True, shape=self.shape)

        new_values = self.values

        def make_a_block(nv, ref_loc):
            if isinstance(nv, list):
                assert len(nv) == 1, nv
                assert isinstance(nv[0], Block)
                block = nv[0]
            else:
                # Put back the dimension that was taken from it and make
                # a block out of the result.
                nv = block_shape(nv, ndim=self.ndim)
                block = self.make_block(values=nv, placement=ref_loc)
            return block

        # ndim == 1
        if self.ndim == 1:
            if mask.any():
                nv = f(mask, new_values, None)
            else:
                nv = new_values if inplace else new_values.copy()
            block = make_a_block(nv, self.mgr_locs)
            return [block]

        # ndim > 1
        new_blocks = []
        for i, ref_loc in enumerate(self.mgr_locs):
            m = mask[i]
            v = new_values[i]

            # need a new block
            if m.any() or m.size == 0:
                # Apply our function; we may ignore_failures if this is a
                #  reduction that is dropping nuisance columns GH#37827
                try:
                    nv = f(m, v, i)
                except TypeError:
                    if ignore_failures:
                        continue
                    else:
                        raise
            else:
                nv = v if inplace else v.copy()

            block = make_a_block(nv, [ref_loc])
            new_blocks.append(block)

        return new_blocks

    def _maybe_downcast(self, blocks: List[Block], downcast=None) -> List[Block]:

        # no need to downcast our float
        # unless indicated
        if downcast is None and (self.is_float or self.is_datelike):
            return blocks

        return extend_blocks([b.downcast(downcast) for b in blocks])

    def downcast(self, dtypes=None) -> List[Block]:
        """ try to downcast each item to the dict of dtypes if present """
        # turn it off completely
        if dtypes is False:
            return [self]

        values = self.values

        if self.ndim == 1:

            # try to cast all non-floats here
            if dtypes is None:
                dtypes = "infer"

            nv = maybe_downcast_to_dtype(values, dtypes)
            return [self.make_block(nv)]

        # ndim > 1
        if dtypes is None:
            return [self]

        if not (dtypes == "infer" or isinstance(dtypes, dict)):
            raise ValueError(
                "downcast must have a dictionary or 'infer' as its argument"
            )
        elif dtypes != "infer":
            raise AssertionError("dtypes as dict is not supported yet")

        # operate column-by-column
        # this is expensive as it splits the blocks items-by-item
        def f(mask, val, idx):
            val = maybe_downcast_to_dtype(val, dtype="infer")
            return val

        return self.split_and_operate(None, f, False)

    def astype(self, dtype, copy: bool = False, errors: str = "raise"):
        """
        Coerce to the new dtype.

        Parameters
        ----------
        dtype : str, dtype convertible
        copy : bool, default False
            copy if indicated
        errors : str, {'raise', 'ignore'}, default 'raise'
            - ``raise`` : allow exceptions to be raised
            - ``ignore`` : suppress exceptions. On error return original object

        Returns
        -------
        Block
        """
        errors_legal_values = ("raise", "ignore")

        if errors not in errors_legal_values:
            invalid_arg = (
                "Expected value of kwarg 'errors' to be one of "
                f"{list(errors_legal_values)}. Supplied value is '{errors}'"
            )
            raise ValueError(invalid_arg)

        if inspect.isclass(dtype) and issubclass(dtype, ExtensionDtype):
            msg = (
                f"Expected an instance of {dtype.__name__}, "
                "but got the class instead. Try instantiating 'dtype'."
            )
            raise TypeError(msg)

        dtype = pandas_dtype(dtype)

        try:
            new_values = self._astype(dtype, copy=copy)
        except (ValueError, TypeError):
            # e.g. astype_nansafe can fail on object-dtype of strings
            #  trying to convert to float
            if errors == "ignore":
                new_values = self.values
            else:
                raise

        newb = self.make_block(new_values)
        if newb.is_numeric and self.is_numeric:
            if newb.shape != self.shape:
                raise TypeError(
                    f"cannot set astype for copy = [{copy}] for dtype "
                    f"({self.dtype.name} [{self.shape}]) to different shape "
                    f"({newb.dtype.name} [{newb.shape}])"
                )
        return newb

    def _astype(self, dtype: DtypeObj, copy: bool) -> ArrayLike:
        values = self.values

        if (
            values.dtype.kind in ["m", "M"]
            and dtype.kind in ["i", "u"]
            and dtype.itemsize != 8
        ):
            # TODO(2.0) remove special case once deprecation on DTA/TDA is enforced
            msg = rf"cannot astype a datetimelike from [{values.dtype}] to [{dtype}]"
            raise TypeError(msg)

        if is_datetime64tz_dtype(dtype) and is_datetime64_dtype(values.dtype):
            return astype_dt64_to_dt64tz(values, dtype, copy, via_utc=True)

        if is_dtype_equal(values.dtype, dtype):
            if copy:
                return values.copy()
            return values

        if isinstance(values, ExtensionArray):
            values = values.astype(dtype, copy=copy)

        else:
            values = astype_nansafe(values, dtype, copy=copy)

        return values

    def convert(
        self,
        copy: bool = True,
        datetime: bool = True,
        numeric: bool = True,
        timedelta: bool = True,
    ) -> List[Block]:
        """
        attempt to coerce any object types to better types return a copy
        of the block (if copy = True) by definition we are not an ObjectBlock
        here!
        """
        return [self.copy()] if copy else [self]

    def _can_hold_element(self, element: Any) -> bool:
        """ require the same dtype as ourselves """
        raise NotImplementedError("Implemented on subclasses")

    def should_store(self, value: ArrayLike) -> bool:
        """
        Should we set self.values[indexer] = value inplace or do we need to cast?

        Parameters
        ----------
        value : np.ndarray or ExtensionArray

        Returns
        -------
        bool
        """
        return is_dtype_equal(value.dtype, self.dtype)

    def to_native_types(self, na_rep="nan", quoting=None, **kwargs):
        """ convert to our native types format """
        values = self.values

        mask = isna(values)
        itemsize = writers.word_len(na_rep)

        if not self.is_object and not quoting and itemsize:
            values = values.astype(str)
            if values.dtype.itemsize / np.dtype("U1").itemsize < itemsize:
                # enlarge for the na_rep
                values = values.astype(f"<U{itemsize}")
        else:
            values = np.array(values, dtype="object")

        values[mask] = na_rep
        return self.make_block(values)

    # block actions #
    def copy(self, deep: bool = True):
        """ copy constructor """
        values = self.values
        if deep:
            values = values.copy()
        return self.make_block_same_class(values, ndim=self.ndim)

    # ---------------------------------------------------------------------
    # Replace

    def replace(
        self,
        to_replace,
        value,
        inplace: bool = False,
        regex: bool = False,
    ) -> List[Block]:
        """
        replace the to_replace value with value, possible to create new
        blocks here this is just a call to putmask. regex is not used here.
        It is used in ObjectBlocks.  It is here for API compatibility.
        """
        inplace = validate_bool_kwarg(inplace, "inplace")
        original_to_replace = to_replace

        if not self._can_hold_element(to_replace):
            # We cannot hold `to_replace`, so we know immediately that
            #  replacing it is a no-op.
            # Note: If to_replace were a list, NDFrame.replace would call
            #  replace_list instead of replace.
            return [self] if inplace else [self.copy()]

        values = self.values

        mask = missing.mask_missing(values, to_replace)
        if not mask.any():
            # Note: we get here with test_replace_extension_other incorrectly
            #  bc _can_hold_element is incorrect.
            return [self] if inplace else [self.copy()]

        if not self._can_hold_element(value):
            blk = self.astype(object)
            return blk.replace(
                to_replace=original_to_replace,
                value=value,
                inplace=True,
                regex=regex,
            )

        blk = self if inplace else self.copy()
        putmask_inplace(blk.values, mask, value)
        blocks = blk.convert(numeric=False, copy=not inplace)
        return blocks

    def _replace_regex(
        self,
        to_replace,
        value,
        inplace: bool = False,
        convert: bool = True,
        mask=None,
    ) -> List[Block]:
        """
        Replace elements by the given value.

        Parameters
        ----------
        to_replace : object or pattern
            Scalar to replace or regular expression to match.
        value : object
            Replacement object.
        inplace : bool, default False
            Perform inplace modification.
        convert : bool, default True
            If true, try to coerce any object types to better types.
        mask : array-like of bool, optional
            True indicate corresponding element is ignored.

        Returns
        -------
        List[Block]
        """
        if not self._can_hold_element(to_replace):
            # i.e. only ObjectBlock, but could in principle include a
            #  String ExtensionBlock
            return [self] if inplace else [self.copy()]

        rx = re.compile(to_replace)

        new_values = self.values if inplace else self.values.copy()
        replace_regex(new_values, rx, value, mask)

        block = self.make_block(new_values)
        if convert:
            nbs = block.convert(numeric=False)
        else:
            nbs = [block]
        return nbs

    def _replace_list(
        self,
        src_list: List[Any],
        dest_list: List[Any],
        inplace: bool = False,
        regex: bool = False,
    ) -> List[Block]:
        """
        See BlockManager._replace_list docstring.
        """
        # TODO: dont special-case Categorical
        if self.is_categorical and len(algos.unique(dest_list)) == 1:
            # We likely got here by tiling value inside NDFrame.replace,
            #  so un-tile here
            return self.replace(src_list, dest_list[0], inplace, regex)

        # Exclude anything that we know we won't contain
        pairs = [
            (x, y) for x, y in zip(src_list, dest_list) if self._can_hold_element(x)
        ]
        if not len(pairs):
            # shortcut, nothing to replace
            return [self] if inplace else [self.copy()]

        src_len = len(pairs) - 1

        if self.is_object:
            # Calculate the mask once, prior to the call of comp
            # in order to avoid repeating the same computations
            mask = ~isna(self.values)
            masks = [
                compare_or_regex_search(self.values, s[0], regex=regex, mask=mask)
                for s in pairs
            ]
        else:
            # GH#38086 faster if we know we dont need to check for regex
            masks = [missing.mask_missing(self.values, s[0]) for s in pairs]

        masks = [extract_bool_array(x) for x in masks]

        rb = [self if inplace else self.copy()]
        for i, (src, dest) in enumerate(pairs):
            new_rb: List["Block"] = []
            for blk in rb:
                m = masks[i]
                convert = i == src_len  # only convert once at the end
                result = blk._replace_coerce(
                    to_replace=src,
                    value=dest,
                    mask=m,
                    inplace=inplace,
                    regex=regex,
                )
                if convert and blk.is_object:
                    result = extend_blocks(
                        [b.convert(numeric=False, copy=True) for b in result]
                    )
                new_rb.extend(result)
            rb = new_rb
        return rb

    def _replace_coerce(
        self,
        to_replace,
        value,
        mask: np.ndarray,
        inplace: bool = True,
        regex: bool = False,
    ) -> List[Block]:
        """
        Replace value corresponding to the given boolean array with another
        value.

        Parameters
        ----------
        to_replace : object or pattern
            Scalar to replace or regular expression to match.
        value : object
            Replacement object.
        mask : np.ndarray[bool]
            True indicate corresponding element is ignored.
        inplace : bool, default True
            Perform inplace modification.
        regex : bool, default False
            If true, perform regular expression substitution.

        Returns
        -------
        List[Block]
        """
        if mask.any():
            if not regex:
                nb = self.coerce_to_target_dtype(value)
                if nb is self and not inplace:
                    nb = nb.copy()
                putmask_inplace(nb.values, mask, value)
                return [nb]
            else:
                regex = should_use_regex(regex, to_replace)
                if regex:
                    return self._replace_regex(
                        to_replace,
                        value,
                        inplace=inplace,
                        convert=False,
                        mask=mask,
                    )
                return self.replace(to_replace, value, inplace=inplace, regex=False)
        return [self]

    # ---------------------------------------------------------------------

    def setitem(self, indexer, value):
        """
        Attempt self.values[indexer] = value, possibly creating a new array.

        Parameters
        ----------
        indexer : tuple, list-like, array-like, slice
            The subset of self.values to set
        value : object
            The value being set

        Returns
        -------
        Block

        Notes
        -----
        `indexer` is a direct slice/positional indexer. `value` must
        be a compatible shape.
        """
        transpose = self.ndim == 2

        if isinstance(indexer, np.ndarray) and indexer.ndim > self.ndim:
            raise ValueError(f"Cannot set values with ndim > {self.ndim}")

        # coerce None values, if appropriate
        if value is None:
            if self.is_numeric:
                value = np.nan

        # coerce if block dtype can store value
        values = self.values
        if not self._can_hold_element(value):
            # current dtype cannot store value, coerce to common dtype
            return self.coerce_to_target_dtype(value).setitem(indexer, value)

        # value must be storable at this moment
        if is_extension_array_dtype(getattr(value, "dtype", None)):
            # We need to be careful not to allow through strings that
            #  can be parsed to EADtypes
            is_ea_value = True
            arr_value = value
        else:
            is_ea_value = False
            arr_value = np.array(value)

        if transpose:
            values = values.T

        # length checking
        check_setitem_lengths(indexer, value, values)
        exact_match = is_exact_shape_match(values, arr_value)
        if is_empty_indexer(indexer, arr_value):
            # GH#8669 empty indexers
            pass

        elif is_scalar_indexer(indexer, self.ndim):
            # setting a single element for each dim and with a rhs that could
            #  be e.g. a list; see GH#6043
            values[indexer] = value

        elif exact_match and is_categorical_dtype(arr_value.dtype):
            # GH25495 - If the current dtype is not categorical,
            # we need to create a new categorical block
            values[indexer] = value
            if values.ndim == 2:
                # TODO(EA2D): special case not needed with 2D EAs
                if values.shape[-1] != 1:
                    # shouldn't get here (at least until 2D EAs)
                    raise NotImplementedError
                values = values[:, 0]
            return self.make_block(Categorical(values, dtype=arr_value.dtype))

        elif exact_match and is_ea_value:
            # GH#32395 if we're going to replace the values entirely, just
            #  substitute in the new array
            return self.make_block(arr_value)

        # if we are an exact match (ex-broadcasting),
        # then use the resultant dtype
        elif exact_match:
            # We are setting _all_ of the array's values, so can cast to new dtype
            values[indexer] = value

            values = values.astype(arr_value.dtype, copy=False)

        elif is_ea_value:
            # GH#38952
            if values.ndim == 1:
                values[indexer] = value
            else:
                # TODO(EA2D): special case not needed with 2D EA
                values[indexer] = value.to_numpy(values.dtype).reshape(-1, 1)

        else:
            value = setitem_datetimelike_compat(values, len(values[indexer]), value)
            values[indexer] = value

        if transpose:
            values = values.T
        block = self.make_block(values)
        return block

    def putmask(self, mask, new) -> List[Block]:
        """
        putmask the data to the block; it is possible that we may create a
        new dtype of block

        Return the resulting block(s).

        Parameters
        ----------
        mask : np.ndarray[bool], SparseArray[bool], or BooleanArray
        new : a ndarray/object

        Returns
        -------
        List[Block]
        """
        transpose = self.ndim == 2
        mask, noop = validate_putmask(self.values.T, mask)
        assert not isinstance(new, (ABCIndex, ABCSeries, ABCDataFrame))

        new_values = self.values  # delay copy if possible.
        # if we are passed a scalar None, convert it here
        if not is_list_like(new) and isna(new) and not self.is_object:
            # FIXME: make sure we have compatible NA
            new = self.fill_value

        if self._can_hold_element(new):
            if transpose:
                new_values = new_values.T

            putmask_without_repeat(new_values, mask, new)
            return [self]

        elif noop:
            return [self]

        dtype, _ = infer_dtype_from(new)
        if dtype.kind in ["m", "M"]:
            # using putmask with object dtype will incorrect cast to object
            # Having excluded self._can_hold_element, we know we cannot operate
            #  in-place, so we are safe using `where`
            return self.where(new, ~mask)

        else:
            # may need to upcast
            if transpose:
                mask = mask.T
                if isinstance(new, np.ndarray):
                    new = new.T

            # operate column-by-column
            def f(mask, val, idx):

                if idx is None:
                    # ndim==1 case.
                    n = new
                else:

                    if isinstance(new, np.ndarray):
                        n = np.squeeze(new[idx % new.shape[0]])
                    else:
                        n = np.array(new)

                    # type of the new block
                    dtype = find_common_type([n.dtype, val.dtype])

                    # we need to explicitly astype here to make a copy
                    n = n.astype(dtype)

                nv = putmask_smart(val, mask, n)
                return nv

            new_blocks = self.split_and_operate(mask, f, True)
            return new_blocks

    def coerce_to_target_dtype(self, other) -> Block:
        """
        coerce the current block to a dtype compat for other
        we will return a block, possibly object, and not raise

        we can also safely try to coerce to the same dtype
        and will receive the same block
        """
        # if we cannot then coerce to object
        dtype, _ = infer_dtype_from(other, pandas_dtype=True)

        new_dtype = find_common_type([self.dtype, dtype])

        return self.astype(new_dtype, copy=False)

    def interpolate(
        self,
        method: str = "pad",
        axis: int = 0,
        index: Optional[Index] = None,
        inplace: bool = False,
        limit: Optional[int] = None,
        limit_direction: str = "forward",
        limit_area: Optional[str] = None,
        fill_value: Optional[Any] = None,
        coerce: bool = False,
        downcast: Optional[str] = None,
        **kwargs,
    ) -> List[Block]:

        inplace = validate_bool_kwarg(inplace, "inplace")

        if not self._can_hold_na:
            # If there are no NAs, then interpolate is a no-op
            return [self] if inplace else [self.copy()]

        # a fill na type method
        try:
            m = missing.clean_fill_method(method)
        except ValueError:
            m = None

        if m is not None:
            if fill_value is not None:
                # similar to validate_fillna_kwargs
                raise ValueError("Cannot pass both fill_value and method")

            return self._interpolate_with_fill(
                method=m,
                axis=axis,
                inplace=inplace,
                limit=limit,
                limit_area=limit_area,
                downcast=downcast,
            )
        # validate the interp method
        m = missing.clean_interp_method(method, **kwargs)

        assert index is not None  # for mypy

        return self._interpolate(
            method=m,
            index=index,
            axis=axis,
            limit=limit,
            limit_direction=limit_direction,
            limit_area=limit_area,
            fill_value=fill_value,
            inplace=inplace,
            downcast=downcast,
            **kwargs,
        )

    def _interpolate_with_fill(
        self,
        method: str = "pad",
        axis: int = 0,
        inplace: bool = False,
        limit: Optional[int] = None,
        limit_area: Optional[str] = None,
        downcast: Optional[str] = None,
    ) -> List[Block]:
        """ fillna but using the interpolate machinery """
        inplace = validate_bool_kwarg(inplace, "inplace")

        assert self._can_hold_na  # checked by caller

        values = self.values if inplace else self.values.copy()

        values = missing.interpolate_2d(
            values,
            method=method,
            axis=axis,
            limit=limit,
            limit_area=limit_area,
        )

        blocks = [self.make_block_same_class(values, ndim=self.ndim)]
        return self._maybe_downcast(blocks, downcast)

    def _interpolate(
        self,
        method: str,
        index: Index,
        fill_value: Optional[Any] = None,
        axis: int = 0,
        limit: Optional[int] = None,
        limit_direction: str = "forward",
        limit_area: Optional[str] = None,
        inplace: bool = False,
        downcast: Optional[str] = None,
        **kwargs,
    ) -> List[Block]:
        """ interpolate using scipy wrappers """
        inplace = validate_bool_kwarg(inplace, "inplace")
        data = self.values if inplace else self.values.copy()

        # only deal with floats
        if not self.is_float:
            if self.dtype.kind not in ["i", "u"]:
                return [self]
            data = data.astype(np.float64)

        if fill_value is None:
            fill_value = self.fill_value

        if method in ("krogh", "piecewise_polynomial", "pchip"):
            if not index.is_monotonic:
                raise ValueError(
                    f"{method} interpolation requires that the index be monotonic."
                )
        # process 1-d slices in the axis direction

        def func(yvalues: np.ndarray) -> np.ndarray:

            # process a 1-d slice, returning it
            # should the axis argument be handled below in apply_along_axis?
            # i.e. not an arg to missing.interpolate_1d
            return missing.interpolate_1d(
                xvalues=index,
                yvalues=yvalues,
                method=method,
                limit=limit,
                limit_direction=limit_direction,
                limit_area=limit_area,
                fill_value=fill_value,
                bounds_error=False,
                **kwargs,
            )

        # interp each column independently
        interp_values = np.apply_along_axis(func, axis, data)

        blocks = [self.make_block_same_class(interp_values)]
        return self._maybe_downcast(blocks, downcast)

    def take_nd(
        self, indexer, axis: int, new_mgr_locs=None, fill_value=lib.no_default
    ) -> Block:
        """
        Take values according to indexer and return them as a block.bb

        """
        # algos.take_nd dispatches for DatetimeTZBlock, CategoricalBlock
        # so need to preserve types
        # sparse is treated like an ndarray, but needs .get_values() shaping

        values = self.values

        if fill_value is lib.no_default:
            fill_value = self.fill_value
            allow_fill = False
        else:
            allow_fill = True

        new_values = algos.take_nd(
            values, indexer, axis=axis, allow_fill=allow_fill, fill_value=fill_value
        )

        # Called from three places in managers, all of which satisfy
        #  this assertion
        assert not (axis == 0 and new_mgr_locs is None)
        if new_mgr_locs is None:
            new_mgr_locs = self.mgr_locs

        if not is_dtype_equal(new_values.dtype, self.dtype):
            return self.make_block(new_values, new_mgr_locs)
        else:
            return self.make_block_same_class(new_values, new_mgr_locs)

    def diff(self, n: int, axis: int = 1) -> List[Block]:
        """ return block for the diff of the values """
        new_values = algos.diff(self.values, n, axis=axis, stacklevel=7)
        return [self.make_block(values=new_values)]

    def shift(self, periods: int, axis: int = 0, fill_value: Any = None) -> List[Block]:
        """ shift the block by periods, possibly upcast """
        # convert integer to float if necessary. need to do a lot more than
        # that, handle boolean etc also
        new_values, fill_value = maybe_upcast(self.values, fill_value)

        new_values = shift(new_values, periods, axis, fill_value)

        return [self.make_block(new_values)]

    def where(self, other, cond, errors="raise", axis: int = 0) -> List[Block]:
        """
        evaluate the block; return result block(s) from the result

        Parameters
        ----------
        other : a ndarray/object
        cond : np.ndarray[bool], SparseArray[bool], or BooleanArray
        errors : str, {'raise', 'ignore'}, default 'raise'
            - ``raise`` : allow exceptions to be raised
            - ``ignore`` : suppress exceptions. On error return original object
        axis : int, default 0

        Returns
        -------
        List[Block]
        """
        import pandas.core.computation.expressions as expressions

        assert not isinstance(other, (ABCIndex, ABCSeries, ABCDataFrame))

        assert errors in ["raise", "ignore"]
        transpose = self.ndim == 2

        values = self.values
        orig_other = other
        if transpose:
            values = values.T

        icond, noop = validate_putmask(values, ~cond)

        if is_valid_na_for_dtype(other, self.dtype) and not self.is_object:
            other = self.fill_value

        if noop:
            # TODO: avoid the downcasting at the end in this case?
            result = values
        else:
            # see if we can operate on the entire block, or need item-by-item
            # or if we are a single block (ndim == 1)
            if not self._can_hold_element(other):
                # we cannot coerce, return a compat dtype
                # we are explicitly ignoring errors
                block = self.coerce_to_target_dtype(other)
                blocks = block.where(orig_other, cond, errors=errors, axis=axis)
                return self._maybe_downcast(blocks, "infer")

            alt = setitem_datetimelike_compat(values, icond.sum(), other)
            if alt is not other:
                result = values.copy()
                np.putmask(result, icond, alt)
            else:
                # By the time we get here, we should have all Series/Index
                #  args extracted to ndarray
                result = expressions.where(~icond, values, other)

        if self._can_hold_na or self.ndim == 1:

            if transpose:
                result = result.T

            return [self.make_block(result)]

        # might need to separate out blocks
        cond = ~icond
        axis = cond.ndim - 1
        cond = cond.swapaxes(axis, 0)
        mask = np.array([cond[i].all() for i in range(cond.shape[0])], dtype=bool)

        result_blocks: List[Block] = []
        for m in [mask, ~mask]:
            if m.any():
                result = cast(np.ndarray, result)  # EABlock overrides where
                taken = result.take(m.nonzero()[0], axis=axis)
                r = maybe_downcast_numeric(taken, self.dtype)
                nb = self.make_block(r.T, placement=self.mgr_locs[m])
                result_blocks.append(nb)

        return result_blocks

    def _unstack(self, unstacker, fill_value, new_placement):
        """
        Return a list of unstacked blocks of self

        Parameters
        ----------
        unstacker : reshape._Unstacker
        fill_value : int
            Only used in ExtensionBlock._unstack

        Returns
        -------
        blocks : list of Block
            New blocks of unstacked values.
        mask : array_like of bool
            The mask of columns of `blocks` we should keep.
        """
        new_values, mask = unstacker.get_new_values(
            self.values.T, fill_value=fill_value
        )

        mask = mask.any(0)
        # TODO: in all tests we have mask.all(); can we rely on that?

        new_values = new_values.T[mask]
        new_placement = new_placement[mask]

        blocks = [make_block(new_values, placement=new_placement)]
        return blocks, mask

    def quantile(
        self, qs: Float64Index, interpolation="linear", axis: int = 0
    ) -> Block:
        """
        compute the quantiles of the

        Parameters
        ----------
        qs : Float64Index
            List of the quantiles to be computed.
        interpolation : str, default 'linear'
            Type of interpolation.
        axis : int, default 0
            Axis to compute.

        Returns
        -------
        Block
        """
        # We should always have ndim == 2 because Series dispatches to DataFrame
        assert self.ndim == 2
        assert axis == 1  # only ever called this way
        assert is_list_like(qs)  # caller is responsible for this

        fill_value = self.fill_value
        values = self.values
        mask = np.asarray(isna(values))

        result = quantile_with_mask(values, mask, fill_value, qs, interpolation, axis)

        return make_block(result, placement=self.mgr_locs, ndim=2)


class ExtensionBlock(Block):
    """
    Block for holding extension types.

    Notes
    -----
    This holds all 3rd-party extension array types. It's also the immediate
    parent class for our internal extension types' blocks, CategoricalBlock.

    ExtensionArrays are limited to 1-D.
    """

    _can_consolidate = False
    _validate_ndim = False
    is_extension = True

    values: ExtensionArray

    def __init__(self, values, placement, ndim: int):
        """
        Initialize a non-consolidatable block.

        'ndim' may be inferred from 'placement'.

        This will call continue to call __init__ for the other base
        classes mixed in with this Mixin.
        """

        # Placement must be converted to BlockPlacement so that we can check
        # its length
        if not isinstance(placement, libinternals.BlockPlacement):
            placement = libinternals.BlockPlacement(placement)

        # Maybe infer ndim from placement
        if ndim is None:
            if len(placement) != 1:
                ndim = 1
            else:
                ndim = 2
        super().__init__(values, placement, ndim=ndim)

        if self.ndim == 2 and len(self.mgr_locs) > 1:
            raise ValueError("need to split... for now")

    @property
    def shape(self) -> Shape:
        # TODO(EA2D): override unnecessary with 2D EAs
        if self.ndim == 1:
            return (len(self.values),)
        return len(self.mgr_locs), len(self.values)

    def iget(self, col):

        if self.ndim == 2 and isinstance(col, tuple):
            # TODO(EA2D): unnecessary with 2D EAs
            col, loc = col
            if not com.is_null_slice(col) and col != 0:
                raise IndexError(f"{self} only contains one item")
            elif isinstance(col, slice):
                if col != slice(None):
                    raise NotImplementedError(col)
                return self.values[[loc]]
            return self.values[loc]
        else:
            if col != 0:
                raise IndexError(f"{self} only contains one item")
            return self.values

    def set_inplace(self, locs, values):
        # NB: This is a misnomer, is supposed to be inplace but is not,
        #  see GH#33457
        assert locs.tolist() == [0]
        self.values = values

    def putmask(self, mask, new) -> List[Block]:
        """
        See Block.putmask.__doc__
        """
        mask = extract_bool_array(mask)

        new_values = self.values

        if isinstance(new, (np.ndarray, ExtensionArray)) and len(new) == len(mask):
            new = new[mask]

        mask = safe_reshape(mask, new_values.shape)

        new_values[mask] = new
        return [self.make_block(values=new_values)]

    @classmethod
    def _maybe_coerce_values(cls, values):
        """
        Unbox to an extension array.

        This will unbox an ExtensionArray stored in an Index or Series.
        ExtensionArrays pass through. No dtype coercion is done.

        Parameters
        ----------
        values : Index, Series, ExtensionArray

        Returns
        -------
        ExtensionArray
        """
        return extract_array(values)

    @property
    def _holder(self):
        # For extension blocks, the holder is values-dependent.
        return type(self.values)

    @property
    def fill_value(self):
        # Used in reindex_indexer
        return self.values.dtype.na_value

    @property
    def _can_hold_na(self):
        # The default ExtensionArray._can_hold_na is True
        return self._holder._can_hold_na

    @property
    def is_view(self) -> bool:
        """Extension arrays are never treated as views."""
        return False

    @property
    def is_numeric(self):
        return self.values.dtype._is_numeric

    def setitem(self, indexer, value):
        """
        Attempt self.values[indexer] = value, possibly creating a new array.

        This differs from Block.setitem by not allowing setitem to change
        the dtype of the Block.

        Parameters
        ----------
        indexer : tuple, list-like, array-like, slice
            The subset of self.values to set
        value : object
            The value being set

        Returns
        -------
        Block

        Notes
        -----
        `indexer` is a direct slice/positional indexer. `value` must
        be a compatible shape.
        """
        if not self._can_hold_element(value):
            # This is only relevant for DatetimeTZBlock, ObjectValuesExtensionBlock,
            #  which has a non-trivial `_can_hold_element`.
            # https://github.com/pandas-dev/pandas/issues/24020
            # Need a dedicated setitem until GH#24020 (type promotion in setitem
            #  for extension arrays) is designed and implemented.
            return self.astype(object).setitem(indexer, value)

        if isinstance(indexer, tuple):
            # TODO(EA2D): not needed with 2D EAs
            # we are always 1-D
            indexer = indexer[0]

        check_setitem_lengths(indexer, value, self.values)
        self.values[indexer] = value
        return self

    def get_values(self, dtype: Optional[DtypeObj] = None) -> np.ndarray:
        # ExtensionArrays must be iterable, so this works.
        # TODO(EA2D): reshape not needed with 2D EAs
        return np.asarray(self.values).reshape(self.shape)

    def array_values(self) -> ExtensionArray:
        return self.values

    def to_native_types(self, na_rep="nan", quoting=None, **kwargs):
        """override to use ExtensionArray astype for the conversion"""
        values = self.values
        mask = isna(values)

        values = np.asarray(values.astype(object))
        values[mask] = na_rep

        # TODO(EA2D): reshape not needed with 2D EAs
        # we are expected to return a 2-d ndarray
        return self.make_block(values)

    def take_nd(
        self, indexer, axis: int = 0, new_mgr_locs=None, fill_value=lib.no_default
    ) -> Block:
        """
        Take values according to indexer and return them as a block.
        """
        if fill_value is lib.no_default:
            fill_value = None

        # TODO(EA2D): special case not needed with 2D EAs
        # axis doesn't matter; we are really a single-dim object
        # but are passed the axis depending on the calling routing
        # if its REALLY axis 0, then this will be a reindex and not a take
        new_values = self.values.take(indexer, fill_value=fill_value, allow_fill=True)

        # Called from three places in managers, all of which satisfy
        #  this assertion
        assert not (self.ndim == 1 and new_mgr_locs is None)
        if new_mgr_locs is None:
            new_mgr_locs = self.mgr_locs

        return self.make_block_same_class(new_values, new_mgr_locs)

    def _can_hold_element(self, element: Any) -> bool:
        # TODO: We may need to think about pushing this onto the array.
        # We're doing the same as CategoricalBlock here.
        return True

    def _slice(self, slicer):
        """
        Return a slice of my values.

        Parameters
        ----------
        slicer : slice, ndarray[int], or a tuple of these
            Valid (non-reducing) indexer for self.values.

        Returns
        -------
        np.ndarray or ExtensionArray
        """
        # return same dims as we currently have
        if not isinstance(slicer, tuple) and self.ndim == 2:
            # reached via getitem_block via _slice_take_blocks_ax0
            # TODO(EA2D): won't be necessary with 2D EAs
            slicer = (slicer, slice(None))

        if isinstance(slicer, tuple) and len(slicer) == 2:
            first = slicer[0]
            if not isinstance(first, slice):
                raise AssertionError(
                    "invalid slicing for a 1-ndim ExtensionArray", first
                )
            # GH#32959 only full-slicers along fake-dim0 are valid
            # TODO(EA2D): won't be necessary with 2D EAs
            new_locs = self.mgr_locs[first]
            if len(new_locs):
                # effectively slice(None)
                slicer = slicer[1]
            else:
                raise AssertionError(
                    "invalid slicing for a 1-ndim ExtensionArray", slicer
                )

        return self.values[slicer]

    def fillna(
        self, value, limit=None, inplace: bool = False, downcast=None
    ) -> List[Block]:
        values = self.values if inplace else self.values.copy()
        values = values.fillna(value=value, limit=limit)
        return [
            self.make_block_same_class(
                values=values, placement=self.mgr_locs, ndim=self.ndim
            )
        ]

    def interpolate(
        self, method="pad", axis=0, inplace=False, limit=None, fill_value=None, **kwargs
    ):

        values = self.values if inplace else self.values.copy()
        return self.make_block_same_class(
            values=values.fillna(value=fill_value, method=method, limit=limit),
            placement=self.mgr_locs,
        )

    def diff(self, n: int, axis: int = 1) -> List[Block]:
        if axis == 0 and n != 0:
            # n==0 case will be a no-op so let is fall through
            # Since we only have one column, the result will be all-NA.
            #  Create this result by shifting along axis=0 past the length of
            #  our values.
            return super().diff(len(self.values), axis=0)
        if axis == 1:
            # TODO(EA2D): unnecessary with 2D EAs
            # we are by definition 1D.
            axis = 0
        return super().diff(n, axis)

    def shift(self, periods: int, axis: int = 0, fill_value: Any = None) -> List[Block]:
        """
        Shift the block by `periods`.

        Dispatches to underlying ExtensionArray and re-boxes in an
        ExtensionBlock.
        """
        return [
            self.make_block_same_class(
                self.values.shift(periods=periods, fill_value=fill_value),
                placement=self.mgr_locs,
                ndim=self.ndim,
            )
        ]

    def where(self, other, cond, errors="raise", axis: int = 0) -> List[Block]:

        cond = extract_bool_array(cond)
        assert not isinstance(other, (ABCIndex, ABCSeries, ABCDataFrame))

        if isinstance(other, np.ndarray) and other.ndim == 2:
            # TODO(EA2D): unnecessary with 2D EAs
            assert other.shape[1] == 1
            other = other[:, 0]

        if isinstance(cond, np.ndarray) and cond.ndim == 2:
            # TODO(EA2D): unnecessary with 2D EAs
            assert cond.shape[1] == 1
            cond = cond[:, 0]

        if lib.is_scalar(other) and isna(other):
            # The default `other` for Series / Frame is np.nan
            # we want to replace that with the correct NA value
            # for the type
            other = self.dtype.na_value

        if is_sparse(self.values):
            # TODO(SparseArray.__setitem__): remove this if condition
            # We need to re-infer the type of the data after doing the
            # where, for cases where the subtypes don't match
            dtype = None
        else:
            dtype = self.dtype

        result = self.values.copy()
        icond = ~cond
        if lib.is_scalar(other):
            set_other = other
        else:
            set_other = other[icond]
        try:
            result[icond] = set_other
        except (NotImplementedError, TypeError):
            # NotImplementedError for class not implementing `__setitem__`
            # TypeError for SparseArray, which implements just to raise
            # a TypeError
            result = self._holder._from_sequence(
                np.where(cond, self.values, other), dtype=dtype
            )

        return [self.make_block_same_class(result, placement=self.mgr_locs)]

    def _unstack(self, unstacker, fill_value, new_placement):
        # ExtensionArray-safe unstack.
        # We override ObjectBlock._unstack, which unstacks directly on the
        # values of the array. For EA-backed blocks, this would require
        # converting to a 2-D ndarray of objects.
        # Instead, we unstack an ndarray of integer positions, followed by
        # a `take` on the actual values.
        n_rows = self.shape[-1]
        dummy_arr = np.arange(n_rows)

        new_values, mask = unstacker.get_new_values(dummy_arr, fill_value=-1)
        mask = mask.any(0)
        # TODO: in all tests we have mask.all(); can we rely on that?

        blocks = [
            self.make_block_same_class(
                self.values.take(indices, allow_fill=True, fill_value=fill_value),
                [place],
            )
            for indices, place in zip(new_values.T, new_placement)
        ]
        return blocks, mask

    def quantile(self, qs, interpolation="linear", axis: int = 0) -> Block:
        # asarray needed for Sparse, see GH#24600
        mask = np.asarray(isna(self.values))
        mask = np.atleast_2d(mask)

        values, fill_value = self.values._values_for_factorize()

        values = np.atleast_2d(values)

        result = quantile_with_mask(values, mask, fill_value, qs, interpolation, axis)

        if not is_sparse(self.dtype):
            if self.values.ndim == 1:
                # shape[0] should be 1 as long as EAs are 1D
                assert result.shape == (1, len(qs)), result.shape
                result = type(self.values)._from_factorized(result[0], self.values)
            else:
                # HybridBlock, e.g. DatetimeTZBlock
                result = type(self.values)._from_factorized(result, self.values)

        return make_block(result, placement=self.mgr_locs, ndim=2)


class HybridMixin:
    """
    Mixin for Blocks backed (maybe indirectly) by ExtensionArrays.
    """

    array_values: Callable

    def _can_hold_element(self, element: Any) -> bool:
        values = self.array_values()

        try:
            values._validate_setitem_value(element)
            return True
        except (ValueError, TypeError):
            return False


class ObjectValuesExtensionBlock(HybridMixin, ExtensionBlock):
    """
    Block providing backwards-compatibility for `.values`.

    Used by PeriodArray and IntervalArray to ensure that
    Series[T].values is an ndarray of objects.
    """

    def external_values(self):
        return self.values.astype(object)


class NumericBlock(Block):
    __slots__ = ()
    is_numeric = True

    def _can_hold_element(self, element: Any) -> bool:
        return can_hold_element(self.dtype, element)

    @property
    def _can_hold_na(self):
        return self.dtype.kind not in ["b", "i", "u"]

    @property
    def is_bool(self):
        return self.dtype.kind == "b"


class FloatBlock(NumericBlock):
    __slots__ = ()
    is_float = True

    def to_native_types(
        self, na_rep="", float_format=None, decimal=".", quoting=None, **kwargs
    ):
        """ convert to our native types format """
        values = self.values

        # see gh-13418: no special formatting is desired at the
        # output (important for appropriate 'quoting' behaviour),
        # so do not pass it through the FloatArrayFormatter
        if float_format is None and decimal == ".":
            mask = isna(values)

            if not quoting:
                values = values.astype(str)
            else:
                values = np.array(values, dtype="object")

            values[mask] = na_rep
            return self.make_block(values)

        from pandas.io.formats.format import FloatArrayFormatter

        formatter = FloatArrayFormatter(
            values,
            na_rep=na_rep,
            float_format=float_format,
            decimal=decimal,
            quoting=quoting,
            fixed_width=False,
        )
        res = formatter.get_result_as_array()
        return self.make_block(res)


class HybridBlock(Block):
    """
    Block backed by an NDarrayBackedExtensionArray, supporting 2D values.
    """

<<<<<<< HEAD
    def array_values(self):
        return self.values

    def putmask(self, mask, new) -> List[Block]:
        mask = extract_bool_array(mask)

        if not self._can_hold_element(new):
            return self.astype(object).putmask(mask, new)

        arr = self.values
        arr.T.putmask(mask, new)
        return [self]

    def where(self, other, cond, errors="raise", axis: int = 0) -> List[Block]:
        arr = self.values

        try:
            res_values = arr.T.where(cond, other).T
        except (ValueError, TypeError):
            return Block.where(self, other, cond, errors=errors, axis=axis)

        nb = self.make_block_same_class(res_values)
        return [nb]

    @property
    def is_view(self) -> bool:
        """ return a boolean if I am possibly a view """
        # check the ndarray values of the DatetimeIndex values
        return self.values._data.base is not None
=======
    _dtype: np.dtype
    _holder: Type[Union[DatetimeArray, TimedeltaArray]]

    @classmethod
    def _maybe_coerce_values(cls, values):
        """
        Input validation for values passed to __init__. Ensure that
        we have nanosecond datetime64/timedelta64, coercing if necessary.

        Parameters
        ----------
        values : array-like
            Must be convertible to datetime64/timedelta64

        Returns
        -------
        values : ndarray[datetime64ns/timedelta64ns]

        Overridden by DatetimeTZBlock.
        """
        if values.dtype != cls._dtype:
            # non-nano we will convert to nano
            if values.dtype.kind != cls._dtype.kind:
                # caller is responsible for ensuring td64/dt64 dtype
                raise TypeError(values.dtype)  # pragma: no cover

            values = cls._holder._from_sequence(values)._data

        if isinstance(values, cls._holder):
            values = values._data

        assert isinstance(values, np.ndarray), type(values)
        return values
>>>>>>> 6d90b824

    def setitem(self, indexer, value):
        if not self._can_hold_element(value):
            # TODO: general case needs casting logic.
            return self.astype(object).setitem(indexer, value)

        transpose = self.ndim == 2

        values = self.values
        if transpose:
            values = values.T

        values[indexer] = value
        return self

    def delete(self, loc) -> None:
        """
        Delete given loc(-s) from block in-place.
        """
        self.values = self.values.delete(loc, 0)
        self.mgr_locs = self.mgr_locs.delete(loc)

    def diff(self, n: int, axis: int = 0) -> List[Block]:
        """
        1st discrete difference.

        Parameters
        ----------
        n : int
            Number of periods to diff.
        axis : int, default 0
            Axis to diff upon.

        Returns
        -------
        A list with a new TimeDeltaBlock.

        Notes
        -----
        The arguments here are mimicking shift so they are called correctly
        by apply.
        """
        values = self.values

        new_values = values - values.shift(n, axis=axis)
        return [self.make_block(new_values)]

    def shift(self, periods: int, axis: int = 0, fill_value: Any = None) -> List[Block]:
        values = self.values
        new_values = values.shift(periods, fill_value=fill_value, axis=axis)
        return [self.make_block_same_class(new_values)]


class DatetimeLikeBlockMixin(HybridMixin, HybridBlock):
    """Mixin class for DatetimeBlock, DatetimeTZBlock, and TimedeltaBlock."""

    _can_hold_na = True

    def to_native_types(self, na_rep="NaT", **kwargs):
        """ convert to our native types format """
        arr = self.values

        result = arr._format_native_types(na_rep=na_rep, **kwargs)
        return self.make_block(result)

<<<<<<< HEAD
    @classmethod
    def _maybe_coerce_values(cls, values):
        """
        Input validation for values passed to __init__. Ensure that
        we have datetime64ns, coercing if necessary.

        Parameters
        ----------
        values : array-like
            Must be convertible to datetime64

        Returns
        -------
        values : ndarray[datetime64ns]

        Overridden by DatetimeTZBlock.
        """
        if values.dtype != cls._dtype:
            # non-nano we will convert to nano
            if values.dtype.kind != cls._dtype.kind:
                # caller is responsible for ensuring td64/dt64 dtype
                raise TypeError(values.dtype)  # pragma: no cover

            values = cls._holder._from_sequence(values)

        if not isinstance(values, cls._holder):
            values = cls._holder(values)

        return values

=======
    def putmask(self, mask, new) -> List[Block]:
        mask = extract_bool_array(mask)

        if not self._can_hold_element(new):
            return self.astype(object).putmask(mask, new)

        # TODO(EA2D): reshape unnecessary with 2D EAs
        arr = self.array_values().reshape(self.shape)
        arr = cast("NDArrayBackedExtensionArray", arr)
        arr.T.putmask(mask, new)
        return [self]

    def where(self, other, cond, errors="raise", axis: int = 0) -> List[Block]:
        # TODO(EA2D): reshape unnecessary with 2D EAs
        arr = self.array_values().reshape(self.shape)

        cond = extract_bool_array(cond)

        try:
            res_values = arr.T.where(cond, other).T
        except (ValueError, TypeError):
            return super().where(other, cond, errors=errors, axis=axis)

        # TODO(EA2D): reshape not needed with 2D EAs
        res_values = res_values.reshape(self.values.shape)
        nb = self.make_block_same_class(res_values)
        return [nb]


class DatetimeBlock(DatetimeLikeBlockMixin):
    __slots__ = ()
    is_datetime = True
    fill_value = np.datetime64("NaT", "ns")
    _dtype = fill_value.dtype
    _holder = DatetimeArray

    @property
    def _can_hold_na(self):
        return True

    def set_inplace(self, locs, values):
        """
        See Block.set.__doc__
        """
        values = conversion.ensure_datetime64ns(values, copy=False)
>>>>>>> 6d90b824

class DatetimeBlock(DatetimeLikeBlockMixin):
    __slots__ = ()
    is_datetime = True
    fill_value = np.datetime64("NaT", "ns")
    _dtype = fill_value.dtype
    _holder = DatetimeArray


class DatetimeTZBlock(DatetimeBlock, ExtensionBlock):
    """ implement a datetime64 block with a tz attribute """

    values: DatetimeArray

    __slots__ = ()
    is_datetimetz = True
    is_extension = True

<<<<<<< HEAD
    _holder = DatetimeBlock._holder
    fill_value = DatetimeBlock.fill_value

    _can_hold_element = HybridMixin._can_hold_element

    array_values = HybridBlock.array_values
    diff = HybridBlock.diff
    where = HybridBlock.where
    putmask = HybridBlock.putmask
    shift = HybridBlock.shift
    is_view = HybridBlock.is_view
    setitem = HybridBlock.setitem
=======
    _holder = DatetimeArray
>>>>>>> 6d90b824

    internal_values = Block.internal_values
    get_values = Block.get_values
    set_inplace = Block.set_inplace
    iget = Block.iget
    _slice = Block._slice
    shape = Block.shape
    __init__ = Block.__init__
    take_nd = Block.take_nd
    _unstack = Block._unstack

    to_native_types = DatetimeLikeBlockMixin.to_native_types

<<<<<<< HEAD
    # TODO: we still share these with ExtensionBlock
    # ['interpolate']

    _validate_ndim = True
    _can_consolidate = True

=======
>>>>>>> 6d90b824
    @classmethod
    def _maybe_coerce_values(cls, values):
        """
        Input validation for values passed to __init__. Ensure that
        we have datetime64TZ, coercing if necessary.

        Parameters
        ----------
        values : array-like
            Must be convertible to datetime64

        Returns
        -------
        values : DatetimeArray
        """
        if not isinstance(values, cls._holder):
            values = cls._holder(values)

        if values.tz is None:
            raise ValueError("cannot create a DatetimeTZBlock without a tz")

        return values

    def external_values(self):
        # NB: this is different from np.asarray(self.values), since that
        #  return an object-dtype ndarray of Timestamps.
        # avoid FutureWarning in .astype in casting from dt64t to dt64
        return self.values._data

    def fillna(
        self, value, limit=None, inplace: bool = False, downcast=None
    ) -> List[Block]:
        # We support filling a DatetimeTZ with a `value` whose timezone
        # is different by coercing to object.
        if self._can_hold_element(value):
            return ExtensionBlock.fillna(self, value, limit, inplace, downcast)

        # different timezones, or a non-tz
        return self.astype(object).fillna(
            value, limit=limit, inplace=inplace, downcast=downcast
        )


class TimeDeltaBlock(DatetimeLikeBlockMixin):
    __slots__ = ()
    is_timedelta = True
    is_numeric = False
    _holder = TimedeltaArray
    fill_value = np.timedelta64("NaT", "ns")
    _dtype = fill_value.dtype
<<<<<<< HEAD
    _holder = TimedeltaArray
=======
>>>>>>> 6d90b824

    def fillna(
        self, value, limit=None, inplace: bool = False, downcast=None
    ) -> List[Block]:
        values = self.array_values()
        values = values if inplace else values.copy()
        new_values = values.fillna(value=value, limit=limit)
        return [self.make_block_same_class(values=new_values)]


class ObjectBlock(Block):
    __slots__ = ()
    is_object = True
    _can_hold_na = True

    @classmethod
    def _maybe_coerce_values(cls, values):
        if issubclass(values.dtype.type, str):
            values = np.array(values, dtype=object)
        return values

    @property
    def is_bool(self):
        """
        we can be a bool if we have only bool values but are of type
        object
        """
        return lib.is_bool_array(self.values.ravel("K"))

    def reduce(self, func, ignore_failures: bool = False) -> List[Block]:
        """
        For object-dtype, we operate column-wise.
        """
        assert self.ndim == 2

        values = self.values
        if len(values) > 1:
            # split_and_operate expects func with signature (mask, values, inplace)
            def mask_func(mask, values, inplace):
                if values.ndim == 1:
                    values = values.reshape(1, -1)
                return func(values)

            return self.split_and_operate(
                None, mask_func, False, ignore_failures=ignore_failures
            )

        try:
            res = func(values)
        except TypeError:
            if not ignore_failures:
                raise
            return []

        assert isinstance(res, np.ndarray)
        assert res.ndim == 1
        res = res.reshape(1, -1)
        return [self.make_block_same_class(res)]

    def convert(
        self,
        copy: bool = True,
        datetime: bool = True,
        numeric: bool = True,
        timedelta: bool = True,
    ) -> List[Block]:
        """
        attempt to cast any object types to better types return a copy of
        the block (if copy = True) by definition we ARE an ObjectBlock!!!!!
        """

        # operate column-by-column
        def f(mask, val, idx):
            shape = val.shape
            values = soft_convert_objects(
                val.ravel(),
                datetime=datetime,
                numeric=numeric,
                timedelta=timedelta,
                copy=copy,
            )
            if isinstance(values, np.ndarray):
                # TODO(EA2D): allow EA once reshape is supported
                values = values.reshape(shape)
            if isinstance(values, ABCIndex):
                values = values._data
            return values

        if self.ndim == 2:
            blocks = self.split_and_operate(None, f, False)
        else:
            values = f(None, self.values.ravel(), None)
            blocks = [self.make_block(values)]

        return blocks

    def _maybe_downcast(self, blocks: List[Block], downcast=None) -> List[Block]:

        if downcast is not None:
            return blocks

        # split and convert the blocks
        return extend_blocks([b.convert(datetime=True, numeric=False) for b in blocks])

    def _can_hold_element(self, element: Any) -> bool:
        return True

    def replace(
        self,
        to_replace,
        value,
        inplace: bool = False,
        regex: bool = False,
    ) -> List[Block]:
        # Note: the checks we do in NDFrame.replace ensure we never get
        #  here with listlike to_replace or value, as those cases
        #  go through _replace_list

        regex = should_use_regex(regex, to_replace)

        if regex:
            return self._replace_regex(to_replace, value, inplace=inplace)
        else:
            return super().replace(to_replace, value, inplace=inplace, regex=False)


class CategoricalBlock(ExtensionBlock):
    __slots__ = ()

    def replace(
        self,
        to_replace,
        value,
        inplace: bool = False,
        regex: bool = False,
    ) -> List[Block]:
        inplace = validate_bool_kwarg(inplace, "inplace")
        result = self if inplace else self.copy()

        result.values.replace(to_replace, value, inplace=True)
        return [result]


# -----------------------------------------------------------------
# Constructor Helpers


def get_block_type(values, dtype: Optional[Dtype] = None):
    """
    Find the appropriate Block subclass to use for the given values and dtype.

    Parameters
    ----------
    values : ndarray-like
    dtype : numpy or pandas dtype

    Returns
    -------
    cls : class, subclass of Block
    """
    # We use vtype and kind checks because they are much more performant
    #  than is_foo_dtype
    dtype = cast(np.dtype, pandas_dtype(dtype) if dtype else values.dtype)
    vtype = dtype.type
    kind = dtype.kind

    cls: Type[Block]

    if is_sparse(dtype):
        # Need this first(ish) so that Sparse[datetime] is sparse
        cls = ExtensionBlock
    elif isinstance(dtype, CategoricalDtype):
        cls = CategoricalBlock
    elif vtype is Timestamp:
        cls = DatetimeTZBlock
    elif vtype is Interval or vtype is Period:
        cls = ObjectValuesExtensionBlock
    elif isinstance(dtype, ExtensionDtype):
        # Note: need to be sure PandasArray is unwrapped before we get here
        cls = ExtensionBlock

    elif kind == "M":
        cls = DatetimeBlock
    elif kind == "m":
        cls = TimeDeltaBlock
    elif kind == "f":
        cls = FloatBlock
    elif kind in ["c", "i", "u", "b"]:
        cls = NumericBlock
    else:
        cls = ObjectBlock
    return cls


def make_block(
    values, placement, klass=None, ndim=None, dtype: Optional[Dtype] = None
) -> Block:
    # Ensure that we don't allow PandasArray / PandasDtype in internals.
    # For now, blocks should be backed by ndarrays when possible.
    if isinstance(values, ABCPandasArray):
        values = values.to_numpy()
        if ndim and ndim > 1:
            # TODO(EA2D): special case not needed with 2D EAs
            values = np.atleast_2d(values)

    if isinstance(dtype, PandasDtype):
        dtype = dtype.numpy_dtype

    if klass is None:
        dtype = dtype or values.dtype
        klass = get_block_type(values, dtype)

    elif klass is DatetimeTZBlock and not is_datetime64tz_dtype(values.dtype):
        # TODO: This is no longer hit internally; does it need to be retained
        #  for e.g. pyarrow?
        values = DatetimeArray._simple_new(values, dtype=dtype)

    return klass(values, ndim=ndim, placement=placement)


# -----------------------------------------------------------------


def extend_blocks(result, blocks=None) -> List[Block]:
    """ return a new extended blocks, given the result """
    if blocks is None:
        blocks = []
    if isinstance(result, list):
        for r in result:
            if isinstance(r, list):
                blocks.extend(r)
            else:
                blocks.append(r)
    else:
        assert isinstance(result, Block), type(result)
        blocks.append(result)
    return blocks


def block_shape(values: ArrayLike, ndim: int = 1) -> ArrayLike:
    """ guarantee the shape of the values to be at least 1 d """
    if values.ndim < ndim:
        shape = values.shape
        if not is_strict_ea(values):
            # TODO(EA2D): https://github.com/pandas-dev/pandas/issues/23023
            # block.shape is incorrect for "2D" ExtensionArrays
            # We can't, and don't need to, reshape.

            # error: "ExtensionArray" has no attribute "reshape"
            values = values.reshape(tuple((1,) + shape))  # type: ignore[attr-defined]
    return values


def safe_reshape(arr: ArrayLike, new_shape: Shape) -> ArrayLike:
    """
    Reshape `arr` to have shape `new_shape`, unless it is an ExtensionArray,
    in which case it will be returned unchanged (see gh-13012).

    Parameters
    ----------
    arr : np.ndarray or ExtensionArray
    new_shape : Tuple[int]

    Returns
    -------
    np.ndarray or ExtensionArray
    """
    if not is_ea_dtype(arr.dtype):
        # Note: this will include TimedeltaArray and tz-naive DatetimeArray
        # TODO(EA2D): special case will be unnecessary with 2D EAs
        arr = extract_array(arr, extract_numpy=True).reshape(new_shape)
        if type(arr).__name__ == "PandasArray":
            arr = arr.to_numpy()
    return arr<|MERGE_RESOLUTION|>--- conflicted
+++ resolved
@@ -1949,7 +1949,6 @@
     Block backed by an NDarrayBackedExtensionArray, supporting 2D values.
     """
 
-<<<<<<< HEAD
     def array_values(self):
         return self.values
 
@@ -1979,41 +1978,6 @@
         """ return a boolean if I am possibly a view """
         # check the ndarray values of the DatetimeIndex values
         return self.values._data.base is not None
-=======
-    _dtype: np.dtype
-    _holder: Type[Union[DatetimeArray, TimedeltaArray]]
-
-    @classmethod
-    def _maybe_coerce_values(cls, values):
-        """
-        Input validation for values passed to __init__. Ensure that
-        we have nanosecond datetime64/timedelta64, coercing if necessary.
-
-        Parameters
-        ----------
-        values : array-like
-            Must be convertible to datetime64/timedelta64
-
-        Returns
-        -------
-        values : ndarray[datetime64ns/timedelta64ns]
-
-        Overridden by DatetimeTZBlock.
-        """
-        if values.dtype != cls._dtype:
-            # non-nano we will convert to nano
-            if values.dtype.kind != cls._dtype.kind:
-                # caller is responsible for ensuring td64/dt64 dtype
-                raise TypeError(values.dtype)  # pragma: no cover
-
-            values = cls._holder._from_sequence(values)._data
-
-        if isinstance(values, cls._holder):
-            values = values._data
-
-        assert isinstance(values, np.ndarray), type(values)
-        return values
->>>>>>> 6d90b824
 
     def setitem(self, indexer, value):
         if not self._can_hold_element(value):
@@ -2071,6 +2035,8 @@
     """Mixin class for DatetimeBlock, DatetimeTZBlock, and TimedeltaBlock."""
 
     _can_hold_na = True
+    _dtype: np.dtype
+    _holder: Type[Union[DatetimeArray, TimedeltaArray]]
 
     def to_native_types(self, na_rep="NaT", **kwargs):
         """ convert to our native types format """
@@ -2079,7 +2045,6 @@
         result = arr._format_native_types(na_rep=na_rep, **kwargs)
         return self.make_block(result)
 
-<<<<<<< HEAD
     @classmethod
     def _maybe_coerce_values(cls, values):
         """
@@ -2109,35 +2074,6 @@
             values = cls._holder(values)
 
         return values
-
-=======
-    def putmask(self, mask, new) -> List[Block]:
-        mask = extract_bool_array(mask)
-
-        if not self._can_hold_element(new):
-            return self.astype(object).putmask(mask, new)
-
-        # TODO(EA2D): reshape unnecessary with 2D EAs
-        arr = self.array_values().reshape(self.shape)
-        arr = cast("NDArrayBackedExtensionArray", arr)
-        arr.T.putmask(mask, new)
-        return [self]
-
-    def where(self, other, cond, errors="raise", axis: int = 0) -> List[Block]:
-        # TODO(EA2D): reshape unnecessary with 2D EAs
-        arr = self.array_values().reshape(self.shape)
-
-        cond = extract_bool_array(cond)
-
-        try:
-            res_values = arr.T.where(cond, other).T
-        except (ValueError, TypeError):
-            return super().where(other, cond, errors=errors, axis=axis)
-
-        # TODO(EA2D): reshape not needed with 2D EAs
-        res_values = res_values.reshape(self.values.shape)
-        nb = self.make_block_same_class(res_values)
-        return [nb]
 
 
 class DatetimeBlock(DatetimeLikeBlockMixin):
@@ -2147,24 +2083,6 @@
     _dtype = fill_value.dtype
     _holder = DatetimeArray
 
-    @property
-    def _can_hold_na(self):
-        return True
-
-    def set_inplace(self, locs, values):
-        """
-        See Block.set.__doc__
-        """
-        values = conversion.ensure_datetime64ns(values, copy=False)
->>>>>>> 6d90b824
-
-class DatetimeBlock(DatetimeLikeBlockMixin):
-    __slots__ = ()
-    is_datetime = True
-    fill_value = np.datetime64("NaT", "ns")
-    _dtype = fill_value.dtype
-    _holder = DatetimeArray
-
 
 class DatetimeTZBlock(DatetimeBlock, ExtensionBlock):
     """ implement a datetime64 block with a tz attribute """
@@ -2175,7 +2093,6 @@
     is_datetimetz = True
     is_extension = True
 
-<<<<<<< HEAD
     _holder = DatetimeBlock._holder
     fill_value = DatetimeBlock.fill_value
 
@@ -2188,9 +2105,6 @@
     shift = HybridBlock.shift
     is_view = HybridBlock.is_view
     setitem = HybridBlock.setitem
-=======
-    _holder = DatetimeArray
->>>>>>> 6d90b824
 
     internal_values = Block.internal_values
     get_values = Block.get_values
@@ -2204,15 +2118,12 @@
 
     to_native_types = DatetimeLikeBlockMixin.to_native_types
 
-<<<<<<< HEAD
     # TODO: we still share these with ExtensionBlock
     # ['interpolate']
 
     _validate_ndim = True
     _can_consolidate = True
 
-=======
->>>>>>> 6d90b824
     @classmethod
     def _maybe_coerce_values(cls, values):
         """
@@ -2263,10 +2174,6 @@
     _holder = TimedeltaArray
     fill_value = np.timedelta64("NaT", "ns")
     _dtype = fill_value.dtype
-<<<<<<< HEAD
-    _holder = TimedeltaArray
-=======
->>>>>>> 6d90b824
 
     def fillna(
         self, value, limit=None, inplace: bool = False, downcast=None
