from __future__ import annotations

import inspect
import re
from typing import (
    TYPE_CHECKING,
    Any,
    Callable,
    List,
    Optional,
    Type,
    Union,
    cast,
)

import numpy as np

from pandas._libs import (
    Interval,
    NaT,
    Period,
    Timestamp,
    algos as libalgos,
    internals as libinternals,
    lib,
    writers,
)
from pandas._libs.internals import BlockPlacement
from pandas._typing import (
    ArrayLike,
    Dtype,
    DtypeObj,
    Shape,
)
from pandas.util._validators import validate_bool_kwarg

from pandas.core.dtypes.cast import (
    astype_dt64_to_dt64tz,
    astype_nansafe,
    can_hold_element,
    find_common_type,
    infer_dtype_from,
    maybe_downcast_numeric,
    maybe_downcast_to_dtype,
    maybe_upcast,
    soft_convert_objects,
)
from pandas.core.dtypes.common import (
    is_categorical_dtype,
    is_datetime64_dtype,
    is_datetime64tz_dtype,
    is_dtype_equal,
    is_ea_dtype,
    is_extension_array_dtype,
    is_list_like,
    is_object_dtype,
    is_sparse,
    is_strict_ea,
    pandas_dtype,
)
from pandas.core.dtypes.dtypes import (
    CategoricalDtype,
    ExtensionDtype,
    PandasDtype,
)
from pandas.core.dtypes.generic import (
    ABCDataFrame,
    ABCIndex,
    ABCPandasArray,
    ABCSeries,
)
from pandas.core.dtypes.missing import (
    is_valid_na_for_dtype,
    isna,
)

import pandas.core.algorithms as algos
from pandas.core.array_algos.putmask import (
    extract_bool_array,
    putmask_inplace,
    putmask_smart,
    putmask_without_repeat,
    setitem_datetimelike_compat,
    validate_putmask,
)
from pandas.core.array_algos.quantile import quantile_with_mask
from pandas.core.array_algos.replace import (
    compare_or_regex_search,
    replace_regex,
    should_use_regex,
)
from pandas.core.array_algos.transforms import shift
from pandas.core.arrays import (
    Categorical,
    DatetimeArray,
    ExtensionArray,
    PandasArray,
    TimedeltaArray,
)
from pandas.core.base import PandasObject
import pandas.core.common as com
from pandas.core.construction import extract_array
from pandas.core.indexers import (
    check_setitem_lengths,
    is_empty_indexer,
    is_exact_shape_match,
    is_scalar_indexer,
)
import pandas.core.missing as missing

if TYPE_CHECKING:
    from pandas import (
        Float64Index,
        Index,
    )


class Block(PandasObject):
    """
    Canonical n-dimensional unit of homogeneous dtype contained in a pandas
    data structure

    Index-ignorant; let the container take care of that
    """

    values: Union[np.ndarray, ExtensionArray]

    __slots__ = ["_mgr_locs", "values", "ndim"]
    is_numeric = False
    is_float = False
    is_bool = False
    is_object = False
    is_extension = False
    _can_hold_na = False
    _can_consolidate = True
    _validate_ndim = True

    @classmethod
    def _simple_new(
        cls, values: ArrayLike, placement: BlockPlacement, ndim: int
    ) -> Block:
        """
        Fastpath constructor, does *no* validation
        """
        obj = object.__new__(cls)
        obj.ndim = ndim
        obj.values = values
        obj._mgr_locs = placement
        return obj

    def __init__(self, values, placement, ndim: int):
        """
        Parameters
        ----------
        values : np.ndarray or ExtensionArray
        placement : BlockPlacement (or castable)
        ndim : int
            1 for SingleBlockManager/Series, 2 for BlockManager/DataFrame
        """
        # TODO(EA2D): ndim will be unnecessary with 2D EAs
        self.ndim = self._check_ndim(values, ndim)
        self.mgr_locs = placement
        self.values = self._maybe_coerce_values(values)

        if self._validate_ndim and self.ndim and len(self.mgr_locs) != len(self.values):
            raise ValueError(
                f"Wrong number of items passed {len(self.values)}, "
                f"placement implies {len(self.mgr_locs)}"
            )

    @classmethod
    def _maybe_coerce_values(cls, values):
        """
        Ensure we have correctly-typed values.

        Parameters
        ----------
        values : np.ndarray, ExtensionArray, Index

        Returns
        -------
        np.ndarray or ExtensionArray
        """
        return values

    def _check_ndim(self, values, ndim):
        """
        ndim inference and validation.

        Infers ndim from 'values' if not provided to __init__.
        Validates that values.ndim and ndim are consistent if and only if
        the class variable '_validate_ndim' is True.

        Parameters
        ----------
        values : array-like
        ndim : int or None

        Returns
        -------
        ndim : int

        Raises
        ------
        ValueError : the number of dimensions do not match
        """
        if ndim is None:
            ndim = values.ndim

        if self._validate_ndim:
            if values.ndim != ndim:
                raise ValueError(
                    "Wrong number of dimensions. "
                    f"values.ndim != ndim [{values.ndim} != {ndim}]"
                )
        elif values.ndim > ndim:
            # ExtensionBlock
            raise ValueError(
                "Wrong number of dimensions. "
                f"values.ndim > ndim [{values.ndim} > {ndim}]"
            )
        return ndim

    @property
    def _holder(self):
        """
        The array-like that can hold the underlying values.

        None for 'Block', overridden by subclasses that don't
        use an ndarray.
        """
        return None

    @property
    def _consolidate_key(self):
        return self._can_consolidate, self.dtype.name

    @property
    def is_view(self) -> bool:
        """ return a boolean if I am possibly a view """
        values = self.values
        values = cast(np.ndarray, values)
        return values.base is not None

    @property
    def is_categorical(self) -> bool:
        return self._holder is Categorical

    def external_values(self):
        """
        The array that Series.values returns (public attribute).

        This has some historical constraints, and is overridden in block
        subclasses to return the correct array (e.g. period returns
        object ndarray and datetimetz a datetime64[ns] ndarray instead of
        proper extension array).
        """
        return self.values

    def internal_values(self):
        """
        The array that Series._values returns (internal values).
        """
        return self.values

    def array_values(self) -> ExtensionArray:
        """
        The array that Series.array returns. Always an ExtensionArray.
        """
        return PandasArray(self.values)

    def get_values(self, dtype: Optional[DtypeObj] = None) -> np.ndarray:
        """
        return an internal format, currently just the ndarray
        this is often overridden to handle to_dense like operations
        """
        if is_object_dtype(dtype):
            return self.values.astype(object)
        return np.asarray(self.values)

    def get_block_values_for_json(self) -> np.ndarray:
        """
        This is used in the JSON C code.
        """
        # TODO(EA2D): reshape will be unnecessary with 2D EAs
        return np.asarray(self.values).reshape(self.shape)

    @property
    def fill_value(self):
        return np.nan

    @property
    def mgr_locs(self):
        return self._mgr_locs

    @mgr_locs.setter
    def mgr_locs(self, new_mgr_locs):
        if not isinstance(new_mgr_locs, libinternals.BlockPlacement):
            new_mgr_locs = libinternals.BlockPlacement(new_mgr_locs)

        self._mgr_locs = new_mgr_locs

    def make_block(self, values, placement=None) -> Block:
        """
        Create a new block, with type inference propagate any values that are
        not specified
        """
        if placement is None:
            placement = self.mgr_locs
        if self.is_extension:
            values = block_shape(values, ndim=self.ndim)

        return make_block(values, placement=placement, ndim=self.ndim)

    def make_block_same_class(self, values, placement=None, ndim=None) -> Block:
        """ Wrap given values in a block of same type as self. """
        if placement is None:
            placement = self.mgr_locs
        if ndim is None:
            ndim = self.ndim
        return type(self)(values, placement=placement, ndim=ndim)

    def __repr__(self) -> str:
        # don't want to print out all of the items here
        name = type(self).__name__
        if self.ndim == 1:
            result = f"{name}: {len(self)} dtype: {self.dtype}"
        else:

            shape = " x ".join(str(s) for s in self.shape)
            result = f"{name}: {self.mgr_locs.indexer}, {shape}, dtype: {self.dtype}"

        return result

    def __len__(self) -> int:
        return len(self.values)

    def __getstate__(self):
        return self.mgr_locs.indexer, self.values

    def __setstate__(self, state):
        self.mgr_locs = libinternals.BlockPlacement(state[0])
        self.values = state[1]
        self.ndim = self.values.ndim

    def _slice(self, slicer):
        """ return a slice of my values """

        return self.values[slicer]

    def getitem_block(self, slicer, new_mgr_locs=None) -> Block:
        """
        Perform __getitem__-like, return result as block.

        As of now, only supports slices that preserve dimensionality.
        """
        if new_mgr_locs is None:
            axis0_slicer = slicer[0] if isinstance(slicer, tuple) else slicer
            new_mgr_locs = self.mgr_locs[axis0_slicer]
        elif not isinstance(new_mgr_locs, BlockPlacement):
            new_mgr_locs = BlockPlacement(new_mgr_locs)

        new_values = self._slice(slicer)

        if self._validate_ndim and new_values.ndim != self.ndim:
            raise ValueError("Only same dim slicing is allowed")

        return type(self)._simple_new(new_values, new_mgr_locs, self.ndim)

    @property
    def shape(self) -> Shape:
        return self.values.shape

    @property
    def dtype(self) -> DtypeObj:
        return self.values.dtype

    def iget(self, i):
        return self.values[i]

    def set_inplace(self, locs, values):
        """
        Modify block values in-place with new item value.

        Notes
        -----
        `set` never creates a new array or new Block, whereas `setitem` _may_
        create a new array and always creates a new Block.
        """
        self.values[locs] = values

    def delete(self, loc) -> None:
        """
        Delete given loc(-s) from block in-place.
        """
        self.values = np.delete(self.values, loc, 0)
        self.mgr_locs = self.mgr_locs.delete(loc)

    def apply(self, func, **kwargs) -> List[Block]:
        """
        apply the function to my values; return a block if we are not
        one
        """
        with np.errstate(all="ignore"):
            result = func(self.values, **kwargs)

        return self._split_op_result(result)

    def reduce(self, func, ignore_failures: bool = False) -> List[Block]:
        # We will apply the function and reshape the result into a single-row
        #  Block with the same mgr_locs; squeezing will be done at a higher level
        assert self.ndim == 2

        try:
            result = func(self.values)
        except (TypeError, NotImplementedError):
            if ignore_failures:
                return []
            raise

        if np.ndim(result) == 0:
            # TODO(EA2D): special case not needed with 2D EAs
            res_values = np.array([[result]])
        else:
            res_values = result.reshape(-1, 1)

        nb = self.make_block(res_values)
        return [nb]

    def _split_op_result(self, result) -> List[Block]:
        # See also: split_and_operate
        if is_extension_array_dtype(result) and result.ndim > 1:
            # TODO(EA2D): unnecessary with 2D EAs
            # if we get a 2D ExtensionArray, we need to split it into 1D pieces
            nbs = []
            for i, loc in enumerate(self.mgr_locs):
                if not is_strict_ea(result):
                    vals = result[i : i + 1]
                else:
                    vals = result[i]
                block = self.make_block(values=vals, placement=[loc])
                nbs.append(block)
            return nbs

        if not isinstance(result, Block):
            result = self.make_block(result)

        return [result]

    def fillna(
        self, value, limit=None, inplace: bool = False, downcast=None
    ) -> List[Block]:
        """
        fillna on the block with the value. If we fail, then convert to
        ObjectBlock and try again
        """
        inplace = validate_bool_kwarg(inplace, "inplace")

        mask = isna(self.values)
        mask, noop = validate_putmask(self.values, mask)

        if limit is not None:
            limit = libalgos.validate_limit(None, limit=limit)
            mask[mask.cumsum(self.ndim - 1) > limit] = False

        if not self._can_hold_na:
            if inplace:
                return [self]
            else:
                return [self.copy()]

        if self._can_hold_element(value):
            nb = self if inplace else self.copy()
            putmask_inplace(nb.values, mask, value)
            return nb._maybe_downcast([nb], downcast)

        if noop:
            # we can't process the value, but nothing to do
            return [self] if inplace else [self.copy()]

        # operate column-by-column
        def f(mask, val, idx):
            block = self.coerce_to_target_dtype(value)

            # slice out our block
            if idx is not None:
                # i.e. self.ndim == 2
                block = block.getitem_block(slice(idx, idx + 1))
            return block.fillna(value, limit=limit, inplace=inplace, downcast=None)

        return self.split_and_operate(None, f, inplace)

    def _split(self) -> List[Block]:
        """
        Split a block into a list of single-column blocks.
        """
        assert self.ndim == 2

        new_blocks = []
        for i, ref_loc in enumerate(self.mgr_locs):
            vals = self.values[slice(i, i + 1)]

            nb = self.make_block(vals, [ref_loc])
            new_blocks.append(nb)
        return new_blocks

    def split_and_operate(
        self, mask, f, inplace: bool, ignore_failures: bool = False
    ) -> List[Block]:
        """
        split the block per-column, and apply the callable f
        per-column, return a new block for each. Handle
        masking which will not change a block unless needed.

        Parameters
        ----------
        mask : 2-d boolean mask
        f : callable accepting (1d-mask, 1d values, indexer)
        inplace : bool
        ignore_failures : bool, default False

        Returns
        -------
        list of blocks
        """
        if mask is None:
            mask = np.broadcast_to(True, shape=self.shape)

        new_values = self.values

        def make_a_block(nv, ref_loc):
            if isinstance(nv, list):
                assert len(nv) == 1, nv
                assert isinstance(nv[0], Block)
                block = nv[0]
            else:
                # Put back the dimension that was taken from it and make
                # a block out of the result.
                nv = block_shape(nv, ndim=self.ndim)
                block = self.make_block(values=nv, placement=ref_loc)
            return block

        # ndim == 1
        if self.ndim == 1:
            if mask.any():
                nv = f(mask, new_values, None)
            else:
                nv = new_values if inplace else new_values.copy()
            block = make_a_block(nv, self.mgr_locs)
            return [block]

        # ndim > 1
        new_blocks = []
        for i, ref_loc in enumerate(self.mgr_locs):
            m = mask[i]
            v = new_values[i]

            # need a new block
            if m.any() or m.size == 0:
                # Apply our function; we may ignore_failures if this is a
                #  reduction that is dropping nuisance columns GH#37827
                try:
                    nv = f(m, v, i)
                except TypeError:
                    if ignore_failures:
                        continue
                    else:
                        raise
            else:
                nv = v if inplace else v.copy()

            block = make_a_block(nv, [ref_loc])
            new_blocks.append(block)

        return new_blocks

    def _maybe_downcast(self, blocks: List[Block], downcast=None) -> List[Block]:

        # no need to downcast our float
        # unless indicated
        if downcast is None and self.dtype.kind in ["f", "m", "M"]:
            # TODO: complex?  more generally, self._can_hold_na?
            return blocks

        return extend_blocks([b.downcast(downcast) for b in blocks])

    def downcast(self, dtypes=None) -> List[Block]:
        """ try to downcast each item to the dict of dtypes if present """
        # turn it off completely
        if dtypes is False:
            return [self]

        values = self.values

        if self.ndim == 1:

            # try to cast all non-floats here
            if dtypes is None:
                dtypes = "infer"

            nv = maybe_downcast_to_dtype(values, dtypes)
            return [self.make_block(nv)]

        # ndim > 1
        if dtypes is None:
            return [self]

        if not (dtypes == "infer" or isinstance(dtypes, dict)):
            raise ValueError(
                "downcast must have a dictionary or 'infer' as its argument"
            )
        elif dtypes != "infer":
            raise AssertionError("dtypes as dict is not supported yet")

        # operate column-by-column
        # this is expensive as it splits the blocks items-by-item
        def f(mask, val, idx):
            val = maybe_downcast_to_dtype(val, dtype="infer")
            return val

        return self.split_and_operate(None, f, False)

    def astype(self, dtype, copy: bool = False, errors: str = "raise"):
        """
        Coerce to the new dtype.

        Parameters
        ----------
        dtype : str, dtype convertible
        copy : bool, default False
            copy if indicated
        errors : str, {'raise', 'ignore'}, default 'raise'
            - ``raise`` : allow exceptions to be raised
            - ``ignore`` : suppress exceptions. On error return original object

        Returns
        -------
        Block
        """
        errors_legal_values = ("raise", "ignore")

        if errors not in errors_legal_values:
            invalid_arg = (
                "Expected value of kwarg 'errors' to be one of "
                f"{list(errors_legal_values)}. Supplied value is '{errors}'"
            )
            raise ValueError(invalid_arg)

        if inspect.isclass(dtype) and issubclass(dtype, ExtensionDtype):
            msg = (
                f"Expected an instance of {dtype.__name__}, "
                "but got the class instead. Try instantiating 'dtype'."
            )
            raise TypeError(msg)

        dtype = pandas_dtype(dtype)

        try:
            new_values = self._astype(dtype, copy=copy)
        except (ValueError, TypeError):
            # e.g. astype_nansafe can fail on object-dtype of strings
            #  trying to convert to float
            if errors == "ignore":
                new_values = self.values
            else:
                raise

        newb = self.make_block(new_values)
        if newb.shape != self.shape:
            raise TypeError(
                f"cannot set astype for copy = [{copy}] for dtype "
                f"({self.dtype.name} [{self.shape}]) to different shape "
                f"({newb.dtype.name} [{newb.shape}])"
            )
        return newb

    def _astype(self, dtype: DtypeObj, copy: bool) -> ArrayLike:
        values = self.values

        if (
            values.dtype.kind in ["m", "M"]
            and dtype.kind in ["i", "u"]
            and dtype.itemsize != 8
        ):
            # TODO(2.0) remove special case once deprecation on DTA/TDA is enforced
            msg = rf"cannot astype a datetimelike from [{values.dtype}] to [{dtype}]"
            raise TypeError(msg)

        if is_datetime64tz_dtype(dtype) and is_datetime64_dtype(values.dtype):
            return astype_dt64_to_dt64tz(values, dtype, copy, via_utc=True)

        if is_dtype_equal(values.dtype, dtype):
            if copy:
                return values.copy()
            return values

        if isinstance(values, ExtensionArray):
            values = values.astype(dtype, copy=copy)

        else:
            values = astype_nansafe(values, dtype, copy=copy)

        return values

    def convert(
        self,
        copy: bool = True,
        datetime: bool = True,
        numeric: bool = True,
        timedelta: bool = True,
    ) -> List[Block]:
        """
        attempt to coerce any object types to better types return a copy
        of the block (if copy = True) by definition we are not an ObjectBlock
        here!
        """
        return [self.copy()] if copy else [self]

    def _can_hold_element(self, element: Any) -> bool:
        """ require the same dtype as ourselves """
        raise NotImplementedError("Implemented on subclasses")

    def should_store(self, value: ArrayLike) -> bool:
        """
        Should we set self.values[indexer] = value inplace or do we need to cast?

        Parameters
        ----------
        value : np.ndarray or ExtensionArray

        Returns
        -------
        bool
        """
        return is_dtype_equal(value.dtype, self.dtype)

    def to_native_types(self, na_rep="nan", quoting=None, **kwargs):
        """ convert to our native types format """
        values = self.values

        mask = isna(values)
        itemsize = writers.word_len(na_rep)

        if not self.is_object and not quoting and itemsize:
            values = values.astype(str)
            if values.dtype.itemsize / np.dtype("U1").itemsize < itemsize:
                # enlarge for the na_rep
                values = values.astype(f"<U{itemsize}")
        else:
            values = np.array(values, dtype="object")

        values[mask] = na_rep
        return self.make_block(values)

    # block actions #
    def copy(self, deep: bool = True):
        """ copy constructor """
        values = self.values
        if deep:
            values = values.copy()
        return self.make_block_same_class(values, ndim=self.ndim)

    # ---------------------------------------------------------------------
    # Replace

    def replace(
        self,
        to_replace,
        value,
        inplace: bool = False,
        regex: bool = False,
    ) -> List[Block]:
        """
        replace the to_replace value with value, possible to create new
        blocks here this is just a call to putmask. regex is not used here.
        It is used in ObjectBlocks.  It is here for API compatibility.
        """
        inplace = validate_bool_kwarg(inplace, "inplace")
        original_to_replace = to_replace

        if not self._can_hold_element(to_replace):
            # We cannot hold `to_replace`, so we know immediately that
            #  replacing it is a no-op.
            # Note: If to_replace were a list, NDFrame.replace would call
            #  replace_list instead of replace.
            return [self] if inplace else [self.copy()]

        values = self.values

        mask = missing.mask_missing(values, to_replace)
        if not mask.any():
            # Note: we get here with test_replace_extension_other incorrectly
            #  bc _can_hold_element is incorrect.
            return [self] if inplace else [self.copy()]

        if not self._can_hold_element(value):
            blk = self.astype(object)
            return blk.replace(
                to_replace=original_to_replace,
                value=value,
                inplace=True,
                regex=regex,
            )

        blk = self if inplace else self.copy()
        putmask_inplace(blk.values, mask, value)
        blocks = blk.convert(numeric=False, copy=not inplace)
        return blocks

    def _replace_regex(
        self,
        to_replace,
        value,
        inplace: bool = False,
        convert: bool = True,
        mask=None,
    ) -> List[Block]:
        """
        Replace elements by the given value.

        Parameters
        ----------
        to_replace : object or pattern
            Scalar to replace or regular expression to match.
        value : object
            Replacement object.
        inplace : bool, default False
            Perform inplace modification.
        convert : bool, default True
            If true, try to coerce any object types to better types.
        mask : array-like of bool, optional
            True indicate corresponding element is ignored.

        Returns
        -------
        List[Block]
        """
        if not self._can_hold_element(to_replace):
            # i.e. only ObjectBlock, but could in principle include a
            #  String ExtensionBlock
            return [self] if inplace else [self.copy()]

        rx = re.compile(to_replace)

        new_values = self.values if inplace else self.values.copy()
        replace_regex(new_values, rx, value, mask)

        block = self.make_block(new_values)
        if convert:
            nbs = block.convert(numeric=False)
        else:
            nbs = [block]
        return nbs

    def _replace_list(
        self,
        src_list: List[Any],
        dest_list: List[Any],
        inplace: bool = False,
        regex: bool = False,
    ) -> List[Block]:
        """
        See BlockManager._replace_list docstring.
        """
        # TODO: dont special-case Categorical
        if self.is_categorical and len(algos.unique(dest_list)) == 1:
            # We likely got here by tiling value inside NDFrame.replace,
            #  so un-tile here
            return self.replace(src_list, dest_list[0], inplace, regex)

        # Exclude anything that we know we won't contain
        pairs = [
            (x, y) for x, y in zip(src_list, dest_list) if self._can_hold_element(x)
        ]
        if not len(pairs):
            # shortcut, nothing to replace
            return [self] if inplace else [self.copy()]

        src_len = len(pairs) - 1

        if self.is_object:
            # Calculate the mask once, prior to the call of comp
            # in order to avoid repeating the same computations
            mask = ~isna(self.values)
            masks = [
                compare_or_regex_search(self.values, s[0], regex=regex, mask=mask)
                for s in pairs
            ]
        else:
            # GH#38086 faster if we know we dont need to check for regex
            masks = [missing.mask_missing(self.values, s[0]) for s in pairs]

        masks = [extract_bool_array(x) for x in masks]

        rb = [self if inplace else self.copy()]
        for i, (src, dest) in enumerate(pairs):
            new_rb: List["Block"] = []
            for blk in rb:
                m = masks[i]
                convert = i == src_len  # only convert once at the end
                result = blk._replace_coerce(
                    to_replace=src,
                    value=dest,
                    mask=m,
                    inplace=inplace,
                    regex=regex,
                )
                if convert and blk.is_object:
                    result = extend_blocks(
                        [b.convert(numeric=False, copy=True) for b in result]
                    )
                new_rb.extend(result)
            rb = new_rb
        return rb

    def _replace_coerce(
        self,
        to_replace,
        value,
        mask: np.ndarray,
        inplace: bool = True,
        regex: bool = False,
    ) -> List[Block]:
        """
        Replace value corresponding to the given boolean array with another
        value.

        Parameters
        ----------
        to_replace : object or pattern
            Scalar to replace or regular expression to match.
        value : object
            Replacement object.
        mask : np.ndarray[bool]
            True indicate corresponding element is ignored.
        inplace : bool, default True
            Perform inplace modification.
        regex : bool, default False
            If true, perform regular expression substitution.

        Returns
        -------
        List[Block]
        """
        if mask.any():
            if not regex:
                nb = self.coerce_to_target_dtype(value)
                if nb is self and not inplace:
                    nb = nb.copy()
                putmask_inplace(nb.values, mask, value)
                return [nb]
            else:
                regex = should_use_regex(regex, to_replace)
                if regex:
                    return self._replace_regex(
                        to_replace,
                        value,
                        inplace=inplace,
                        convert=False,
                        mask=mask,
                    )
                return self.replace(to_replace, value, inplace=inplace, regex=False)
        return [self]

    # ---------------------------------------------------------------------

    def setitem(self, indexer, value):
        """
        Attempt self.values[indexer] = value, possibly creating a new array.

        Parameters
        ----------
        indexer : tuple, list-like, array-like, slice
            The subset of self.values to set
        value : object
            The value being set

        Returns
        -------
        Block

        Notes
        -----
        `indexer` is a direct slice/positional indexer. `value` must
        be a compatible shape.
        """
        transpose = self.ndim == 2

        if isinstance(indexer, np.ndarray) and indexer.ndim > self.ndim:
            raise ValueError(f"Cannot set values with ndim > {self.ndim}")

        # coerce None values, if appropriate
        if value is None:
            if self.is_numeric:
                value = np.nan

        # coerce if block dtype can store value
        values = self.values
        if not self._can_hold_element(value):
            # current dtype cannot store value, coerce to common dtype
            return self.coerce_to_target_dtype(value).setitem(indexer, value)

        # value must be storable at this moment
        if is_extension_array_dtype(getattr(value, "dtype", None)):
            # We need to be careful not to allow through strings that
            #  can be parsed to EADtypes
            is_ea_value = True
            arr_value = value
        else:
            is_ea_value = False
            arr_value = np.array(value)

        if transpose:
            values = values.T

        # length checking
        check_setitem_lengths(indexer, value, values)
        exact_match = is_exact_shape_match(values, arr_value)
        if is_empty_indexer(indexer, arr_value):
            # GH#8669 empty indexers
            pass

        elif is_scalar_indexer(indexer, self.ndim):
            # setting a single element for each dim and with a rhs that could
            #  be e.g. a list; see GH#6043
            values[indexer] = value

        elif exact_match and is_categorical_dtype(arr_value.dtype):
            # GH25495 - If the current dtype is not categorical,
            # we need to create a new categorical block
            values[indexer] = value
            if values.ndim == 2:
                # TODO(EA2D): special case not needed with 2D EAs
                if values.shape[-1] != 1:
                    # shouldn't get here (at least until 2D EAs)
                    raise NotImplementedError
                values = values[:, 0]
            return self.make_block(Categorical(values, dtype=arr_value.dtype))

        elif exact_match and is_ea_value:
            # GH#32395 if we're going to replace the values entirely, just
            #  substitute in the new array
            return self.make_block(arr_value)

        # if we are an exact match (ex-broadcasting),
        # then use the resultant dtype
        elif exact_match:
            # We are setting _all_ of the array's values, so can cast to new dtype
            values[indexer] = value

            values = values.astype(arr_value.dtype, copy=False)

        elif is_ea_value:
            # GH#38952
            if values.ndim == 1:
                values[indexer] = value
            else:
                # TODO(EA2D): special case not needed with 2D EA
                values[indexer] = value.to_numpy(values.dtype).reshape(-1, 1)

        else:
            value = setitem_datetimelike_compat(values, len(values[indexer]), value)
            values[indexer] = value

        if transpose:
            values = values.T
        block = self.make_block(values)
        return block

    def putmask(self, mask, new) -> List[Block]:
        """
        putmask the data to the block; it is possible that we may create a
        new dtype of block

        Return the resulting block(s).

        Parameters
        ----------
        mask : np.ndarray[bool], SparseArray[bool], or BooleanArray
        new : a ndarray/object

        Returns
        -------
        List[Block]
        """
        transpose = self.ndim == 2
        mask, noop = validate_putmask(self.values.T, mask)
        assert not isinstance(new, (ABCIndex, ABCSeries, ABCDataFrame))

        new_values = self.values  # delay copy if possible.
        # if we are passed a scalar None, convert it here
        if not is_list_like(new) and isna(new) and not self.is_object:
            # FIXME: make sure we have compatible NA
            new = self.fill_value

        if self._can_hold_element(new):
            if transpose:
                new_values = new_values.T

            putmask_without_repeat(new_values, mask, new)
            return [self]

        elif noop:
            return [self]

        dtype, _ = infer_dtype_from(new)
        if dtype.kind in ["m", "M"]:
            # using putmask with object dtype will incorrect cast to object
            # Having excluded self._can_hold_element, we know we cannot operate
            #  in-place, so we are safe using `where`
            return self.where(new, ~mask)

        else:
            # may need to upcast
            if transpose:
                mask = mask.T
                if isinstance(new, np.ndarray):
                    new = new.T

            # operate column-by-column
            def f(mask, val, idx):

                if idx is None:
                    # ndim==1 case.
                    n = new
                else:

                    if isinstance(new, np.ndarray):
                        n = np.squeeze(new[idx % new.shape[0]])
                    else:
                        n = np.array(new)

                    # type of the new block
                    dtype = find_common_type([n.dtype, val.dtype])

                    # we need to explicitly astype here to make a copy
                    n = n.astype(dtype)

                nv = putmask_smart(val, mask, n)
                return nv

            new_blocks = self.split_and_operate(mask, f, True)
            return new_blocks

    def coerce_to_target_dtype(self, other) -> Block:
        """
        coerce the current block to a dtype compat for other
        we will return a block, possibly object, and not raise

        we can also safely try to coerce to the same dtype
        and will receive the same block
        """
        # if we cannot then coerce to object
        dtype, _ = infer_dtype_from(other, pandas_dtype=True)

        new_dtype = find_common_type([self.dtype, dtype])

        return self.astype(new_dtype, copy=False)

    def interpolate(
        self,
        method: str = "pad",
        axis: int = 0,
        index: Optional[Index] = None,
        inplace: bool = False,
        limit: Optional[int] = None,
        limit_direction: str = "forward",
        limit_area: Optional[str] = None,
        fill_value: Optional[Any] = None,
        coerce: bool = False,
        downcast: Optional[str] = None,
        **kwargs,
    ) -> List[Block]:

        inplace = validate_bool_kwarg(inplace, "inplace")

        if not self._can_hold_na:
            # If there are no NAs, then interpolate is a no-op
            return [self] if inplace else [self.copy()]

        # a fill na type method
        try:
            m = missing.clean_fill_method(method)
        except ValueError:
            m = None

        if m is not None:
            if fill_value is not None:
                # similar to validate_fillna_kwargs
                raise ValueError("Cannot pass both fill_value and method")

            return self._interpolate_with_fill(
                method=m,
                axis=axis,
                inplace=inplace,
                limit=limit,
                limit_area=limit_area,
                downcast=downcast,
            )
        # validate the interp method
        m = missing.clean_interp_method(method, **kwargs)

        assert index is not None  # for mypy

        return self._interpolate(
            method=m,
            index=index,
            axis=axis,
            limit=limit,
            limit_direction=limit_direction,
            limit_area=limit_area,
            fill_value=fill_value,
            inplace=inplace,
            downcast=downcast,
            **kwargs,
        )

    def _interpolate_with_fill(
        self,
        method: str = "pad",
        axis: int = 0,
        inplace: bool = False,
        limit: Optional[int] = None,
        limit_area: Optional[str] = None,
        downcast: Optional[str] = None,
    ) -> List[Block]:
        """ fillna but using the interpolate machinery """
        inplace = validate_bool_kwarg(inplace, "inplace")

        assert self._can_hold_na  # checked by caller

        values = self.values if inplace else self.values.copy()

        values = missing.interpolate_2d(
            values,
            method=method,
            axis=axis,
            limit=limit,
            limit_area=limit_area,
        )

        blocks = [self.make_block_same_class(values, ndim=self.ndim)]
        return self._maybe_downcast(blocks, downcast)

    def _interpolate(
        self,
        method: str,
        index: Index,
        fill_value: Optional[Any] = None,
        axis: int = 0,
        limit: Optional[int] = None,
        limit_direction: str = "forward",
        limit_area: Optional[str] = None,
        inplace: bool = False,
        downcast: Optional[str] = None,
        **kwargs,
    ) -> List[Block]:
        """ interpolate using scipy wrappers """
        inplace = validate_bool_kwarg(inplace, "inplace")
        data = self.values if inplace else self.values.copy()

        # only deal with floats
        if not self.is_float:
            if self.dtype.kind not in ["i", "u"]:
                return [self]
            data = data.astype(np.float64)

        if fill_value is None:
            fill_value = self.fill_value

        if method in ("krogh", "piecewise_polynomial", "pchip"):
            if not index.is_monotonic:
                raise ValueError(
                    f"{method} interpolation requires that the index be monotonic."
                )
        # process 1-d slices in the axis direction

        def func(yvalues: np.ndarray) -> np.ndarray:

            # process a 1-d slice, returning it
            # should the axis argument be handled below in apply_along_axis?
            # i.e. not an arg to missing.interpolate_1d
            return missing.interpolate_1d(
                xvalues=index,
                yvalues=yvalues,
                method=method,
                limit=limit,
                limit_direction=limit_direction,
                limit_area=limit_area,
                fill_value=fill_value,
                bounds_error=False,
                **kwargs,
            )

        # interp each column independently
        interp_values = np.apply_along_axis(func, axis, data)

        blocks = [self.make_block_same_class(interp_values)]
        return self._maybe_downcast(blocks, downcast)

    def take_nd(
        self, indexer, axis: int, new_mgr_locs=None, fill_value=lib.no_default
    ) -> Block:
        """
        Take values according to indexer and return them as a block.bb

        """
        # algos.take_nd dispatches for DatetimeTZBlock, CategoricalBlock
        # so need to preserve types
        # sparse is treated like an ndarray, but needs .get_values() shaping

        values = self.values

        if fill_value is lib.no_default:
            fill_value = self.fill_value
            allow_fill = False
        else:
            allow_fill = True

        new_values = algos.take_nd(
            values, indexer, axis=axis, allow_fill=allow_fill, fill_value=fill_value
        )

        # Called from three places in managers, all of which satisfy
        #  this assertion
        assert not (axis == 0 and new_mgr_locs is None)
        if new_mgr_locs is None:
            new_mgr_locs = self.mgr_locs

        if not is_dtype_equal(new_values.dtype, self.dtype):
            return self.make_block(new_values, new_mgr_locs)
        else:
            return self.make_block_same_class(new_values, new_mgr_locs)

    def diff(self, n: int, axis: int = 1) -> List[Block]:
        """ return block for the diff of the values """
        new_values = algos.diff(self.values, n, axis=axis, stacklevel=7)
        return [self.make_block(values=new_values)]

    def shift(self, periods: int, axis: int = 0, fill_value: Any = None) -> List[Block]:
        """ shift the block by periods, possibly upcast """
        # convert integer to float if necessary. need to do a lot more than
        # that, handle boolean etc also
        new_values, fill_value = maybe_upcast(self.values, fill_value)

        new_values = shift(new_values, periods, axis, fill_value)

        return [self.make_block(new_values)]

    def where(self, other, cond, errors="raise", axis: int = 0) -> List[Block]:
        """
        evaluate the block; return result block(s) from the result

        Parameters
        ----------
        other : a ndarray/object
        cond : np.ndarray[bool], SparseArray[bool], or BooleanArray
        errors : str, {'raise', 'ignore'}, default 'raise'
            - ``raise`` : allow exceptions to be raised
            - ``ignore`` : suppress exceptions. On error return original object
        axis : int, default 0

        Returns
        -------
        List[Block]
        """
        import pandas.core.computation.expressions as expressions

        assert not isinstance(other, (ABCIndex, ABCSeries, ABCDataFrame))

        assert errors in ["raise", "ignore"]
        transpose = self.ndim == 2

        values = self.values
        orig_other = other
        if transpose:
            values = values.T

        icond, noop = validate_putmask(values, ~cond)

        if is_valid_na_for_dtype(other, self.dtype) and not self.is_object:
            other = self.fill_value

        if noop:
            # TODO: avoid the downcasting at the end in this case?
            result = values
        else:
            # see if we can operate on the entire block, or need item-by-item
            # or if we are a single block (ndim == 1)
            if not self._can_hold_element(other):
                # we cannot coerce, return a compat dtype
                # we are explicitly ignoring errors
                block = self.coerce_to_target_dtype(other)
                blocks = block.where(orig_other, cond, errors=errors, axis=axis)
                return self._maybe_downcast(blocks, "infer")

            alt = setitem_datetimelike_compat(values, icond.sum(), other)
            if alt is not other:
                result = values.copy()
                np.putmask(result, icond, alt)
            else:
                # By the time we get here, we should have all Series/Index
                #  args extracted to ndarray
                result = expressions.where(~icond, values, other)

        if self._can_hold_na or self.ndim == 1:

            if transpose:
                result = result.T

            return [self.make_block(result)]

        # might need to separate out blocks
        cond = ~icond
        axis = cond.ndim - 1
        cond = cond.swapaxes(axis, 0)
        mask = np.array([cond[i].all() for i in range(cond.shape[0])], dtype=bool)

        result_blocks: List[Block] = []
        for m in [mask, ~mask]:
            if m.any():
                result = cast(np.ndarray, result)  # EABlock overrides where
                taken = result.take(m.nonzero()[0], axis=axis)
                r = maybe_downcast_numeric(taken, self.dtype)
                nb = self.make_block(r.T, placement=self.mgr_locs[m])
                result_blocks.append(nb)

        return result_blocks

    def _unstack(self, unstacker, fill_value, new_placement):
        """
        Return a list of unstacked blocks of self

        Parameters
        ----------
        unstacker : reshape._Unstacker
        fill_value : int
            Only used in ExtensionBlock._unstack

        Returns
        -------
        blocks : list of Block
            New blocks of unstacked values.
        mask : array_like of bool
            The mask of columns of `blocks` we should keep.
        """
        new_values, mask = unstacker.get_new_values(
            self.values.T, fill_value=fill_value
        )

        mask = mask.any(0)
        # TODO: in all tests we have mask.all(); can we rely on that?

        new_values = new_values.T[mask]
        new_placement = new_placement[mask]

        blocks = [make_block(new_values, placement=new_placement)]
        return blocks, mask

    def quantile(
        self, qs: Float64Index, interpolation="linear", axis: int = 0
    ) -> Block:
        """
        compute the quantiles of the

        Parameters
        ----------
        qs : Float64Index
            List of the quantiles to be computed.
        interpolation : str, default 'linear'
            Type of interpolation.
        axis : int, default 0
            Axis to compute.

        Returns
        -------
        Block
        """
        # We should always have ndim == 2 because Series dispatches to DataFrame
        assert self.ndim == 2
        assert axis == 1  # only ever called this way
        assert is_list_like(qs)  # caller is responsible for this

        fill_value = self.fill_value
        values = self.values
        mask = np.asarray(isna(values))

        result = quantile_with_mask(values, mask, fill_value, qs, interpolation, axis)

        return make_block(result, placement=self.mgr_locs, ndim=2)


class ExtensionBlock(Block):
    """
    Block for holding extension types.

    Notes
    -----
    This holds all 3rd-party extension array types. It's also the immediate
    parent class for our internal extension types' blocks, CategoricalBlock.

    ExtensionArrays are limited to 1-D.
    """

    _can_consolidate = False
    _validate_ndim = False
    is_extension = True

    values: ExtensionArray

    def __init__(self, values, placement, ndim: int):
        """
        Initialize a non-consolidatable block.

        'ndim' may be inferred from 'placement'.

        This will call continue to call __init__ for the other base
        classes mixed in with this Mixin.
        """

        # Placement must be converted to BlockPlacement so that we can check
        # its length
        if not isinstance(placement, libinternals.BlockPlacement):
            placement = libinternals.BlockPlacement(placement)

        # Maybe infer ndim from placement
        if ndim is None:
            if len(placement) != 1:
                ndim = 1
            else:
                ndim = 2
        super().__init__(values, placement, ndim=ndim)

        if self.ndim == 2 and len(self.mgr_locs) > 1:
            raise ValueError("need to split... for now")

    @property
    def shape(self) -> Shape:
        # TODO(EA2D): override unnecessary with 2D EAs
        if self.ndim == 1:
            return (len(self.values),)
        return len(self.mgr_locs), len(self.values)

    def iget(self, col):

        if self.ndim == 2 and isinstance(col, tuple):
            # TODO(EA2D): unnecessary with 2D EAs
            col, loc = col
            if not com.is_null_slice(col) and col != 0:
                raise IndexError(f"{self} only contains one item")
            elif isinstance(col, slice):
                if col != slice(None):
                    raise NotImplementedError(col)
                return self.values[[loc]]
            return self.values[loc]
        else:
            if col != 0:
                raise IndexError(f"{self} only contains one item")
            return self.values

    def set_inplace(self, locs, values):
        # NB: This is a misnomer, is supposed to be inplace but is not,
        #  see GH#33457
        assert locs.tolist() == [0]
        self.values = values

    def putmask(self, mask, new) -> List[Block]:
        """
        See Block.putmask.__doc__
        """
        mask = extract_bool_array(mask)

        new_values = self.values

        if isinstance(new, (np.ndarray, ExtensionArray)) and len(new) == len(mask):
            new = new[mask]

        mask = safe_reshape(mask, new_values.shape)

        new_values[mask] = new
        return [self.make_block(values=new_values)]

    @classmethod
    def _maybe_coerce_values(cls, values):
        """
        Unbox to an extension array.

        This will unbox an ExtensionArray stored in an Index or Series.
        ExtensionArrays pass through. No dtype coercion is done.

        Parameters
        ----------
        values : Index, Series, ExtensionArray

        Returns
        -------
        ExtensionArray
        """
        return extract_array(values)

    @property
    def _holder(self):
        # For extension blocks, the holder is values-dependent.
        return type(self.values)

    @property
    def fill_value(self):
        # Used in reindex_indexer
        return self.values.dtype.na_value

    @property
    def _can_hold_na(self):
        # The default ExtensionArray._can_hold_na is True
        return self._holder._can_hold_na

    @property
    def is_view(self) -> bool:
        """Extension arrays are never treated as views."""
        return False

    @property
    def is_numeric(self):
        return self.values.dtype._is_numeric

    def setitem(self, indexer, value):
        """
        Attempt self.values[indexer] = value, possibly creating a new array.

        This differs from Block.setitem by not allowing setitem to change
        the dtype of the Block.

        Parameters
        ----------
        indexer : tuple, list-like, array-like, slice
            The subset of self.values to set
        value : object
            The value being set

        Returns
        -------
        Block

        Notes
        -----
        `indexer` is a direct slice/positional indexer. `value` must
        be a compatible shape.
        """
        if not self._can_hold_element(value):
            # This is only relevant for DatetimeTZBlock, ObjectValuesExtensionBlock,
            #  which has a non-trivial `_can_hold_element`.
            # https://github.com/pandas-dev/pandas/issues/24020
            # Need a dedicated setitem until GH#24020 (type promotion in setitem
            #  for extension arrays) is designed and implemented.
            return self.astype(object).setitem(indexer, value)

        if isinstance(indexer, tuple):
            # TODO(EA2D): not needed with 2D EAs
            # we are always 1-D
            indexer = indexer[0]

        check_setitem_lengths(indexer, value, self.values)
        self.values[indexer] = value
        return self

    def get_values(self, dtype: Optional[DtypeObj] = None) -> np.ndarray:
        # ExtensionArrays must be iterable, so this works.
        # TODO(EA2D): reshape not needed with 2D EAs
        return np.asarray(self.values).reshape(self.shape)

    def array_values(self) -> ExtensionArray:
        return self.values

    def to_native_types(self, na_rep="nan", quoting=None, **kwargs):
        """override to use ExtensionArray astype for the conversion"""
        values = self.values
        mask = isna(values)

        values = np.asarray(values.astype(object))
        values[mask] = na_rep

        # TODO(EA2D): reshape not needed with 2D EAs
        # we are expected to return a 2-d ndarray
        return self.make_block(values)

    def take_nd(
        self, indexer, axis: int = 0, new_mgr_locs=None, fill_value=lib.no_default
    ) -> Block:
        """
        Take values according to indexer and return them as a block.
        """
        if fill_value is lib.no_default:
            fill_value = None

        # TODO(EA2D): special case not needed with 2D EAs
        # axis doesn't matter; we are really a single-dim object
        # but are passed the axis depending on the calling routing
        # if its REALLY axis 0, then this will be a reindex and not a take
        new_values = self.values.take(indexer, fill_value=fill_value, allow_fill=True)

        # Called from three places in managers, all of which satisfy
        #  this assertion
        assert not (self.ndim == 1 and new_mgr_locs is None)
        if new_mgr_locs is None:
            new_mgr_locs = self.mgr_locs

        return self.make_block_same_class(new_values, new_mgr_locs)

    def _can_hold_element(self, element: Any) -> bool:
        # TODO: We may need to think about pushing this onto the array.
        # We're doing the same as CategoricalBlock here.
        return True

    def _slice(self, slicer):
        """
        Return a slice of my values.

        Parameters
        ----------
        slicer : slice, ndarray[int], or a tuple of these
            Valid (non-reducing) indexer for self.values.

        Returns
        -------
        np.ndarray or ExtensionArray
        """
        # return same dims as we currently have
        if not isinstance(slicer, tuple) and self.ndim == 2:
            # reached via getitem_block via _slice_take_blocks_ax0
            # TODO(EA2D): won't be necessary with 2D EAs
            slicer = (slicer, slice(None))

        if isinstance(slicer, tuple) and len(slicer) == 2:
            first = slicer[0]
            if not isinstance(first, slice):
                raise AssertionError(
                    "invalid slicing for a 1-ndim ExtensionArray", first
                )
            # GH#32959 only full-slicers along fake-dim0 are valid
            # TODO(EA2D): won't be necessary with 2D EAs
            new_locs = self.mgr_locs[first]
            if len(new_locs):
                # effectively slice(None)
                slicer = slicer[1]
            else:
                raise AssertionError(
                    "invalid slicing for a 1-ndim ExtensionArray", slicer
                )

        return self.values[slicer]

    def fillna(
        self, value, limit=None, inplace: bool = False, downcast=None
    ) -> List[Block]:
        values = self.values if inplace else self.values.copy()
        values = values.fillna(value=value, limit=limit)
        return [
            self.make_block_same_class(
                values=values, placement=self.mgr_locs, ndim=self.ndim
            )
        ]

    def interpolate(
        self, method="pad", axis=0, inplace=False, limit=None, fill_value=None, **kwargs
    ):

        values = self.values if inplace else self.values.copy()
        return self.make_block_same_class(
            values=values.fillna(value=fill_value, method=method, limit=limit),
            placement=self.mgr_locs,
        )

    def diff(self, n: int, axis: int = 1) -> List[Block]:
        if axis == 0 and n != 0:
            # n==0 case will be a no-op so let is fall through
            # Since we only have one column, the result will be all-NA.
            #  Create this result by shifting along axis=0 past the length of
            #  our values.
            return super().diff(len(self.values), axis=0)
        if axis == 1:
            # TODO(EA2D): unnecessary with 2D EAs
            # we are by definition 1D.
            axis = 0
        return super().diff(n, axis)

    def shift(self, periods: int, axis: int = 0, fill_value: Any = None) -> List[Block]:
        """
        Shift the block by `periods`.

        Dispatches to underlying ExtensionArray and re-boxes in an
        ExtensionBlock.
        """
        return [
            self.make_block_same_class(
                self.values.shift(periods=periods, fill_value=fill_value),
                placement=self.mgr_locs,
                ndim=self.ndim,
            )
        ]

    def where(self, other, cond, errors="raise", axis: int = 0) -> List[Block]:

        cond = extract_bool_array(cond)
        assert not isinstance(other, (ABCIndex, ABCSeries, ABCDataFrame))

        if isinstance(other, np.ndarray) and other.ndim == 2:
            # TODO(EA2D): unnecessary with 2D EAs
            assert other.shape[1] == 1
            other = other[:, 0]

        if isinstance(cond, np.ndarray) and cond.ndim == 2:
            # TODO(EA2D): unnecessary with 2D EAs
            assert cond.shape[1] == 1
            cond = cond[:, 0]

        if lib.is_scalar(other) and isna(other):
            # The default `other` for Series / Frame is np.nan
            # we want to replace that with the correct NA value
            # for the type
            other = self.dtype.na_value

        if is_sparse(self.values):
            # TODO(SparseArray.__setitem__): remove this if condition
            # We need to re-infer the type of the data after doing the
            # where, for cases where the subtypes don't match
            dtype = None
        else:
            dtype = self.dtype

        result = self.values.copy()
        icond = ~cond
        if lib.is_scalar(other):
            set_other = other
        else:
            set_other = other[icond]
        try:
            result[icond] = set_other
        except (NotImplementedError, TypeError):
            # NotImplementedError for class not implementing `__setitem__`
            # TypeError for SparseArray, which implements just to raise
            # a TypeError
            result = self._holder._from_sequence(
                np.where(cond, self.values, other), dtype=dtype
            )

        return [self.make_block_same_class(result, placement=self.mgr_locs)]

    def _unstack(self, unstacker, fill_value, new_placement):
        # ExtensionArray-safe unstack.
        # We override ObjectBlock._unstack, which unstacks directly on the
        # values of the array. For EA-backed blocks, this would require
        # converting to a 2-D ndarray of objects.
        # Instead, we unstack an ndarray of integer positions, followed by
        # a `take` on the actual values.
        n_rows = self.shape[-1]
        dummy_arr = np.arange(n_rows)

        new_values, mask = unstacker.get_new_values(dummy_arr, fill_value=-1)
        mask = mask.any(0)
        # TODO: in all tests we have mask.all(); can we rely on that?

        blocks = [
            self.make_block_same_class(
                self.values.take(indices, allow_fill=True, fill_value=fill_value),
                [place],
            )
            for indices, place in zip(new_values.T, new_placement)
        ]
        return blocks, mask

    def quantile(self, qs, interpolation="linear", axis: int = 0) -> Block:
        # asarray needed for Sparse, see GH#24600
        mask = np.asarray(isna(self.values))
        mask = np.atleast_2d(mask)

        values, fill_value = self.values._values_for_factorize()

        values = np.atleast_2d(values)

        result = quantile_with_mask(values, mask, fill_value, qs, interpolation, axis)

        if not is_sparse(self.dtype):
            if self.values.ndim == 1:
                # shape[0] should be 1 as long as EAs are 1D
                assert result.shape == (1, len(qs)), result.shape
                result = type(self.values)._from_factorized(result[0], self.values)
            else:
                # NDArrayBackedExtensionBlock, e.g. DatetimeTZBlock
                result = type(self.values)._from_factorized(result, self.values)

        return make_block(result, placement=self.mgr_locs, ndim=2)


class HybridMixin:
    """
    Mixin for Blocks backed (maybe indirectly) by ExtensionArrays.
    """

    array_values: Callable

    def _can_hold_element(self, element: Any) -> bool:
        values = self.array_values()

        try:
            values._validate_setitem_value(element)
            return True
        except (ValueError, TypeError):
            return False


class ObjectValuesExtensionBlock(HybridMixin, ExtensionBlock):
    """
    Block providing backwards-compatibility for `.values`.

    Used by PeriodArray and IntervalArray to ensure that
    Series[T].values is an ndarray of objects.
    """

    def external_values(self):
        return self.values.astype(object)


class NumericBlock(Block):
    __slots__ = ()
    is_numeric = True

    def _can_hold_element(self, element: Any) -> bool:
        return can_hold_element(self.dtype, element)

    @property
    def _can_hold_na(self):
        return self.dtype.kind not in ["b", "i", "u"]

    @property
    def is_bool(self):
        return self.dtype.kind == "b"


class FloatBlock(NumericBlock):
    __slots__ = ()
    is_float = True

    def to_native_types(
        self, na_rep="", float_format=None, decimal=".", quoting=None, **kwargs
    ):
        """ convert to our native types format """
        values = self.values

        # see gh-13418: no special formatting is desired at the
        # output (important for appropriate 'quoting' behaviour),
        # so do not pass it through the FloatArrayFormatter
        if float_format is None and decimal == ".":
            mask = isna(values)

            if not quoting:
                values = values.astype(str)
            else:
                values = np.array(values, dtype="object")

            values[mask] = na_rep
            return self.make_block(values)

        from pandas.io.formats.format import FloatArrayFormatter

        formatter = FloatArrayFormatter(
            values,
            na_rep=na_rep,
            float_format=float_format,
            decimal=decimal,
            quoting=quoting,
            fixed_width=False,
        )
        res = formatter.get_result_as_array()
        return self.make_block(res)


class NDArrayBackedExtensionBlock(HybridMixin, Block):
    """
    Block backed by an NDarrayBackedExtensionArray, supporting 2D values.
    """

    def array_values(self):
        return self.values

    def putmask(self, mask, new) -> List[Block]:
        mask = extract_bool_array(mask)

        if not self._can_hold_element(new):
            return self.astype(object).putmask(mask, new)

        arr = self.values
        arr.T.putmask(mask, new)
        return [self]

    def where(self, other, cond, errors="raise", axis: int = 0) -> List[Block]:
        arr = self.values

        try:
            res_values = arr.T.where(cond, other).T
        except (ValueError, TypeError):
            return Block.where(self, other, cond, errors=errors, axis=axis)

        nb = self.make_block_same_class(res_values)
        return [nb]

    @property
    def is_view(self) -> bool:
        """ return a boolean if I am possibly a view """
        # check the ndarray values of the DatetimeIndex values
        return self.values._data.base is not None

    def setitem(self, indexer, value):
        if not self._can_hold_element(value):
            # TODO: general case needs casting logic.
            return self.astype(object).setitem(indexer, value)

        transpose = self.ndim == 2

        values = self.values
        if transpose:
            values = values.T
        values[indexer] = value
        return self

    def delete(self, loc) -> None:
        """
        Delete given loc(-s) from block in-place.
        """
        self.values = self.values.delete(loc, 0)
        self.mgr_locs = self.mgr_locs.delete(loc)

    def diff(self, n: int, axis: int = 0) -> List[Block]:
        """
        1st discrete difference.

        Parameters
        ----------
        n : int
            Number of periods to diff.
        axis : int, default 0
            Axis to diff upon.

        Returns
        -------
        A list with a new TimeDeltaBlock.

        Notes
        -----
        The arguments here are mimicking shift so they are called correctly
        by apply.
        """
        values = self.values

        new_values = values - values.shift(n, axis=axis)
        return [self.make_block(new_values)]

    def shift(self, periods: int, axis: int = 0, fill_value: Any = None) -> List[Block]:
        values = self.values
        new_values = values.shift(periods, fill_value=fill_value, axis=axis)
        return [self.make_block_same_class(new_values)]

    def fillna(
        self, value, limit=None, inplace: bool = False, downcast=None
    ) -> List[Block]:

        if not self._can_hold_element(value) and self.dtype.kind != "m":
            # We support filling a DatetimeTZ with a `value` whose timezone
            #  is different by coercing to object.
            # TODO: don't special-case td64
            return self.astype(object).fillna(value, limit, inplace, downcast)

        values = self.values
        values = values if inplace else values.copy()
        new_values = values.fillna(value=value, limit=limit)
        return [self.make_block_same_class(values=new_values)]


class DatetimeLikeBlockMixin(NDArrayBackedExtensionBlock):
    """Mixin class for DatetimeBlock, DatetimeTZBlock, and TimedeltaBlock."""

    is_numeric = False
    _can_hold_na = True
    _dtype: np.dtype
    _holder: Type[Union[DatetimeArray, TimedeltaArray]]

    @classmethod
    def _maybe_coerce_values(cls, values):
        """
        Input validation for values passed to __init__. Ensure that
        we have nanosecond datetime64/timedelta64, coercing if necessary.

        Parameters
        ----------
        values : array-like
            Must be convertible to datetime64/timedelta64

        Returns
        -------
        values : ndarray[datetime64ns/timedelta64ns]

        Overridden by DatetimeTZBlock.
        """
        if cls.fill_value is not NaT and values.dtype != cls._dtype:
            # non-nano we will convert to nano
            if values.dtype.kind != cls._dtype.kind:
                # caller is responsible for ensuring td64/dt64 dtype
                raise TypeError(values.dtype)  # pragma: no cover

            values = cls._holder._from_sequence(values)

        if not isinstance(values, cls._holder):
            values = cls._holder(values)

        return values

    def to_native_types(self, na_rep="NaT", **kwargs):
        """ convert to our native types format """
        arr = self.values
        result = arr._format_native_types(na_rep=na_rep, **kwargs)
        return self.make_block(result)

    def external_values(self):
        # NB: for dt64tz this is different from np.asarray(self.values),
        #  since that return an object-dtype ndarray of Timestamps.
        return self.values._data


class DatetimeBlock(DatetimeLikeBlockMixin):
    __slots__ = ()
    is_datetime = True
    fill_value = np.datetime64("NaT", "ns")
    _dtype = fill_value.dtype
    _holder = DatetimeArray


class DatetimeTZBlock(DatetimeBlock, ExtensionBlock):
    """ implement a datetime64 block with a tz attribute """

    values: DatetimeArray

    __slots__ = ()
    is_extension = True
    _validate_ndim = True
    _can_consolidate = True

    _holder = DatetimeArray
    fill_value = NaT

<<<<<<< HEAD
    get_values = Block.get_values
    set_inplace = Block.set_inplace
    iget = Block.iget
    _slice = Block._slice
    shape = Block.shape
    __init__ = Block.__init__
    take_nd = Block.take_nd
    _unstack = Block._unstack

    # TODO: we still share these with ExtensionBlock (and not DatetimeBlock)
    # ['interpolate', 'quantile']
    # [x for x in dir(DatetimeTZBlock) if hasattr(ExtensionBlock, x)
    #  and getattr(DatetimeTZBlock, x) is getattr(ExtensionBlock, x)
    #  and getattr(ExtensionBlock, x) is not getattr(Block, x)]
=======
        # different timezones, or a non-tz
        return self.astype(object).fillna(
            value, limit=limit, inplace=inplace, downcast=downcast
        )
>>>>>>> 407e67c1


class TimeDeltaBlock(DatetimeLikeBlockMixin):
    __slots__ = ()
    _holder = TimedeltaArray
    fill_value = np.timedelta64("NaT", "ns")
    _dtype = fill_value.dtype


class ObjectBlock(Block):
    __slots__ = ()
    is_object = True
    _can_hold_na = True

    @classmethod
    def _maybe_coerce_values(cls, values):
        if issubclass(values.dtype.type, str):
            values = np.array(values, dtype=object)
        return values

    @property
    def is_bool(self):
        """
        we can be a bool if we have only bool values but are of type
        object
        """
        return lib.is_bool_array(self.values.ravel("K"))

    def reduce(self, func, ignore_failures: bool = False) -> List[Block]:
        """
        For object-dtype, we operate column-wise.
        """
        assert self.ndim == 2

        values = self.values
        if len(values) > 1:
            # split_and_operate expects func with signature (mask, values, inplace)
            def mask_func(mask, values, inplace):
                if values.ndim == 1:
                    values = values.reshape(1, -1)
                return func(values)

            return self.split_and_operate(
                None, mask_func, False, ignore_failures=ignore_failures
            )

        try:
            res = func(values)
        except TypeError:
            if not ignore_failures:
                raise
            return []

        assert isinstance(res, np.ndarray)
        assert res.ndim == 1
        res = res.reshape(1, -1)
        return [self.make_block_same_class(res)]

    def convert(
        self,
        copy: bool = True,
        datetime: bool = True,
        numeric: bool = True,
        timedelta: bool = True,
    ) -> List[Block]:
        """
        attempt to cast any object types to better types return a copy of
        the block (if copy = True) by definition we ARE an ObjectBlock!!!!!
        """

        # operate column-by-column
        def f(mask, val, idx):
            shape = val.shape
            values = soft_convert_objects(
                val.ravel(),
                datetime=datetime,
                numeric=numeric,
                timedelta=timedelta,
                copy=copy,
            )
            if isinstance(values, np.ndarray):
                # TODO(EA2D): allow EA once reshape is supported
                values = values.reshape(shape)
            if isinstance(values, ABCIndex):
                values = values._data
            return values

        if self.ndim == 2:
            blocks = self.split_and_operate(None, f, False)
        else:
            values = f(None, self.values.ravel(), None)
            blocks = [self.make_block(values)]

        return blocks

    def _maybe_downcast(self, blocks: List[Block], downcast=None) -> List[Block]:

        if downcast is not None:
            return blocks

        # split and convert the blocks
        return extend_blocks([b.convert(datetime=True, numeric=False) for b in blocks])

    def _can_hold_element(self, element: Any) -> bool:
        return True

    def replace(
        self,
        to_replace,
        value,
        inplace: bool = False,
        regex: bool = False,
    ) -> List[Block]:
        # Note: the checks we do in NDFrame.replace ensure we never get
        #  here with listlike to_replace or value, as those cases
        #  go through _replace_list

        regex = should_use_regex(regex, to_replace)

        if regex:
            return self._replace_regex(to_replace, value, inplace=inplace)
        else:
            return super().replace(to_replace, value, inplace=inplace, regex=False)


class CategoricalBlock(ExtensionBlock):
    __slots__ = ()

    def replace(
        self,
        to_replace,
        value,
        inplace: bool = False,
        regex: bool = False,
    ) -> List[Block]:
        inplace = validate_bool_kwarg(inplace, "inplace")
        result = self if inplace else self.copy()

        result.values.replace(to_replace, value, inplace=True)
        return [result]


# -----------------------------------------------------------------
# Constructor Helpers


def get_block_type(values, dtype: Optional[Dtype] = None):
    """
    Find the appropriate Block subclass to use for the given values and dtype.

    Parameters
    ----------
    values : ndarray-like
    dtype : numpy or pandas dtype

    Returns
    -------
    cls : class, subclass of Block
    """
    # We use vtype and kind checks because they are much more performant
    #  than is_foo_dtype
    dtype = cast(np.dtype, pandas_dtype(dtype) if dtype else values.dtype)
    vtype = dtype.type
    kind = dtype.kind

    cls: Type[Block]

    if is_sparse(dtype):
        # Need this first(ish) so that Sparse[datetime] is sparse
        cls = ExtensionBlock
    elif isinstance(dtype, CategoricalDtype):
        cls = CategoricalBlock
    elif vtype is Timestamp:
        cls = DatetimeTZBlock
    elif vtype is Interval or vtype is Period:
        cls = ObjectValuesExtensionBlock
    elif isinstance(dtype, ExtensionDtype):
        # Note: need to be sure PandasArray is unwrapped before we get here
        cls = ExtensionBlock

    elif kind == "M":
        cls = DatetimeBlock
    elif kind == "m":
        cls = TimeDeltaBlock
    elif kind == "f":
        cls = FloatBlock
    elif kind in ["c", "i", "u", "b"]:
        cls = NumericBlock
    else:
        cls = ObjectBlock
    return cls


def make_block(
    values, placement, klass=None, ndim=None, dtype: Optional[Dtype] = None
) -> Block:
    # Ensure that we don't allow PandasArray / PandasDtype in internals.
    # For now, blocks should be backed by ndarrays when possible.
    if isinstance(values, ABCPandasArray):
        values = values.to_numpy()
        if ndim and ndim > 1:
            # TODO(EA2D): special case not needed with 2D EAs
            values = np.atleast_2d(values)

    if isinstance(dtype, PandasDtype):
        dtype = dtype.numpy_dtype

    if klass is None:
        dtype = dtype or values.dtype
        klass = get_block_type(values, dtype)

    elif klass is DatetimeTZBlock and not is_datetime64tz_dtype(values.dtype):
        # TODO: This is no longer hit internally; does it need to be retained
        #  for e.g. pyarrow?
        values = DatetimeArray._simple_new(values, dtype=dtype)
        placement = BlockPlacement(placement)
        if len(placement) == 1 and values.ndim == 1 and (ndim is None or ndim == 2):
            # TODO: unnecessary after https://github.com/apache/arrow/pull/8957
            values = values.reshape(1, -1)

    return klass(values, ndim=ndim, placement=placement)


# -----------------------------------------------------------------


def extend_blocks(result, blocks=None) -> List[Block]:
    """ return a new extended blocks, given the result """
    if blocks is None:
        blocks = []
    if isinstance(result, list):
        for r in result:
            if isinstance(r, list):
                blocks.extend(r)
            else:
                blocks.append(r)
    else:
        assert isinstance(result, Block), type(result)
        blocks.append(result)
    return blocks


def block_shape(values: ArrayLike, ndim: int = 1) -> ArrayLike:
    """ guarantee the shape of the values to be at least 1 d """
    if values.ndim < ndim:
        shape = values.shape
        if not is_strict_ea(values):
            # TODO(EA2D): https://github.com/pandas-dev/pandas/issues/23023
            # block.shape is incorrect for "2D" ExtensionArrays
            # We can't, and don't need to, reshape.

            # error: "ExtensionArray" has no attribute "reshape"
            values = values.reshape(tuple((1,) + shape))  # type: ignore[attr-defined]
    return values


def safe_reshape(arr: ArrayLike, new_shape: Shape) -> ArrayLike:
    """
    Reshape `arr` to have shape `new_shape`, unless it is an ExtensionArray,
    in which case it will be returned unchanged (see gh-13012).

    Parameters
    ----------
    arr : np.ndarray or ExtensionArray
    new_shape : Tuple[int]

    Returns
    -------
    np.ndarray or ExtensionArray
    """
    if not is_ea_dtype(arr.dtype):
        # Note: this will include TimedeltaArray and tz-naive DatetimeArray
        # TODO(EA2D): special case will be unnecessary with 2D EAs
        arr = extract_array(arr, extract_numpy=True).reshape(new_shape)
        if type(arr).__name__ == "PandasArray":
            arr = arr.to_numpy()
    return arr<|MERGE_RESOLUTION|>--- conflicted
+++ resolved
@@ -2145,7 +2145,6 @@
     _holder = DatetimeArray
     fill_value = NaT
 
-<<<<<<< HEAD
     get_values = Block.get_values
     set_inplace = Block.set_inplace
     iget = Block.iget
@@ -2160,12 +2159,6 @@
     # [x for x in dir(DatetimeTZBlock) if hasattr(ExtensionBlock, x)
     #  and getattr(DatetimeTZBlock, x) is getattr(ExtensionBlock, x)
     #  and getattr(ExtensionBlock, x) is not getattr(Block, x)]
-=======
-        # different timezones, or a non-tz
-        return self.astype(object).fillna(
-            value, limit=limit, inplace=inplace, downcast=downcast
-        )
->>>>>>> 407e67c1
 
 
 class TimeDeltaBlock(DatetimeLikeBlockMixin):
