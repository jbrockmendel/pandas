from __future__ import annotations

import inspect
import re
from typing import TYPE_CHECKING, Any, Callable, List, Optional, Type, Union, cast

import numpy as np

from pandas._libs import (
    Interval,
    Period,
    Timestamp,
    algos as libalgos,
    internals as libinternals,
    lib,
    writers,
)
from pandas._libs.internals import BlockPlacement
from pandas._libs.tslibs import conversion
from pandas._typing import ArrayLike, Dtype, DtypeObj, Scalar, Shape
from pandas.util._validators import validate_bool_kwarg

from pandas.core.dtypes.cast import (
    astype_dt64_to_dt64tz,
    astype_nansafe,
    can_hold_element,
    convert_scalar_for_putitemlike,
    find_common_type,
    infer_dtype_from,
    infer_dtype_from_scalar,
    maybe_downcast_numeric,
    maybe_downcast_to_dtype,
    maybe_promote,
    maybe_upcast,
    soft_convert_objects,
)
from pandas.core.dtypes.common import (
    DT64NS_DTYPE,
    TD64NS_DTYPE,
    is_categorical_dtype,
    is_datetime64_dtype,
    is_datetime64tz_dtype,
    is_dtype_equal,
    is_ea_dtype,
    is_extension_array_dtype,
    is_integer,
    is_list_like,
    is_object_dtype,
    is_re,
    is_re_compilable,
    is_sparse,
    is_strict_ea,
    pandas_dtype,
)
from pandas.core.dtypes.dtypes import CategoricalDtype, ExtensionDtype
from pandas.core.dtypes.generic import ABCDataFrame, ABCIndex, ABCPandasArray, ABCSeries
from pandas.core.dtypes.missing import isna

import pandas.core.algorithms as algos
from pandas.core.array_algos.putmask import (
    putmask_inplace,
    putmask_smart,
    putmask_without_repeat,
)
from pandas.core.array_algos.replace import compare_or_regex_search, replace_regex
from pandas.core.array_algos.transforms import shift
from pandas.core.arrays import (
    Categorical,
    DatetimeArray,
    ExtensionArray,
    PandasArray,
    PandasDtype,
    TimedeltaArray,
)
from pandas.core.base import PandasObject
import pandas.core.common as com
from pandas.core.construction import extract_array
from pandas.core.indexers import (
    check_setitem_lengths,
    is_empty_indexer,
    is_exact_shape_match,
    is_scalar_indexer,
)
import pandas.core.missing as missing
from pandas.core.nanops import nanpercentile

if TYPE_CHECKING:
    from pandas import Index
    from pandas.core.arrays._mixins import NDArrayBackedExtensionArray


class Block(PandasObject):
    """
    Canonical n-dimensional unit of homogeneous dtype contained in a pandas
    data structure

    Index-ignorant; let the container take care of that
    """

    values: Union[np.ndarray, ExtensionArray]

    __slots__ = ["_mgr_locs", "values", "ndim"]
    is_numeric = False
    is_float = False
    is_datetime = False
    is_datetimetz = False
    is_timedelta = False
    is_bool = False
    is_object = False
    is_extension = False
    _can_hold_na = False
    _can_consolidate = True
    _validate_ndim = True

    @classmethod
    def _simple_new(
        cls, values: ArrayLike, placement: BlockPlacement, ndim: int
    ) -> Block:
        """
        Fastpath constructor, does *no* validation
        """
        obj = object.__new__(cls)
        obj.ndim = ndim
        obj.values = values
        obj._mgr_locs = placement
        return obj

    def __init__(self, values, placement, ndim: int):
        """
        Parameters
        ----------
        values : np.ndarray or ExtensionArray
        placement : BlockPlacement (or castable)
        ndim : int
            1 for SingleBlockManager/Series, 2 for BlockManager/DataFrame
        """
        # TODO(EA2D): ndim will be unnecessary with 2D EAs
        self.ndim = self._check_ndim(values, ndim)
        self.mgr_locs = placement
        self.values = self._maybe_coerce_values(values)

        if self._validate_ndim and self.ndim and len(self.mgr_locs) != len(self.values):
            raise ValueError(
                f"Wrong number of items passed {len(self.values)}, "
                f"placement implies {len(self.mgr_locs)}"
            )

    def _maybe_coerce_values(self, values):
        """
        Ensure we have correctly-typed values.

        Parameters
        ----------
        values : np.ndarray, ExtensionArray, Index

        Returns
        -------
        np.ndarray or ExtensionArray
        """
        return values

    def _check_ndim(self, values, ndim):
        """
        ndim inference and validation.

        Infers ndim from 'values' if not provided to __init__.
        Validates that values.ndim and ndim are consistent if and only if
        the class variable '_validate_ndim' is True.

        Parameters
        ----------
        values : array-like
        ndim : int or None

        Returns
        -------
        ndim : int

        Raises
        ------
        ValueError : the number of dimensions do not match
        """
        if ndim is None:
            ndim = values.ndim

        if self._validate_ndim and values.ndim != ndim:
            raise ValueError(
                "Wrong number of dimensions. "
                f"values.ndim != ndim [{values.ndim} != {ndim}]"
            )
        return ndim

    @property
    def _holder(self):
        """
        The array-like that can hold the underlying values.

        None for 'Block', overridden by subclasses that don't
        use an ndarray.
        """
        return None

    @property
    def _consolidate_key(self):
        return self._can_consolidate, self.dtype.name

    @property
    def is_view(self) -> bool:
        """ return a boolean if I am possibly a view """
        values = self.values
        values = cast(np.ndarray, values)
        return values.base is not None

    @property
    def is_categorical(self) -> bool:
        return self._holder is Categorical

    @property
    def is_datelike(self) -> bool:
        """ return True if I am a non-datelike """
        return self.is_datetime or self.is_timedelta

    def external_values(self):
        """
        The array that Series.values returns (public attribute).

        This has some historical constraints, and is overridden in block
        subclasses to return the correct array (e.g. period returns
        object ndarray and datetimetz a datetime64[ns] ndarray instead of
        proper extension array).
        """
        return self.values

    def internal_values(self):
        """
        The array that Series._values returns (internal values).
        """
        return self.values

    def array_values(self) -> ExtensionArray:
        """
        The array that Series.array returns. Always an ExtensionArray.
        """
        return PandasArray(self.values)

    def get_values(self, dtype: Optional[Dtype] = None):
        """
        return an internal format, currently just the ndarray
        this is often overridden to handle to_dense like operations
        """
        if is_object_dtype(dtype):
            return self.values.astype(object)
        return np.asarray(self.values)

    def get_block_values_for_json(self) -> np.ndarray:
        """
        This is used in the JSON C code.
        """
        # TODO(EA2D): reshape will be unnecessary with 2D EAs
        return np.asarray(self.values).reshape(self.shape)

    @property
    def fill_value(self):
        return np.nan

    @property
    def mgr_locs(self):
        return self._mgr_locs

    @mgr_locs.setter
    def mgr_locs(self, new_mgr_locs):
        if not isinstance(new_mgr_locs, libinternals.BlockPlacement):
            new_mgr_locs = libinternals.BlockPlacement(new_mgr_locs)

        self._mgr_locs = new_mgr_locs

    def make_block(self, values, placement=None) -> Block:
        """
        Create a new block, with type inference propagate any values that are
        not specified
        """
        if placement is None:
            placement = self.mgr_locs
        if self.is_extension:
            values = _block_shape(values, ndim=self.ndim)

        return make_block(values, placement=placement, ndim=self.ndim)

    def make_block_same_class(self, values, placement=None, ndim=None):
        """ Wrap given values in a block of same type as self. """
        if placement is None:
            placement = self.mgr_locs
        if ndim is None:
            ndim = self.ndim
        return type(self)(values, placement=placement, ndim=ndim)

    def __repr__(self) -> str:
        # don't want to print out all of the items here
        name = type(self).__name__
        if self.ndim == 1:
            result = f"{name}: {len(self)} dtype: {self.dtype}"
        else:

            shape = " x ".join(str(s) for s in self.shape)
            result = f"{name}: {self.mgr_locs.indexer}, {shape}, dtype: {self.dtype}"

        return result

    def __len__(self) -> int:
        return len(self.values)

    def __getstate__(self):
        return self.mgr_locs.indexer, self.values

    def __setstate__(self, state):
        self.mgr_locs = libinternals.BlockPlacement(state[0])
        self.values = state[1]
        self.ndim = self.values.ndim

    def _slice(self, slicer):
        """ return a slice of my values """

        return self.values[slicer]

    def getitem_block(self, slicer, new_mgr_locs=None):
        """
        Perform __getitem__-like, return result as block.

        As of now, only supports slices that preserve dimensionality.
        """
        if new_mgr_locs is None:
            axis0_slicer = slicer[0] if isinstance(slicer, tuple) else slicer
            new_mgr_locs = self.mgr_locs[axis0_slicer]
        elif not isinstance(new_mgr_locs, BlockPlacement):
            new_mgr_locs = BlockPlacement(new_mgr_locs)

        new_values = self._slice(slicer)

        if self._validate_ndim and new_values.ndim != self.ndim:
            raise ValueError("Only same dim slicing is allowed")

        return type(self)._simple_new(new_values, new_mgr_locs, self.ndim)

    @property
    def shape(self):
        return self.values.shape

    @property
    def dtype(self):
        return self.values.dtype

    def iget(self, i):
        return self.values[i]

    def set_inplace(self, locs, values):
        """
        Modify block values in-place with new item value.

        Notes
        -----
        `set` never creates a new array or new Block, whereas `setitem` _may_
        create a new array and always creates a new Block.
        """
        self.values[locs] = values

    def delete(self, loc) -> None:
        """
        Delete given loc(-s) from block in-place.
        """
        self.values = np.delete(self.values, loc, 0)
        self.mgr_locs = self.mgr_locs.delete(loc)

    def apply(self, func, **kwargs) -> List[Block]:
        """
        apply the function to my values; return a block if we are not
        one
        """
        with np.errstate(all="ignore"):
            result = func(self.values, **kwargs)

        return self._split_op_result(result)

    def reduce(self, func, ignore_failures: bool = False) -> List[Block]:
        # We will apply the function and reshape the result into a single-row
        #  Block with the same mgr_locs; squeezing will be done at a higher level
        assert self.ndim == 2

        try:
            result = func(self.values)
        except (TypeError, NotImplementedError):
            if ignore_failures:
                return []
            raise

        if np.ndim(result) == 0:
            # TODO(EA2D): special case not needed with 2D EAs
            res_values = np.array([[result]])
        else:
            res_values = result.reshape(-1, 1)

        nb = self.make_block(res_values)
        return [nb]

    def _split_op_result(self, result) -> List[Block]:
        # See also: split_and_operate
        if is_extension_array_dtype(result) and result.ndim > 1:
            # TODO(EA2D): unnecessary with 2D EAs
            # if we get a 2D ExtensionArray, we need to split it into 1D pieces
            nbs = []
            for i, loc in enumerate(self.mgr_locs):
                if not is_strict_ea(result):
                    vals = result[i : i + 1]
                else:
                    vals = result[i]
                block = self.make_block(values=vals, placement=[loc])
                nbs.append(block)
            return nbs

        if not isinstance(result, Block):
            result = self.make_block(result)

        return [result]

    def fillna(
        self, value, limit=None, inplace: bool = False, downcast=None
    ) -> List[Block]:
        """
        fillna on the block with the value. If we fail, then convert to
        ObjectBlock and try again
        """
        inplace = validate_bool_kwarg(inplace, "inplace")

        mask = isna(self.values)
        mask = _extract_bool_array(mask)
        if limit is not None:
            limit = libalgos.validate_limit(None, limit=limit)
            mask[mask.cumsum(self.ndim - 1) > limit] = False

        if not self._can_hold_na:
            if inplace:
                return [self]
            else:
                return [self.copy()]

        if self._can_hold_element(value):
            nb = self if inplace else self.copy()
            putmask_inplace(nb.values, mask, value)
            # TODO: should be nb._maybe_downcast?
            return self._maybe_downcast([nb], downcast)

        # we can't process the value, but nothing to do
        if not mask.any():
            return [self] if inplace else [self.copy()]

        # operate column-by-column
        def f(mask, val, idx):
            block = self.coerce_to_target_dtype(value)

            # slice out our block
            if idx is not None:
                # i.e. self.ndim == 2
                block = block.getitem_block(slice(idx, idx + 1))
            return block.fillna(value, limit=limit, inplace=inplace, downcast=None)

        return self.split_and_operate(None, f, inplace)

    def _split(self) -> List[Block]:
        """
        Split a block into a list of single-column blocks.
        """
        assert self.ndim == 2

        new_blocks = []
        for i, ref_loc in enumerate(self.mgr_locs):
            vals = self.values[slice(i, i + 1)]

            nb = self.make_block(vals, [ref_loc])
            new_blocks.append(nb)
        return new_blocks

    def split_and_operate(
        self, mask, f, inplace: bool, ignore_failures: bool = False
    ) -> List[Block]:
        """
        split the block per-column, and apply the callable f
        per-column, return a new block for each. Handle
        masking which will not change a block unless needed.

        Parameters
        ----------
        mask : 2-d boolean mask
        f : callable accepting (1d-mask, 1d values, indexer)
        inplace : bool
        ignore_failures : bool, default False

        Returns
        -------
        list of blocks
        """
        if mask is None:
            mask = np.broadcast_to(True, shape=self.shape)

        new_values = self.values

        def make_a_block(nv, ref_loc):
            if isinstance(nv, list):
                assert len(nv) == 1, nv
                assert isinstance(nv[0], Block)
                block = nv[0]
            else:
                # Put back the dimension that was taken from it and make
                # a block out of the result.
                nv = _block_shape(nv, ndim=self.ndim)
                block = self.make_block(values=nv, placement=ref_loc)
            return block

        # ndim == 1
        if self.ndim == 1:
            if mask.any():
                nv = f(mask, new_values, None)
            else:
                nv = new_values if inplace else new_values.copy()
            block = make_a_block(nv, self.mgr_locs)
            return [block]

        # ndim > 1
        new_blocks = []
        for i, ref_loc in enumerate(self.mgr_locs):
            m = mask[i]
            v = new_values[i]

            # need a new block
            if m.any() or m.size == 0:
                # Apply our function; we may ignore_failures if this is a
                #  reduction that is dropping nuisance columns GH#37827
                try:
                    nv = f(m, v, i)
                except TypeError:
                    if ignore_failures:
                        continue
                    else:
                        raise
            else:
                nv = v if inplace else v.copy()

            block = make_a_block(nv, [ref_loc])
            new_blocks.append(block)

        return new_blocks

    def _maybe_downcast(self, blocks: List[Block], downcast=None) -> List[Block]:

        # no need to downcast our float
        # unless indicated
        if downcast is None and (self.is_float or self.is_datelike):
            return blocks

        return extend_blocks([b.downcast(downcast) for b in blocks])

    def downcast(self, dtypes=None) -> List[Block]:
        """ try to downcast each item to the dict of dtypes if present """
        # turn it off completely
        if dtypes is False:
            return [self]

        values = self.values

        if self.ndim == 1:

            # try to cast all non-floats here
            if dtypes is None:
                dtypes = "infer"

            nv = maybe_downcast_to_dtype(values, dtypes)
            return [self.make_block(nv)]

        # ndim > 1
        if dtypes is None:
            return [self]

        if not (dtypes == "infer" or isinstance(dtypes, dict)):
            raise ValueError(
                "downcast must have a dictionary or 'infer' as its argument"
            )
        elif dtypes != "infer":
            raise AssertionError("dtypes as dict is not supported yet")

        # operate column-by-column
        # this is expensive as it splits the blocks items-by-item
        def f(mask, val, idx):
            val = maybe_downcast_to_dtype(val, dtype="infer")
            return val

        return self.split_and_operate(None, f, False)

    def astype(self, dtype, copy: bool = False, errors: str = "raise"):
        """
        Coerce to the new dtype.

        Parameters
        ----------
        dtype : str, dtype convertible
        copy : bool, default False
            copy if indicated
        errors : str, {'raise', 'ignore'}, default 'raise'
            - ``raise`` : allow exceptions to be raised
            - ``ignore`` : suppress exceptions. On error return original object

        Returns
        -------
        Block
        """
        errors_legal_values = ("raise", "ignore")

        if errors not in errors_legal_values:
            invalid_arg = (
                "Expected value of kwarg 'errors' to be one of "
                f"{list(errors_legal_values)}. Supplied value is '{errors}'"
            )
            raise ValueError(invalid_arg)

        if inspect.isclass(dtype) and issubclass(dtype, ExtensionDtype):
            msg = (
                f"Expected an instance of {dtype.__name__}, "
                "but got the class instead. Try instantiating 'dtype'."
            )
            raise TypeError(msg)

        dtype = pandas_dtype(dtype)

        try:
            new_values = self._astype(dtype, copy=copy)
        except (ValueError, TypeError):
            # e.g. astype_nansafe can fail on object-dtype of strings
            #  trying to convert to float
            if errors == "ignore":
                new_values = self.values
            else:
                raise

        newb = self.make_block(new_values)
        if newb.is_numeric and self.is_numeric:
            if newb.shape != self.shape:
                raise TypeError(
                    f"cannot set astype for copy = [{copy}] for dtype "
                    f"({self.dtype.name} [{self.shape}]) to different shape "
                    f"({newb.dtype.name} [{newb.shape}])"
                )
        return newb

    def _astype(self, dtype: DtypeObj, copy: bool) -> ArrayLike:
        values = self.values

        if is_datetime64tz_dtype(dtype) and is_datetime64_dtype(values.dtype):
            return astype_dt64_to_dt64tz(values, dtype, copy, via_utc=True)

        if is_dtype_equal(values.dtype, dtype):
            if copy:
                return values.copy()
            return values

        if isinstance(values, ExtensionArray):
            values = values.astype(dtype, copy=copy)

        else:
            values = astype_nansafe(values, dtype, copy=copy)

        return values

    def convert(
        self,
        copy: bool = True,
        datetime: bool = True,
        numeric: bool = True,
        timedelta: bool = True,
    ) -> List[Block]:
        """
        attempt to coerce any object types to better types return a copy
        of the block (if copy = True) by definition we are not an ObjectBlock
        here!
        """
        return [self.copy()] if copy else [self]

    def _can_hold_element(self, element: Any) -> bool:
        """ require the same dtype as ourselves """
        raise NotImplementedError("Implemented on subclasses")

    def should_store(self, value: ArrayLike) -> bool:
        """
        Should we set self.values[indexer] = value inplace or do we need to cast?

        Parameters
        ----------
        value : np.ndarray or ExtensionArray

        Returns
        -------
        bool
        """
        return is_dtype_equal(value.dtype, self.dtype)

    def to_native_types(self, na_rep="nan", quoting=None, **kwargs):
        """ convert to our native types format """
        values = self.values

        mask = isna(values)
        itemsize = writers.word_len(na_rep)

        if not self.is_object and not quoting and itemsize:
            values = values.astype(str)
            if values.dtype.itemsize / np.dtype("U1").itemsize < itemsize:
                # enlarge for the na_rep
                values = values.astype(f"<U{itemsize}")
        else:
            values = np.array(values, dtype="object")

        values[mask] = na_rep
        return self.make_block(values)

    # block actions #
    def copy(self, deep: bool = True):
        """ copy constructor """
        values = self.values
        if deep:
            values = values.copy()
        return self.make_block_same_class(values, ndim=self.ndim)

    def replace(
        self,
        to_replace,
        value,
        inplace: bool = False,
        regex: bool = False,
    ) -> List[Block]:
        """
        replace the to_replace value with value, possible to create new
        blocks here this is just a call to putmask. regex is not used here.
        It is used in ObjectBlocks.  It is here for API compatibility.
        """
        inplace = validate_bool_kwarg(inplace, "inplace")
        original_to_replace = to_replace

        if not self._can_hold_element(to_replace):
            # We cannot hold `to_replace`, so we know immediately that
            #  replacing it is a no-op.
            # Note: If to_replace were a list, NDFrame.replace would call
            #  replace_list instead of replace.
            return [self] if inplace else [self.copy()]

        values = self.values

        mask = missing.mask_missing(values, to_replace)
        if not mask.any():
            # Note: we get here with test_replace_extension_other incorrectly
            #  bc _can_hold_element is incorrect.
            return [self] if inplace else [self.copy()]

        if not self._can_hold_element(value):
            blk = self.astype(object)
            return blk.replace(
                to_replace=original_to_replace,
                value=value,
                inplace=True,
                regex=regex,
            )

        blk = self if inplace else self.copy()
        putmask_inplace(blk.values, mask, value)
        blocks = blk.convert(numeric=False, copy=not inplace)
        return blocks

    def _replace_regex(
        self,
        to_replace,
        value,
        inplace: bool = False,
        convert: bool = True,
        mask=None,
    ) -> List[Block]:
        """
        Replace elements by the given value.

        Parameters
        ----------
        to_replace : object or pattern
            Scalar to replace or regular expression to match.
        value : object
            Replacement object.
        inplace : bool, default False
            Perform inplace modification.
        convert : bool, default True
            If true, try to coerce any object types to better types.
        mask : array-like of bool, optional
            True indicate corresponding element is ignored.

        Returns
        -------
        List[Block]
        """
        if not self._can_hold_element(to_replace):
            # i.e. only ObjectBlock, but could in principle include a
            #  String ExtensionBlock
            return [self] if inplace else [self.copy()]

        rx = re.compile(to_replace)

        new_values = self.values if inplace else self.values.copy()
        replace_regex(new_values, rx, value, mask)

        block = self.make_block(new_values)
        if convert:
            nbs = block.convert(numeric=False)
        else:
            nbs = [block]
        return nbs

    def _replace_list(
        self,
        src_list: List[Any],
        dest_list: List[Any],
        inplace: bool = False,
        regex: bool = False,
    ) -> List[Block]:
        """
        See BlockManager._replace_list docstring.
        """
        # Exclude anything that we know we won't contain
        pairs = [
            (x, y) for x, y in zip(src_list, dest_list) if self._can_hold_element(x)
        ]
        if not len(pairs):
            # shortcut, nothing to replace
            return [self] if inplace else [self.copy()]

        src_len = len(pairs) - 1

        def comp(s: Scalar, mask: np.ndarray, regex: bool = False) -> np.ndarray:
            """
            Generate a bool array by perform an equality check, or perform
            an element-wise regular expression matching
            """
            if isna(s):
                return ~mask

            return compare_or_regex_search(self.values, s, regex, mask)

        if self.is_object:
            # Calculate the mask once, prior to the call of comp
            # in order to avoid repeating the same computations
            mask = ~isna(self.values)
            masks = [comp(s[0], mask, regex) for s in pairs]
        else:
            # GH#38086 faster if we know we dont need to check for regex
            masks = [missing.mask_missing(self.values, s[0]) for s in pairs]

        masks = [_extract_bool_array(x) for x in masks]

        rb = [self if inplace else self.copy()]
        for i, (src, dest) in enumerate(pairs):
            new_rb: List["Block"] = []
            for blk in rb:
                m = masks[i]
                convert = i == src_len  # only convert once at the end
                result = blk._replace_coerce(
                    to_replace=src,
                    value=dest,
                    mask=m,
                    inplace=inplace,
                    regex=regex,
                )
                if convert and blk.is_object:
                    result = extend_blocks(
                        [b.convert(numeric=False, copy=True) for b in result]
                    )
                new_rb.extend(result)
            rb = new_rb
        return rb

    def setitem(self, indexer, value):
        """
        Attempt self.values[indexer] = value, possibly creating a new array.

        Parameters
        ----------
        indexer : tuple, list-like, array-like, slice
            The subset of self.values to set
        value : object
            The value being set

        Returns
        -------
        Block

        Notes
        -----
        `indexer` is a direct slice/positional indexer. `value` must
        be a compatible shape.
        """
        transpose = self.ndim == 2

        if isinstance(indexer, np.ndarray) and indexer.ndim > self.ndim:
            raise ValueError(f"Cannot set values with ndim > {self.ndim}")

        # coerce None values, if appropriate
        if value is None:
            if self.is_numeric:
                value = np.nan

        # coerce if block dtype can store value
        values = self.values
        if not self._can_hold_element(value):
            # current dtype cannot store value, coerce to common dtype
            # TODO: can we just use coerce_to_target_dtype for all this
            if hasattr(value, "dtype"):
                dtype = value.dtype

            elif lib.is_scalar(value) and not isna(value):
                dtype, _ = infer_dtype_from_scalar(value, pandas_dtype=True)

            else:
                # e.g. we are bool dtype and value is nan
                # TODO: watch out for case with listlike value and scalar/empty indexer
                dtype, _ = maybe_promote(np.array(value).dtype)
                return self.astype(dtype).setitem(indexer, value)

            dtype = find_common_type([values.dtype, dtype])
            assert not is_dtype_equal(self.dtype, dtype)
            # otherwise should have _can_hold_element

            return self.astype(dtype).setitem(indexer, value)

        if self.dtype.kind in ["m", "M"]:
            arr = self.array_values().T
            arr[indexer] = value
            return self

        # value must be storable at this moment
        if is_extension_array_dtype(getattr(value, "dtype", None)):
            # We need to be careful not to allow through strings that
            #  can be parsed to EADtypes
            is_ea_value = True
            arr_value = value
        else:
            is_ea_value = False
            arr_value = np.array(value)

        if transpose:
            values = values.T

        # length checking
        check_setitem_lengths(indexer, value, values)
        exact_match = is_exact_shape_match(values, arr_value)
        if is_empty_indexer(indexer, arr_value):
            # GH#8669 empty indexers
            pass

        elif is_scalar_indexer(indexer, self.ndim):
            # setting a single element for each dim and with a rhs that could
            #  be e.g. a list; see GH#6043
            values[indexer] = value

        elif exact_match and is_categorical_dtype(arr_value.dtype):
            # GH25495 - If the current dtype is not categorical,
            # we need to create a new categorical block
            values[indexer] = value
            if values.ndim == 2:
                # TODO(EA2D): special case not needed with 2D EAs
                if values.shape[-1] != 1:
                    # shouldn't get here (at least until 2D EAs)
                    raise NotImplementedError
                values = values[:, 0]
            return self.make_block(Categorical(values, dtype=arr_value.dtype))

        elif exact_match and is_ea_value:
            # GH#32395 if we're going to replace the values entirely, just
            #  substitute in the new array
            return self.make_block(arr_value)

        # if we are an exact match (ex-broadcasting),
        # then use the resultant dtype
        elif exact_match:
            # We are setting _all_ of the array's values, so can cast to new dtype
            values[indexer] = value

            values = values.astype(arr_value.dtype, copy=False)

        elif is_ea_value:
            # GH#38952
            if values.ndim == 1:
                values[indexer] = value
            else:
                # TODO(EA2D): special case not needed with 2D EA
                values[indexer] = value.to_numpy(values.dtype).reshape(-1, 1)

        # set
        else:
            values[indexer] = value

        if transpose:
            values = values.T
        block = self.make_block(values)
        return block

    def putmask(self, mask, new) -> List[Block]:
        """
        putmask the data to the block; it is possible that we may create a
        new dtype of block

        Return the resulting block(s).

        Parameters
        ----------
        mask : np.ndarray[bool], SparseArray[bool], or BooleanArray
        new : a ndarray/object

        Returns
        -------
        List[Block]
        """
        transpose = self.ndim == 2
        mask = _extract_bool_array(mask)
        assert not isinstance(new, (ABCIndex, ABCSeries, ABCDataFrame))

        new_values = self.values  # delay copy if possible.
        # if we are passed a scalar None, convert it here
        if not is_list_like(new) and isna(new) and not self.is_object:
            # FIXME: make sure we have compatible NA
            new = self.fill_value

        if self._can_hold_element(new):
            if self.dtype.kind in ["m", "M"]:
                arr = self.array_values()
                arr = cast("NDArrayBackedExtensionArray", arr)
                if transpose:
                    arr = arr.T
                arr.putmask(mask, new)
                return [self]

            if transpose:
                new_values = new_values.T

            putmask_without_repeat(new_values, mask, new)
            return [self]

        elif not mask.any():
            return [self]

        else:
            # may need to upcast
            if transpose:
                mask = mask.T
                if isinstance(new, np.ndarray):
                    new = new.T

            # operate column-by-column
            def f(mask, val, idx):

                if idx is None:
                    # ndim==1 case.
                    n = new
                else:

                    if isinstance(new, np.ndarray):
                        n = np.squeeze(new[idx % new.shape[0]])
                    else:
                        n = np.array(new)

                    # type of the new block
                    dtype, _ = maybe_promote(n.dtype)

                    # we need to explicitly astype here to make a copy
                    n = n.astype(dtype)

                nv = putmask_smart(val, mask, n)
                return nv

            new_blocks = self.split_and_operate(mask, f, True)
            return new_blocks

    def coerce_to_target_dtype(self, other):
        """
        coerce the current block to a dtype compat for other
        we will return a block, possibly object, and not raise

        we can also safely try to coerce to the same dtype
        and will receive the same block
        """
        # if we cannot then coerce to object
        dtype, _ = infer_dtype_from(other, pandas_dtype=True)

        new_dtype = find_common_type([self.dtype, dtype])

        return self.astype(new_dtype, copy=False)

    def interpolate(
        self,
        method: str = "pad",
        axis: int = 0,
        index: Optional[Index] = None,
        inplace: bool = False,
        limit: Optional[int] = None,
        limit_direction: str = "forward",
        limit_area: Optional[str] = None,
        fill_value: Optional[Any] = None,
        coerce: bool = False,
        downcast: Optional[str] = None,
        **kwargs,
    ):

        inplace = validate_bool_kwarg(inplace, "inplace")

        if not self._can_hold_na:
            # If there are no NAs, then interpolate is a no-op
            return self if inplace else self.copy()

        # a fill na type method
        try:
            m = missing.clean_fill_method(method)
        except ValueError:
            m = None

        if m is not None:
            if fill_value is not None:
                # similar to validate_fillna_kwargs
                raise ValueError("Cannot pass both fill_value and method")

            return self._interpolate_with_fill(
                method=m,
                axis=axis,
                inplace=inplace,
                limit=limit,
                limit_area=limit_area,
                downcast=downcast,
            )
        # validate the interp method
        m = missing.clean_interp_method(method, **kwargs)

        assert index is not None  # for mypy

        return self._interpolate(
            method=m,
            index=index,
            axis=axis,
            limit=limit,
            limit_direction=limit_direction,
            limit_area=limit_area,
            fill_value=fill_value,
            inplace=inplace,
            downcast=downcast,
            **kwargs,
        )

    def _interpolate_with_fill(
        self,
        method: str = "pad",
        axis: int = 0,
        inplace: bool = False,
        limit: Optional[int] = None,
        limit_area: Optional[str] = None,
        downcast: Optional[str] = None,
    ) -> List[Block]:
        """ fillna but using the interpolate machinery """
        inplace = validate_bool_kwarg(inplace, "inplace")

        assert self._can_hold_na  # checked by caller

        values = self.values if inplace else self.values.copy()

        values = missing.interpolate_2d(
            values,
            method=method,
            axis=axis,
            limit=limit,
            limit_area=limit_area,
        )

        blocks = [self.make_block_same_class(values, ndim=self.ndim)]
        return self._maybe_downcast(blocks, downcast)

    def _interpolate(
        self,
        method: str,
        index: Index,
        fill_value: Optional[Any] = None,
        axis: int = 0,
        limit: Optional[int] = None,
        limit_direction: str = "forward",
        limit_area: Optional[str] = None,
        inplace: bool = False,
        downcast: Optional[str] = None,
        **kwargs,
    ) -> List[Block]:
        """ interpolate using scipy wrappers """
        inplace = validate_bool_kwarg(inplace, "inplace")
        data = self.values if inplace else self.values.copy()

        # only deal with floats
        if not self.is_float:
            if self.dtype.kind not in ["i", "u"]:
                return [self]
            data = data.astype(np.float64)

        if fill_value is None:
            fill_value = self.fill_value

        if method in ("krogh", "piecewise_polynomial", "pchip"):
            if not index.is_monotonic:
                raise ValueError(
                    f"{method} interpolation requires that the index be monotonic."
                )
        # process 1-d slices in the axis direction

        def func(yvalues: np.ndarray) -> np.ndarray:

            # process a 1-d slice, returning it
            # should the axis argument be handled below in apply_along_axis?
            # i.e. not an arg to missing.interpolate_1d
            return missing.interpolate_1d(
                xvalues=index,
                yvalues=yvalues,
                method=method,
                limit=limit,
                limit_direction=limit_direction,
                limit_area=limit_area,
                fill_value=fill_value,
                bounds_error=False,
                **kwargs,
            )

        # interp each column independently
        interp_values = np.apply_along_axis(func, axis, data)

        blocks = [self.make_block_same_class(interp_values)]
        return self._maybe_downcast(blocks, downcast)

    def take_nd(self, indexer, axis: int, new_mgr_locs=None, fill_value=lib.no_default):
        """
        Take values according to indexer and return them as a block.bb

        """
        # algos.take_nd dispatches for DatetimeTZBlock, CategoricalBlock
        # so need to preserve types
        # sparse is treated like an ndarray, but needs .get_values() shaping

        values = self.values

        if fill_value is lib.no_default:
            fill_value = self.fill_value
            allow_fill = False
        else:
            allow_fill = True

        new_values = algos.take_nd(
            values, indexer, axis=axis, allow_fill=allow_fill, fill_value=fill_value
        )

        # Called from three places in managers, all of which satisfy
        #  this assertion
        assert not (axis == 0 and new_mgr_locs is None)
        if new_mgr_locs is None:
            new_mgr_locs = self.mgr_locs

        if not is_dtype_equal(new_values.dtype, self.dtype):
            return self.make_block(new_values, new_mgr_locs)
        else:
            return self.make_block_same_class(new_values, new_mgr_locs)

    def diff(self, n: int, axis: int = 1) -> List[Block]:
        """ return block for the diff of the values """
        new_values = algos.diff(self.values, n, axis=axis, stacklevel=7)
        return [self.make_block(values=new_values)]

    def shift(self, periods: int, axis: int = 0, fill_value=None):
        """ shift the block by periods, possibly upcast """
        # convert integer to float if necessary. need to do a lot more than
        # that, handle boolean etc also
        new_values, fill_value = maybe_upcast(self.values, fill_value)

        new_values = shift(new_values, periods, axis, fill_value)

        return [self.make_block(new_values)]

    def where(self, other, cond, errors="raise", axis: int = 0) -> List[Block]:
        """
        evaluate the block; return result block(s) from the result

        Parameters
        ----------
        other : a ndarray/object
        cond : np.ndarray[bool], SparseArray[bool], or BooleanArray
        errors : str, {'raise', 'ignore'}, default 'raise'
            - ``raise`` : allow exceptions to be raised
            - ``ignore`` : suppress exceptions. On error return original object
        axis : int, default 0

        Returns
        -------
        List[Block]
        """
        import pandas.core.computation.expressions as expressions

        assert not isinstance(other, (ABCIndex, ABCSeries, ABCDataFrame))

        assert errors in ["raise", "ignore"]
        transpose = self.ndim == 2

        values = self.values
        orig_other = other
        if transpose:
            values = values.T

        cond = _extract_bool_array(cond)

        if cond.ravel("K").all():
            result = values
        else:
            # see if we can operate on the entire block, or need item-by-item
            # or if we are a single block (ndim == 1)
            if (
                (self.dtype.kind in ["b", "i", "u"])
                and lib.is_float(other)
                and np.isnan(other)
            ):
                # GH#3733 special case to avoid object-dtype casting
                #  and go through numexpr path instead.
                # In integer case, np.where will cast to floats
                pass
            elif not self._can_hold_element(other):
                # we cannot coerce, return a compat dtype
                # we are explicitly ignoring errors
                block = self.coerce_to_target_dtype(other)
                blocks = block.where(orig_other, cond, errors=errors, axis=axis)
                return self._maybe_downcast(blocks, "infer")

            if not (
                (self.dtype.kind in ["b", "i", "u"])
                and lib.is_float(other)
                and np.isnan(other)
            ):
                # convert datetime to datetime64, timedelta to timedelta64
                other = convert_scalar_for_putitemlike(other, values.dtype)

            # By the time we get here, we should have all Series/Index
            #  args extracted to ndarray
            result = expressions.where(cond, values, other)

        if self._can_hold_na or self.ndim == 1:

            if transpose:
                result = result.T

            return [self.make_block(result)]

        # might need to separate out blocks
        axis = cond.ndim - 1
        cond = cond.swapaxes(axis, 0)
        mask = np.array([cond[i].all() for i in range(cond.shape[0])], dtype=bool)

        result_blocks: List[Block] = []
        for m in [mask, ~mask]:
            if m.any():
                result = cast(np.ndarray, result)  # EABlock overrides where
                taken = result.take(m.nonzero()[0], axis=axis)
                r = maybe_downcast_numeric(taken, self.dtype)
                nb = self.make_block(r.T, placement=self.mgr_locs[m])
                result_blocks.append(nb)

        return result_blocks

    def _unstack(self, unstacker, fill_value, new_placement):
        """
        Return a list of unstacked blocks of self

        Parameters
        ----------
        unstacker : reshape._Unstacker
        fill_value : int
            Only used in ExtensionBlock._unstack

        Returns
        -------
        blocks : list of Block
            New blocks of unstacked values.
        mask : array_like of bool
            The mask of columns of `blocks` we should keep.
        """
        new_values, mask = unstacker.get_new_values(
            self.values.T, fill_value=fill_value
        )

        mask = mask.any(0)
        # TODO: in all tests we have mask.all(); can we rely on that?

        new_values = new_values.T[mask]
        new_placement = new_placement[mask]

        blocks = [make_block(new_values, placement=new_placement)]
        return blocks, mask

    def quantile(self, qs, interpolation="linear", axis: int = 0):
        """
        compute the quantiles of the

        Parameters
        ----------
        qs: a scalar or list of the quantiles to be computed
        interpolation: type of interpolation, default 'linear'
        axis: axis to compute, default 0

        Returns
        -------
        Block
        """
        # We should always have ndim == 2 because Series dispatches to DataFrame
        assert self.ndim == 2

        values = self.get_values()

        is_empty = values.shape[axis] == 0
        orig_scalar = not is_list_like(qs)
        if orig_scalar:
            # make list-like, unpack later
            qs = [qs]

        if is_empty:
            # create the array of na_values
            # 2d len(values) * len(qs)
            result = np.repeat(
                np.array([self.fill_value] * len(qs)), len(values)
            ).reshape(len(values), len(qs))
        else:
            # asarray needed for Sparse, see GH#24600
            mask = np.asarray(isna(values))
            result = nanpercentile(
                values,
                np.array(qs) * 100,
                axis=axis,
                na_value=self.fill_value,
                mask=mask,
                ndim=values.ndim,
                interpolation=interpolation,
            )

            result = np.array(result, copy=False)
            result = result.T

        if orig_scalar and not lib.is_scalar(result):
            # result could be scalar in case with is_empty and self.ndim == 1
            assert result.shape[-1] == 1, result.shape
            result = result[..., 0]
            result = lib.item_from_zerodim(result)

        ndim = np.ndim(result)
        return make_block(result, placement=np.arange(len(result)), ndim=ndim)

    def _replace_coerce(
        self,
        to_replace,
        value,
        mask: np.ndarray,
        inplace: bool = True,
        regex: bool = False,
    ) -> List[Block]:
        """
        Replace value corresponding to the given boolean array with another
        value.

        Parameters
        ----------
        to_replace : object or pattern
            Scalar to replace or regular expression to match.
        value : object
            Replacement object.
        mask : np.ndarray[bool]
            True indicate corresponding element is ignored.
        inplace : bool, default True
            Perform inplace modification.
        regex : bool, default False
            If true, perform regular expression substitution.

        Returns
        -------
        List[Block]
        """
        if mask.any():
            if not regex:
                nb = self.coerce_to_target_dtype(value)
                if nb is self and not inplace:
                    nb = nb.copy()
                putmask_inplace(nb.values, mask, value)
                return [nb]
            else:
                regex = _should_use_regex(regex, to_replace)
                if regex:
                    return self._replace_regex(
                        to_replace,
                        value,
                        inplace=inplace,
                        convert=False,
                        mask=mask,
                    )
                return self.replace(to_replace, value, inplace=inplace, regex=False)
        return [self]


class ExtensionBlock(Block):
    """
    Block for holding extension types.

    Notes
    -----
    This holds all 3rd-party extension array types. It's also the immediate
    parent class for our internal extension types' blocks, CategoricalBlock.

    ExtensionArrays are limited to 1-D.
    """

    _can_consolidate = False
    _validate_ndim = False
    is_extension = True

    values: ExtensionArray

    def __init__(self, values, placement, ndim: int):
        """
        Initialize a non-consolidatable block.

        'ndim' may be inferred from 'placement'.

        This will call continue to call __init__ for the other base
        classes mixed in with this Mixin.
        """

        # Placement must be converted to BlockPlacement so that we can check
        # its length
        if not isinstance(placement, libinternals.BlockPlacement):
            placement = libinternals.BlockPlacement(placement)

        # Maybe infer ndim from placement
        if ndim is None:
            if len(placement) != 1:
                ndim = 1
            else:
                ndim = 2
        super().__init__(values, placement, ndim=ndim)

        if self.ndim == 2 and len(self.mgr_locs) > 1:
            raise ValueError("need to split... for now")

    @property
    def shape(self):
        # TODO(EA2D): override unnecessary with 2D EAs
        if self.ndim == 1:
            return (len(self.values),)
        return len(self.mgr_locs), len(self.values)

    def iget(self, col):

        if self.ndim == 2 and isinstance(col, tuple):
            # TODO(EA2D): unnecessary with 2D EAs
            col, loc = col
            if not com.is_null_slice(col) and col != 0:
                raise IndexError(f"{self} only contains one item")
            elif isinstance(col, slice):
                if col != slice(None):
                    raise NotImplementedError(col)
                return self.values[[loc]]
            return self.values[loc]
        else:
            if col != 0:
                raise IndexError(f"{self} only contains one item")
            return self.values

    def set_inplace(self, locs, values):
        # NB: This is a misnomer, is supposed to be inplace but is not,
        #  see GH#33457
        assert locs.tolist() == [0]
        self.values = values

    def putmask(self, mask, new) -> List[Block]:
        """
        See Block.putmask.__doc__
        """
        mask = _extract_bool_array(mask)

        new_values = self.values

        if isinstance(new, (np.ndarray, ExtensionArray)) and len(new) == len(mask):
            new = new[mask]

        mask = safe_reshape(mask, new_values.shape)

        new_values[mask] = new
        return [self.make_block(values=new_values)]

    def _maybe_coerce_values(self, values):
        """
        Unbox to an extension array.

        This will unbox an ExtensionArray stored in an Index or Series.
        ExtensionArrays pass through. No dtype coercion is done.

        Parameters
        ----------
        values : Index, Series, ExtensionArray

        Returns
        -------
        ExtensionArray
        """
        return extract_array(values)

    @property
    def _holder(self):
        # For extension blocks, the holder is values-dependent.
        return type(self.values)

    @property
    def fill_value(self):
        # Used in reindex_indexer
        return self.values.dtype.na_value

    @property
    def _can_hold_na(self):
        # The default ExtensionArray._can_hold_na is True
        return self._holder._can_hold_na

    @property
    def is_view(self) -> bool:
        """Extension arrays are never treated as views."""
        return False

    @property
    def is_numeric(self):
        return self.values.dtype._is_numeric

    def setitem(self, indexer, value):
        """
        Attempt self.values[indexer] = value, possibly creating a new array.

        This differs from Block.setitem by not allowing setitem to change
        the dtype of the Block.

        Parameters
        ----------
        indexer : tuple, list-like, array-like, slice
            The subset of self.values to set
        value : object
            The value being set

        Returns
        -------
        Block

        Notes
        -----
        `indexer` is a direct slice/positional indexer. `value` must
        be a compatible shape.
        """
        if not self._can_hold_element(value):
            # This is only relevant for DatetimeTZBlock, which has a
            #  non-trivial `_can_hold_element`.
            # https://github.com/pandas-dev/pandas/issues/24020
            # Need a dedicated setitem until GH#24020 (type promotion in setitem
            #  for extension arrays) is designed and implemented.
            return self.astype(object).setitem(indexer, value)

        if isinstance(indexer, tuple):
            # TODO(EA2D): not needed with 2D EAs
            # we are always 1-D
            indexer = indexer[0]

        check_setitem_lengths(indexer, value, self.values)
        self.values[indexer] = value
        return self

    def get_values(self, dtype: Optional[Dtype] = None):
        # ExtensionArrays must be iterable, so this works.
        # TODO(EA2D): reshape not needed with 2D EAs
        return np.asarray(self.values).reshape(self.shape)

    def array_values(self) -> ExtensionArray:
        return self.values

    def to_native_types(self, na_rep="nan", quoting=None, **kwargs):
        """override to use ExtensionArray astype for the conversion"""
        values = self.values
        mask = isna(values)

        values = np.asarray(values.astype(object))
        values[mask] = na_rep

        # TODO(EA2D): reshape not needed with 2D EAs
        # we are expected to return a 2-d ndarray
        return self.make_block(values)

    def take_nd(
        self, indexer, axis: int = 0, new_mgr_locs=None, fill_value=lib.no_default
    ):
        """
        Take values according to indexer and return them as a block.
        """
        if fill_value is lib.no_default:
            fill_value = None

        # TODO(EA2D): special case not needed with 2D EAs
        # axis doesn't matter; we are really a single-dim object
        # but are passed the axis depending on the calling routing
        # if its REALLY axis 0, then this will be a reindex and not a take
        new_values = self.values.take(indexer, fill_value=fill_value, allow_fill=True)

        # Called from three places in managers, all of which satisfy
        #  this assertion
        assert not (self.ndim == 1 and new_mgr_locs is None)
        if new_mgr_locs is None:
            new_mgr_locs = self.mgr_locs

        return self.make_block_same_class(new_values, new_mgr_locs)

    def _can_hold_element(self, element: Any) -> bool:
        # TODO: We may need to think about pushing this onto the array.
        # We're doing the same as CategoricalBlock here.
        return True

    def _slice(self, slicer):
        """
        Return a slice of my values.

        Parameters
        ----------
        slicer : slice, ndarray[int], or a tuple of these
            Valid (non-reducing) indexer for self.values.

        Returns
        -------
        np.ndarray or ExtensionArray
        """
        # return same dims as we currently have
        if not isinstance(slicer, tuple) and self.ndim == 2:
            # reached via getitem_block via _slice_take_blocks_ax0
            # TODO(EA2D): won't be necessary with 2D EAs
            slicer = (slicer, slice(None))

        if isinstance(slicer, tuple) and len(slicer) == 2:
            first = slicer[0]
            if not isinstance(first, slice):
                raise AssertionError(
                    "invalid slicing for a 1-ndim ExtensionArray", first
                )
            # GH#32959 only full-slicers along fake-dim0 are valid
            # TODO(EA2D): won't be necessary with 2D EAs
            new_locs = self.mgr_locs[first]
            if len(new_locs):
                # effectively slice(None)
                slicer = slicer[1]
            else:
                raise AssertionError(
                    "invalid slicing for a 1-ndim ExtensionArray", slicer
                )

        return self.values[slicer]

    def fillna(self, value, limit=None, inplace=False, downcast=None):
        values = self.values if inplace else self.values.copy()
        values = values.fillna(value=value, limit=limit)
        return [
            self.make_block_same_class(
                values=values, placement=self.mgr_locs, ndim=self.ndim
            )
        ]

    def interpolate(
        self, method="pad", axis=0, inplace=False, limit=None, fill_value=None, **kwargs
    ):

        values = self.values if inplace else self.values.copy()
        return self.make_block_same_class(
            values=values.fillna(value=fill_value, method=method, limit=limit),
            placement=self.mgr_locs,
        )

    def diff(self, n: int, axis: int = 1) -> List[Block]:
        if axis == 0 and n != 0:
            # n==0 case will be a no-op so let is fall through
            # Since we only have one column, the result will be all-NA.
            #  Create this result by shifting along axis=0 past the length of
            #  our values.
            return super().diff(len(self.values), axis=0)
        if axis == 1:
            # TODO(EA2D): unnecessary with 2D EAs
            # we are by definition 1D.
            axis = 0
        return super().diff(n, axis)

    def shift(
        self, periods: int, axis: int = 0, fill_value: Any = None
    ) -> List[ExtensionBlock]:
        """
        Shift the block by `periods`.

        Dispatches to underlying ExtensionArray and re-boxes in an
        ExtensionBlock.
        """
        return [
            self.make_block_same_class(
                self.values.shift(periods=periods, fill_value=fill_value),
                placement=self.mgr_locs,
                ndim=self.ndim,
            )
        ]

    def where(self, other, cond, errors="raise", axis: int = 0) -> List[Block]:

        cond = _extract_bool_array(cond)
        assert not isinstance(other, (ABCIndex, ABCSeries, ABCDataFrame))

        if isinstance(other, np.ndarray) and other.ndim == 2:
            # TODO(EA2D): unnecessary with 2D EAs
            assert other.shape[1] == 1
            other = other[:, 0]

        if isinstance(cond, np.ndarray) and cond.ndim == 2:
            # TODO(EA2D): unnecessary with 2D EAs
            assert cond.shape[1] == 1
            cond = cond[:, 0]

        if lib.is_scalar(other) and isna(other):
            # The default `other` for Series / Frame is np.nan
            # we want to replace that with the correct NA value
            # for the type
            other = self.dtype.na_value

        if is_sparse(self.values):
            # TODO(SparseArray.__setitem__): remove this if condition
            # We need to re-infer the type of the data after doing the
            # where, for cases where the subtypes don't match
            dtype = None
        else:
            dtype = self.dtype

        result = self.values.copy()
        icond = ~cond
        if lib.is_scalar(other):
            set_other = other
        else:
            set_other = other[icond]
        try:
            result[icond] = set_other
        except (NotImplementedError, TypeError):
            # NotImplementedError for class not implementing `__setitem__`
            # TypeError for SparseArray, which implements just to raise
            # a TypeError
            result = self._holder._from_sequence(
                np.where(cond, self.values, other), dtype=dtype
            )

        return [self.make_block_same_class(result, placement=self.mgr_locs)]

    def _unstack(self, unstacker, fill_value, new_placement):
        # ExtensionArray-safe unstack.
        # We override ObjectBlock._unstack, which unstacks directly on the
        # values of the array. For EA-backed blocks, this would require
        # converting to a 2-D ndarray of objects.
        # Instead, we unstack an ndarray of integer positions, followed by
        # a `take` on the actual values.
        n_rows = self.shape[-1]
        dummy_arr = np.arange(n_rows)

        new_values, mask = unstacker.get_new_values(dummy_arr, fill_value=-1)
        mask = mask.any(0)
        # TODO: in all tests we have mask.all(); can we rely on that?

        blocks = [
            self.make_block_same_class(
                self.values.take(indices, allow_fill=True, fill_value=fill_value),
                [place],
            )
            for indices, place in zip(new_values.T, new_placement)
        ]
        return blocks, mask


class HybridMixin:
    """
    Mixin for Blocks backed (maybe indirectly) by ExtensionArrays.
    """

    array_values: Callable

    def _can_hold_element(self, element: Any) -> bool:
        values = self.array_values()

        try:
            values._validate_setitem_value(element)
            return True
        except (ValueError, TypeError):
            return False


class ObjectValuesExtensionBlock(HybridMixin, ExtensionBlock):
    """
    Block providing backwards-compatibility for `.values`.

    Used by PeriodArray and IntervalArray to ensure that
    Series[T].values is an ndarray of objects.
    """

    def external_values(self):
        return self.values.astype(object)


class NumericBlock(Block):
    __slots__ = ()
    is_numeric = True

    def _can_hold_element(self, element: Any) -> bool:
        return can_hold_element(self.dtype, element)

    @property
    def _can_hold_na(self):
        return self.dtype.kind not in ["b", "i", "u"]

    @property
    def is_bool(self):
        return self.dtype.kind == "b"


class FloatBlock(NumericBlock):
    __slots__ = ()
    is_float = True

    def to_native_types(
        self, na_rep="", float_format=None, decimal=".", quoting=None, **kwargs
    ):
        """ convert to our native types format """
        values = self.values

        # see gh-13418: no special formatting is desired at the
        # output (important for appropriate 'quoting' behaviour),
        # so do not pass it through the FloatArrayFormatter
        if float_format is None and decimal == ".":
            mask = isna(values)

            if not quoting:
                values = values.astype(str)
            else:
                values = np.array(values, dtype="object")

            values[mask] = na_rep
            return self.make_block(values)

        from pandas.io.formats.format import FloatArrayFormatter

        formatter = FloatArrayFormatter(
            values,
            na_rep=na_rep,
            float_format=float_format,
            decimal=decimal,
            quoting=quoting,
            fixed_width=False,
        )
        res = formatter.get_result_as_array()
        return self.make_block(res)


class HybridBlock(Block):
    """
    Block backed by an NDarrayBackedExtensionArray, supporting 2D values.
    """

    def array_values(self):
        return self.values

    def where(self, other, cond, errors="raise", axis: int = 0) -> List["Block"]:
        arr = self.values

        try:
            res_values = arr.T.where(cond, other).T
        except (ValueError, TypeError):
            return super().where(other, cond, errors=errors, axis=axis)

        nb = self.make_block_same_class(res_values)
        return [nb]

    @property
    def is_view(self) -> bool:
        """ return a boolean if I am possibly a view """
        # check the ndarray values of the DatetimeIndex values
        return self.values._data.base is not None

    def setitem(self, indexer, value):
        if not self._can_hold_element(value):
            # TODO: general case needs casting logic.
            return self.astype(object).setitem(indexer, value)

        transpose = self.ndim == 2

        values = self.values
        if transpose:
            values = values.T

        values[indexer] = value
        return self

    def delete(self, loc) -> None:
        """
        Delete given loc(-s) from block in-place.
        """
        self.values = self.values.delete(loc, 0)
        self.mgr_locs = self.mgr_locs.delete(loc)


class DatetimeLikeBlockMixin(HybridMixin, HybridBlock):
    """Mixin class for DatetimeBlock, DatetimeTZBlock, and TimedeltaBlock."""

    _can_hold_na = True

<<<<<<< HEAD
    # TODO: implement on DTA, then  use Block.diff
    def diff(self, n: int, axis: int = 0) -> List["Block"]:
=======
    def diff(self, n: int, axis: int = 0) -> List[Block]:
>>>>>>> c322b243
        """
        1st discrete difference.

        Parameters
        ----------
        n : int
            Number of periods to diff.
        axis : int, default 0
            Axis to diff upon.

        Returns
        -------
        A list with a new TimeDeltaBlock.

        Notes
        -----
        The arguments here are mimicking shift so they are called correctly
        by apply.
        """
        values = self.values

        new_values = values - values.shift(n, axis=axis)
        return [
            TimeDeltaBlock(new_values, placement=self.mgr_locs.indexer, ndim=self.ndim)
        ]

    def shift(self, periods, axis=0, fill_value=None):
        # TODO(EA2D) this is unnecessary if these blocks are backed by 2D EAs
        values = self.values
        new_values = values.shift(periods, fill_value=fill_value, axis=axis)
        return self.make_block_same_class(new_values)

    def to_native_types(self, na_rep="NaT", **kwargs):
        """ convert to our native types format """
        arr = self.values

        result = arr._format_native_types(na_rep=na_rep, **kwargs)
        return self.make_block(result)

<<<<<<< HEAD
=======
    def where(self, other, cond, errors="raise", axis: int = 0) -> List[Block]:
        # TODO(EA2D): reshape unnecessary with 2D EAs
        arr = self.array_values().reshape(self.shape)

        cond = _extract_bool_array(cond)

        try:
            res_values = arr.T.where(cond, other).T
        except (ValueError, TypeError):
            return super().where(other, cond, errors=errors, axis=axis)

        # TODO(EA2D): reshape not needed with 2D EAs
        res_values = res_values.reshape(self.values.shape)
        nb = self.make_block_same_class(res_values)
        return [nb]

>>>>>>> c322b243

class DatetimeBlock(DatetimeLikeBlockMixin):
    __slots__ = ()
    is_datetime = True
    fill_value = np.datetime64("NaT", "ns")
    _holder = DatetimeArray

    def _maybe_coerce_values(self, values):
        """
        Input validation for values passed to __init__. Ensure that
        we have datetime64ns, coercing if necessary.

        Parameters
        ----------
        values : array-like
            Must be convertible to datetime64

        Returns
        -------
        values : ndarray[datetime64ns]

        Overridden by DatetimeTZBlock.
        """
        if values.dtype != DT64NS_DTYPE:
            values = conversion.ensure_datetime64ns(values)

        if not isinstance(values, DatetimeArray):
            values = DatetimeArray(values)

        return values


class DatetimeTZBlock(ExtensionBlock, DatetimeBlock):
    """ implement a datetime64 block with a tz attribute """

    values: DatetimeArray

    __slots__ = ()
    is_datetimetz = True
    is_extension = True

    internal_values = Block.internal_values
    _can_hold_element = DatetimeBlock._can_hold_element
    to_native_types = DatetimeBlock.to_native_types
    diff = DatetimeBlock.diff
    fill_value = DatetimeBlock.fill_value
    where = DatetimeBlock.where
    shift = DatetimeLikeBlockMixin.shift
    get_values = DatetimeLikeBlockMixin.get_values
    _holder = DatetimeBlock._holder

    set_inplace = HybridBlock.set_inplace
    array_values = HybridBlock.array_values
    iget = HybridBlock.iget
    _slice = HybridBlock._slice
    is_view = HybridBlock.is_view
    shape = HybridBlock.shape
    __init__ = HybridBlock.__init__
    take_nd = HybridBlock.take_nd
    setitem = HybridBlock.setitem
    where = HybridBlock.where
    _unstack = HybridBlock._unstack
    # TODO: we still share these with ExtensionBlock
    # ['interpolate', 'putmask']

    _validate_ndim = True
    _can_consolidate = True

    def _maybe_coerce_values(self, values):
        """
        Input validation for values passed to __init__. Ensure that
        we have datetime64TZ, coercing if necessary.

        Parameters
        ----------
        values : array-like
            Must be convertible to datetime64

        Returns
        -------
        values : DatetimeArray
        """
        if not isinstance(values, self._holder):
            values = self._holder(values)

        if values.tz is None:
            raise ValueError("cannot create a DatetimeTZBlock without a tz")

        return values

    def external_values(self):
        # NB: this is different from np.asarray(self.values), since that
        #  return an object-dtype ndarray of Timestamps.
        if self.is_datetimetz:
            # avoid FutureWarning in .astype in casting from dt64t to dt64
            return self.values._data
        return np.asarray(self.values.astype("datetime64[ns]", copy=False))

    def fillna(self, value, limit=None, inplace=False, downcast=None):
        # We support filling a DatetimeTZ with a `value` whose timezone
        # is different by coercing to object.
        if self._can_hold_element(value):
            return super().fillna(value, limit, inplace, downcast)

        # different timezones, or a non-tz
        return self.astype(object).fillna(
            value, limit=limit, inplace=inplace, downcast=downcast
        )

    def quantile(self, qs, interpolation="linear", axis=0):
        naive = self.values.view("M8[ns]")

        # TODO(EA2D): kludge for 2D block with 1D values
        naive = naive.reshape(self.shape)

        blk = self.make_block(naive)
        res_blk = blk.quantile(qs, interpolation=interpolation, axis=axis)

        # TODO(EA2D): ravel is kludge for 2D block with 1D values, assumes column-like
        aware = self._holder(res_blk.values, dtype=self.dtype)
        return self.make_block_same_class(aware, ndim=res_blk.ndim)

    def _check_ndim(self, values, ndim):
        """
        ndim inference and validation.

        This is overridden by the DatetimeTZBlock to check the case of 2D
        data (values.ndim == 2), which should only be allowed if ndim is
        also 2.
        The case of 1D array is still allowed with both ndim of 1 or 2, as
        if the case for other EAs. Therefore, we are only checking
        `values.ndim > ndim` instead of `values.ndim != ndim` as for
        consolidated blocks.
        """
        if ndim is None:
            ndim = values.ndim

        if values.ndim > ndim:
            raise ValueError(
                "Wrong number of dimensions. "
                f"values.ndim != ndim [{values.ndim} != {ndim}]"
            )
        return ndim


class TimeDeltaBlock(DatetimeLikeBlockMixin):
    __slots__ = ()
    is_timedelta = True
    is_numeric = False
    fill_value = np.timedelta64("NaT", "ns")
    _holder = TimedeltaArray

    def _maybe_coerce_values(self, values):
        if values.dtype != TD64NS_DTYPE:
            # non-nano we will convert to nano
            if values.dtype.kind != "m":
                # caller is responsible for ensuring timedelta64 dtype
                raise TypeError(values.dtype)  # pragma: no cover

            values = TimedeltaArray._from_sequence(values)._data
        if not isinstance(values, TimedeltaArray):
            values = TimedeltaArray(values)
        return values

    def fillna(self, value, **kwargs):
        # TODO(EA2D): if we operated on array_values, TDA.fillna would handle
        #  raising here.
        if is_integer(value):
            # Deprecation GH#24694, GH#19233
            raise TypeError(
                "Passing integers to fillna for timedelta64[ns] dtype is no "
                "longer supported.  To obtain the old behavior, pass "
                "`pd.Timedelta(seconds=n)` instead."
            )
        return super().fillna(value, **kwargs)


class ObjectBlock(Block):
    __slots__ = ()
    is_object = True
    _can_hold_na = True

    def _maybe_coerce_values(self, values):
        if issubclass(values.dtype.type, (str, bytes)):
            values = np.array(values, dtype=object)
        return values

    @property
    def is_bool(self):
        """
        we can be a bool if we have only bool values but are of type
        object
        """
        return lib.is_bool_array(self.values.ravel("K"))

    def reduce(self, func, ignore_failures: bool = False) -> List[Block]:
        """
        For object-dtype, we operate column-wise.
        """
        assert self.ndim == 2

        values = self.values
        if len(values) > 1:
            # split_and_operate expects func with signature (mask, values, inplace)
            def mask_func(mask, values, inplace):
                if values.ndim == 1:
                    values = values.reshape(1, -1)
                return func(values)

            return self.split_and_operate(
                None, mask_func, False, ignore_failures=ignore_failures
            )

        try:
            res = func(values)
        except TypeError:
            if not ignore_failures:
                raise
            return []

        assert isinstance(res, np.ndarray)
        assert res.ndim == 1
        res = res.reshape(1, -1)
        return [self.make_block_same_class(res)]

    def convert(
        self,
        copy: bool = True,
        datetime: bool = True,
        numeric: bool = True,
        timedelta: bool = True,
    ) -> List[Block]:
        """
        attempt to cast any object types to better types return a copy of
        the block (if copy = True) by definition we ARE an ObjectBlock!!!!!
        """

        # operate column-by-column
        def f(mask, val, idx):
            shape = val.shape
            values = soft_convert_objects(
                val.ravel(),
                datetime=datetime,
                numeric=numeric,
                timedelta=timedelta,
                copy=copy,
            )
            if isinstance(values, np.ndarray):
                # TODO(EA2D): allow EA once reshape is supported
                values = values.reshape(shape)
            if isinstance(values, ABCIndex):
                values = values._data
            return values

        if self.ndim == 2:
            blocks = self.split_and_operate(None, f, False)
        else:
            values = f(None, self.values.ravel(), None)
            blocks = [self.make_block(values)]

        return blocks

    def _maybe_downcast(self, blocks: List[Block], downcast=None) -> List[Block]:

        if downcast is not None:
            return blocks

        # split and convert the blocks
        return extend_blocks([b.convert(datetime=True, numeric=False) for b in blocks])

    def _can_hold_element(self, element: Any) -> bool:
        return True

    def replace(
        self,
        to_replace,
        value,
        inplace: bool = False,
        regex: bool = False,
    ) -> List[Block]:
        # Note: the checks we do in NDFrame.replace ensure we never get
        #  here with listlike to_replace or value, as those cases
        #  go through _replace_list

        regex = _should_use_regex(regex, to_replace)

        if regex:
            return self._replace_regex(to_replace, value, inplace=inplace)
        else:
            return super().replace(to_replace, value, inplace=inplace, regex=False)


def _should_use_regex(regex: bool, to_replace: Any) -> bool:
    """
    Decide whether to treat `to_replace` as a regular expression.
    """
    if is_re(to_replace):
        regex = True

    regex = regex and is_re_compilable(to_replace)

    # Don't use regex if the pattern is empty.
    regex = regex and re.compile(to_replace).pattern != ""
    return regex


class CategoricalBlock(ExtensionBlock):
    __slots__ = ()

    def _replace_list(
        self,
        src_list: List[Any],
        dest_list: List[Any],
        inplace: bool = False,
        regex: bool = False,
    ) -> List[Block]:
        if len(algos.unique(dest_list)) == 1:
            # We likely got here by tiling value inside NDFrame.replace,
            #  so un-tile here
            return self.replace(src_list, dest_list[0], inplace, regex)
        return super()._replace_list(src_list, dest_list, inplace, regex)

    def replace(
        self,
        to_replace,
        value,
        inplace: bool = False,
        regex: bool = False,
    ) -> List[Block]:
        inplace = validate_bool_kwarg(inplace, "inplace")
        result = self if inplace else self.copy()

        result.values.replace(to_replace, value, inplace=True)
        return [result]


# -----------------------------------------------------------------
# Constructor Helpers


def get_block_type(values, dtype: Optional[Dtype] = None):
    """
    Find the appropriate Block subclass to use for the given values and dtype.

    Parameters
    ----------
    values : ndarray-like
    dtype : numpy or pandas dtype

    Returns
    -------
    cls : class, subclass of Block
    """
    # We use vtype and kind checks because they are much more performant
    #  than is_foo_dtype
    dtype = cast(np.dtype, pandas_dtype(dtype) if dtype else values.dtype)
    vtype = dtype.type
    kind = dtype.kind

    cls: Type[Block]

    if is_sparse(dtype):
        # Need this first(ish) so that Sparse[datetime] is sparse
        cls = ExtensionBlock
    elif isinstance(dtype, CategoricalDtype):
        cls = CategoricalBlock
    elif vtype is Timestamp:
        cls = DatetimeTZBlock
    elif vtype is Interval or vtype is Period:
        cls = ObjectValuesExtensionBlock
    elif isinstance(dtype, ExtensionDtype):
        # Note: need to be sure PandasArray is unwrapped before we get here
        cls = ExtensionBlock

    elif kind == "M":
        cls = DatetimeBlock
    elif kind == "m":
        cls = TimeDeltaBlock
    elif kind == "f":
        cls = FloatBlock
    elif kind in ["c", "i", "u", "b"]:
        cls = NumericBlock
    else:
        cls = ObjectBlock
    return cls


def make_block(values, placement, klass=None, ndim=None, dtype: Optional[Dtype] = None):
    # Ensure that we don't allow PandasArray / PandasDtype in internals.
    # For now, blocks should be backed by ndarrays when possible.
    if isinstance(values, ABCPandasArray):
        values = values.to_numpy()
        if ndim and ndim > 1:
            # TODO(EA2D): special case not needed with 2D EAs
            values = np.atleast_2d(values)

    if isinstance(dtype, PandasDtype):
        dtype = dtype.numpy_dtype

    if klass is None:
        dtype = dtype or values.dtype
        klass = get_block_type(values, dtype)

    elif klass is DatetimeTZBlock and not is_datetime64tz_dtype(values.dtype):
        # TODO: This is no longer hit internally; does it need to be retained
        #  for e.g. pyarrow?
        values = DatetimeArray._simple_new(values, dtype=dtype)

    return klass(values, ndim=ndim, placement=placement)


# -----------------------------------------------------------------


def extend_blocks(result, blocks=None):
    """ return a new extended blocks, given the result """
    if blocks is None:
        blocks = []
    if isinstance(result, list):
        for r in result:
            if isinstance(r, list):
                blocks.extend(r)
            else:
                blocks.append(r)
    else:
        assert isinstance(result, Block), type(result)
        blocks.append(result)
    return blocks


def _block_shape(values: ArrayLike, ndim: int = 1) -> ArrayLike:
    """ guarantee the shape of the values to be at least 1 d """
    if values.ndim < ndim:
        shape = values.shape
        if not is_strict_ea(values):
            # TODO(EA2D): https://github.com/pandas-dev/pandas/issues/23023
            # block.shape is incorrect for "2D" ExtensionArrays
            # We can't, and don't need to, reshape.
            # error: "ExtensionArray" has no attribute "reshape"
            values = values.reshape(tuple((1,) + shape))  # type: ignore[attr-defined]
    return values


def safe_reshape(arr: ArrayLike, new_shape: Shape) -> ArrayLike:
    """
    Reshape `arr` to have shape `new_shape`, unless it is an ExtensionArray,
    in which case it will be returned unchanged (see gh-13012).

    Parameters
    ----------
    arr : np.ndarray or ExtensionArray
    new_shape : Tuple[int]

    Returns
    -------
    np.ndarray or ExtensionArray
    """
    if not is_ea_dtype(arr.dtype):
        # Note: this will include TimedeltaArray and tz-naive DatetimeArray
        # TODO(EA2D): special case will be unnecessary with 2D EAs
        arr = extract_array(arr, extract_numpy=True).reshape(new_shape)
    return arr


def _extract_bool_array(mask: ArrayLike) -> np.ndarray:
    """
    If we have a SparseArray or BooleanArray, convert it to ndarray[bool].
    """
    if isinstance(mask, ExtensionArray):
        # We could have BooleanArray, Sparse[bool], ...
        #  Except for BooleanArray, this is equivalent to just
        #  np.asarray(mask, dtype=bool)
        mask = mask.to_numpy(dtype=bool, na_value=False)

    assert isinstance(mask, np.ndarray), type(mask)
    assert mask.dtype == bool, mask.dtype
    return mask<|MERGE_RESOLUTION|>--- conflicted
+++ resolved
@@ -1971,7 +1971,7 @@
     def array_values(self):
         return self.values
 
-    def where(self, other, cond, errors="raise", axis: int = 0) -> List["Block"]:
+    def where(self, other, cond, errors="raise", axis: int = 0) -> List[Block]:
         arr = self.values
 
         try:
@@ -2015,12 +2015,8 @@
 
     _can_hold_na = True
 
-<<<<<<< HEAD
     # TODO: implement on DTA, then  use Block.diff
-    def diff(self, n: int, axis: int = 0) -> List["Block"]:
-=======
     def diff(self, n: int, axis: int = 0) -> List[Block]:
->>>>>>> c322b243
         """
         1st discrete difference.
 
@@ -2060,25 +2056,6 @@
         result = arr._format_native_types(na_rep=na_rep, **kwargs)
         return self.make_block(result)
 
-<<<<<<< HEAD
-=======
-    def where(self, other, cond, errors="raise", axis: int = 0) -> List[Block]:
-        # TODO(EA2D): reshape unnecessary with 2D EAs
-        arr = self.array_values().reshape(self.shape)
-
-        cond = _extract_bool_array(cond)
-
-        try:
-            res_values = arr.T.where(cond, other).T
-        except (ValueError, TypeError):
-            return super().where(other, cond, errors=errors, axis=axis)
-
-        # TODO(EA2D): reshape not needed with 2D EAs
-        res_values = res_values.reshape(self.values.shape)
-        nb = self.make_block_same_class(res_values)
-        return [nb]
-
->>>>>>> c322b243
 
 class DatetimeBlock(DatetimeLikeBlockMixin):
     __slots__ = ()
