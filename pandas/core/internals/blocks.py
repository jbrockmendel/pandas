--- conflicted
+++ resolved
@@ -2095,7 +2095,7 @@
     is_extension = True
 
     _holder = DatetimeBlock._holder
-    fill_value = DatetimeBlock.fill_value
+    fill_value = NaT
 
     _can_hold_element = HybridMixin._can_hold_element
 
@@ -2108,7 +2108,6 @@
     setitem = HybridBlock.setitem
 
     internal_values = Block.internal_values
-<<<<<<< HEAD
     get_values = Block.get_values
     set_inplace = Block.set_inplace
     iget = Block.iget
@@ -2119,14 +2118,6 @@
     _unstack = Block._unstack
 
     to_native_types = DatetimeLikeBlockMixin.to_native_types
-=======
-    _can_hold_element = DatetimeBlock._can_hold_element
-    to_native_types = DatetimeBlock.to_native_types
-    diff = DatetimeBlock.diff
-    fill_value = NaT
-    where = DatetimeBlock.where
-    putmask = DatetimeLikeBlockMixin.putmask
->>>>>>> 0f8234c8
 
     # TODO: we still share these with ExtensionBlock
     # ['interpolate']
