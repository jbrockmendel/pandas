from __future__ import annotations

import inspect
import re
from typing import TYPE_CHECKING, Any, Callable, List, Optional, Type, Union, cast

import numpy as np

from pandas._libs import (
    Interval,
    Period,
    Timestamp,
    algos as libalgos,
    internals as libinternals,
    lib,
    writers,
)
from pandas._libs.internals import BlockPlacement
from pandas._libs.tslibs import conversion
from pandas._typing import ArrayLike, Dtype, DtypeObj, Shape
from pandas.util._validators import validate_bool_kwarg

from pandas.core.dtypes.cast import (
    astype_dt64_to_dt64tz,
    astype_nansafe,
    can_hold_element,
    find_common_type,
    infer_dtype_from,
    maybe_downcast_numeric,
    maybe_downcast_to_dtype,
    maybe_upcast,
    soft_convert_objects,
)
from pandas.core.dtypes.common import (
    DT64NS_DTYPE,
    TD64NS_DTYPE,
    is_categorical_dtype,
    is_datetime64_dtype,
    is_datetime64tz_dtype,
    is_dtype_equal,
    is_extension_array_dtype,
    is_integer,
    is_list_like,
    is_object_dtype,
    is_sparse,
    pandas_dtype,
)
from pandas.core.dtypes.dtypes import CategoricalDtype, ExtensionDtype, PandasDtype
from pandas.core.dtypes.generic import ABCDataFrame, ABCIndex, ABCPandasArray, ABCSeries
from pandas.core.dtypes.missing import is_valid_na_for_dtype, isna

import pandas.core.algorithms as algos
from pandas.core.array_algos.putmask import (
    extract_bool_array,
    putmask_inplace,
    putmask_smart,
    putmask_without_repeat,
    setitem_datetimelike_compat,
    validate_putmask,
)
from pandas.core.array_algos.quantile import quantile_with_mask
from pandas.core.array_algos.replace import (
    compare_or_regex_search,
    replace_regex,
    should_use_regex,
)
from pandas.core.array_algos.transforms import shift
from pandas.core.arrays import (
    Categorical,
    DatetimeArray,
    ExtensionArray,
    FloatingArray,
    IntegerArray,
    PandasArray,
    TimedeltaArray,
)
from pandas.core.base import PandasObject
import pandas.core.common as com
from pandas.core.construction import extract_array
from pandas.core.indexers import (
    check_setitem_lengths,
    is_empty_indexer,
    is_exact_shape_match,
    is_scalar_indexer,
)
import pandas.core.missing as missing

if TYPE_CHECKING:
    from pandas import Float64Index, Index
    from pandas.core.arrays._mixins import NDArrayBackedExtensionArray


class Block(PandasObject):
    """
    Canonical n-dimensional unit of homogeneous dtype contained in a pandas
    data structure

    Index-ignorant; let the container take care of that
    """

    values: Union[np.ndarray, ExtensionArray]

    __slots__ = ["_mgr_locs", "values", "ndim"]
    is_numeric = False
    is_float = False
    is_datetime = False
    is_datetimetz = False
    is_timedelta = False
    is_bool = False
    is_object = False
    is_extension = False
    _can_hold_na = False
    _can_consolidate = True
    _validate_ndim = True

    @classmethod
    def _simple_new(
        cls, values: ArrayLike, placement: BlockPlacement, ndim: int
    ) -> Block:
        """
        Fastpath constructor, does *no* validation
        """
        obj = object.__new__(cls)
        obj.ndim = ndim
        obj.values = values
        obj._mgr_locs = placement
        return obj

    def __init__(self, values, placement, ndim: int):
        """
        Parameters
        ----------
        values : np.ndarray or ExtensionArray
        placement : BlockPlacement (or castable)
        ndim : int
            1 for SingleBlockManager/Series, 2 for BlockManager/DataFrame
        """
        # TODO(EA2D): ndim will be unnecessary with 2D EAs
        self.ndim = self._check_ndim(values, ndim)
        self.mgr_locs = placement
        self.values = self._maybe_coerce_values(values)

        if self._validate_ndim and self.ndim and len(self.mgr_locs) != len(self.values):
            raise ValueError(
                f"Wrong number of items passed {len(self.values)}, "
                f"placement implies {len(self.mgr_locs)}"
            )

    def _maybe_coerce_values(self, values):
        """
        Ensure we have correctly-typed values.

        Parameters
        ----------
        values : np.ndarray, ExtensionArray, Index

        Returns
        -------
        np.ndarray or ExtensionArray
        """
        return values

    def _check_ndim(self, values, ndim):
        """
        ndim inference and validation.

        Infers ndim from 'values' if not provided to __init__.
        Validates that values.ndim and ndim are consistent if and only if
        the class variable '_validate_ndim' is True.

        Parameters
        ----------
        values : array-like
        ndim : int or None

        Returns
        -------
        ndim : int

        Raises
        ------
        ValueError : the number of dimensions do not match
        """
        if ndim is None:
            ndim = values.ndim

        if self._validate_ndim and values.ndim != ndim:
            raise ValueError(
                "Wrong number of dimensions. "
                f"values.ndim != ndim [{values.ndim} != {ndim}]"
            )
        return ndim

    @property
    def _holder(self):
        """
        The array-like that can hold the underlying values.

        None for 'Block', overridden by subclasses that don't
        use an ndarray.
        """
        return None

    @property
    def _consolidate_key(self):
        return self._can_consolidate, self.dtype.name

    @property
    def is_view(self) -> bool:
        """ return a boolean if I am possibly a view """
        values = self.values
        values = cast(np.ndarray, values)
        return values.base is not None

    @property
    def is_categorical(self) -> bool:
        return self._holder is Categorical

    @property
    def is_datelike(self) -> bool:
        """ return True if I am a non-datelike """
        return self.is_datetime or self.is_timedelta

    def external_values(self):
        """
        The array that Series.values returns (public attribute).

        This has some historical constraints, and is overridden in block
        subclasses to return the correct array (e.g. period returns
        object ndarray and datetimetz a datetime64[ns] ndarray instead of
        proper extension array).
        """
        return self.values

    def internal_values(self):
        """
        The array that Series._values returns (internal values).
        """
        return self.values

    def array_values(self) -> ExtensionArray:
        """
        The array that Series.array returns. Always an ExtensionArray.
        """
        return PandasArray(self.values)

    def get_values(self, dtype: Optional[DtypeObj] = None) -> np.ndarray:
        """
        return an internal format, currently just the ndarray
        this is often overridden to handle to_dense like operations
        """
        if is_object_dtype(dtype):
            return self.values.astype(object)
        return self.values

    def get_block_values_for_json(self) -> np.ndarray:
        """
        This is used in the JSON C code.
        """
        # TODO(EA2D): reshape will be unnecessary with 2D EAs
        return np.asarray(self.values).reshape(self.shape)

    @property
    def fill_value(self):
        return np.nan

    @property
    def mgr_locs(self):
        return self._mgr_locs

    @mgr_locs.setter
    def mgr_locs(self, new_mgr_locs):
        if not isinstance(new_mgr_locs, libinternals.BlockPlacement):
            new_mgr_locs = libinternals.BlockPlacement(new_mgr_locs)

        self._mgr_locs = new_mgr_locs

    def make_block(self, values, placement=None) -> Block:
        """
        Create a new block, with type inference propagate any values that are
        not specified
        """
        if placement is None:
            placement = self.mgr_locs
        if self.is_extension:
            values = _block_shape(values, ndim=self.ndim)

        return make_block(values, placement=placement, ndim=self.ndim)

    def make_block_same_class(self, values, placement=None, ndim=None) -> Block:
        """ Wrap given values in a block of same type as self. """
        if placement is None:
            placement = self.mgr_locs
        if ndim is None:
            ndim = self.ndim
        return type(self)(values, placement=placement, ndim=ndim)

    def __repr__(self) -> str:
        # don't want to print out all of the items here
        name = type(self).__name__
        if self.ndim == 1:
            result = f"{name}: {len(self)} dtype: {self.dtype}"
        else:

            shape = " x ".join(str(s) for s in self.shape)
            result = f"{name}: {self.mgr_locs.indexer}, {shape}, dtype: {self.dtype}"

        return result

    def __len__(self) -> int:
        return len(self.values)

    def __getstate__(self):
        return self.mgr_locs.indexer, self.values

    def __setstate__(self, state):
        self.mgr_locs = libinternals.BlockPlacement(state[0])
        self.values = state[1]
        self.ndim = self.values.ndim

    def _slice(self, slicer):
        """ return a slice of my values """

        return self.values[slicer]

    def getitem_block(self, slicer, new_mgr_locs=None) -> Block:
        """
        Perform __getitem__-like, return result as block.

        As of now, only supports slices that preserve dimensionality.
        """
        if new_mgr_locs is None:
            axis0_slicer = slicer[0] if isinstance(slicer, tuple) else slicer
            new_mgr_locs = self.mgr_locs[axis0_slicer]
        elif not isinstance(new_mgr_locs, BlockPlacement):
            new_mgr_locs = BlockPlacement(new_mgr_locs)

        new_values = self._slice(slicer)

        if self._validate_ndim and new_values.ndim != self.ndim:
            raise ValueError("Only same dim slicing is allowed")

        return type(self)._simple_new(new_values, new_mgr_locs, self.ndim)

    @property
    def shape(self) -> Shape:
        return self.values.shape

    @property
    def dtype(self) -> DtypeObj:
        return self.values.dtype

    def iget(self, i):
        return self.values[i]

    def set_inplace(self, locs, values):
        """
        Modify block values in-place with new item value.

        Notes
        -----
        `set` never creates a new array or new Block, whereas `setitem` _may_
        create a new array and always creates a new Block.
        """
        self.values[locs] = values

    def delete(self, loc) -> None:
        """
        Delete given loc(-s) from block in-place.
        """
        self.values = np.delete(self.values, loc, 0)
        self.mgr_locs = self.mgr_locs.delete(loc)

    def apply(self, func, **kwargs) -> List[Block]:
        """
        apply the function to my values; return a block if we are not
        one
        """
        with np.errstate(all="ignore"):
            result = func(self.values, **kwargs)

        return self._split_op_result(result)

    def reduce(self, func, ignore_failures: bool = False) -> List[Block]:
        # We will apply the function and reshape the result into a single-row
        #  Block with the same mgr_locs; squeezing will be done at a higher level
        assert self.ndim == 2

        try:
            result = func(self.values)
        except (TypeError, NotImplementedError):
            if ignore_failures:
                return []
            raise

        if np.ndim(result) == 0:
            # TODO(EA2D): special case not needed with 2D EAs
            res_values = np.array([[result]])
        else:
            res_values = result.reshape(-1, 1)

        nb = self.make_block(res_values)
        return [nb]

    def _split_op_result(self, result) -> List[Block]:
        # See also: split_and_operate
        if is_extension_array_dtype(result) and result.ndim > 1:
            # TODO(EA2D): unnecessary with 2D EAs
            # if we get a 2D ExtensionArray, we need to split it into 1D pieces
            nbs = []
            for i, loc in enumerate(self.mgr_locs):
                vals = result[i]
                block = self.make_block(values=vals, placement=[loc])
                nbs.append(block)
            return nbs

        if not isinstance(result, Block):
            result = self.make_block(result)

        return [result]

    def fillna(
        self, value, limit=None, inplace: bool = False, downcast=None
    ) -> List[Block]:
        """
        fillna on the block with the value. If we fail, then convert to
        ObjectBlock and try again
        """
        inplace = validate_bool_kwarg(inplace, "inplace")

        mask = isna(self.values)
        mask, noop = validate_putmask(self.values, mask)

        if limit is not None:
            limit = libalgos.validate_limit(None, limit=limit)
            mask[mask.cumsum(self.ndim - 1) > limit] = False

        if not self._can_hold_na:
            if inplace:
                return [self]
            else:
                return [self.copy()]

        if self._can_hold_element(value):
            nb = self if inplace else self.copy()
            putmask_inplace(nb.values, mask, value)
            # TODO: should be nb._maybe_downcast?
            return self._maybe_downcast([nb], downcast)

        if noop:
            # we can't process the value, but nothing to do
            return [self] if inplace else [self.copy()]

        # operate column-by-column
        def f(mask, val, idx):
            block = self.coerce_to_target_dtype(value)

            # slice out our block
            if idx is not None:
                # i.e. self.ndim == 2
                block = block.getitem_block(slice(idx, idx + 1))
            return block.fillna(value, limit=limit, inplace=inplace, downcast=None)

        return self.split_and_operate(None, f, inplace)

    def _split(self) -> List[Block]:
        """
        Split a block into a list of single-column blocks.
        """
        assert self.ndim == 2

        new_blocks = []
        for i, ref_loc in enumerate(self.mgr_locs):
            vals = self.values[slice(i, i + 1)]

            nb = self.make_block(vals, [ref_loc])
            new_blocks.append(nb)
        return new_blocks

    def split_and_operate(
        self, mask, f, inplace: bool, ignore_failures: bool = False
    ) -> List[Block]:
        """
        split the block per-column, and apply the callable f
        per-column, return a new block for each. Handle
        masking which will not change a block unless needed.

        Parameters
        ----------
        mask : 2-d boolean mask
        f : callable accepting (1d-mask, 1d values, indexer)
        inplace : bool
        ignore_failures : bool, default False

        Returns
        -------
        list of blocks
        """
        if mask is None:
            mask = np.broadcast_to(True, shape=self.shape)

        new_values = self.values

        def make_a_block(nv, ref_loc):
            if isinstance(nv, list):
                assert len(nv) == 1, nv
                assert isinstance(nv[0], Block)
                block = nv[0]
            else:
                # Put back the dimension that was taken from it and make
                # a block out of the result.
                nv = _block_shape(nv, ndim=self.ndim)
                block = self.make_block(values=nv, placement=ref_loc)
            return block

        # ndim == 1
        if self.ndim == 1:
            if mask.any():
                nv = f(mask, new_values, None)
            else:
                nv = new_values if inplace else new_values.copy()
            block = make_a_block(nv, self.mgr_locs)
            return [block]

        # ndim > 1
        new_blocks = []
        for i, ref_loc in enumerate(self.mgr_locs):
            m = mask[i]
            v = new_values[i]

            # need a new block
            if m.any() or m.size == 0:
                # Apply our function; we may ignore_failures if this is a
                #  reduction that is dropping nuisance columns GH#37827
                try:
                    nv = f(m, v, i)
                except TypeError:
                    if ignore_failures:
                        continue
                    else:
                        raise
            else:
                nv = v if inplace else v.copy()

            block = make_a_block(nv, [ref_loc])
            new_blocks.append(block)

        return new_blocks

    def _maybe_downcast(self, blocks: List[Block], downcast=None) -> List[Block]:

        # no need to downcast our float
        # unless indicated
        if downcast is None and (self.is_float or self.is_datelike):
            return blocks

        return extend_blocks([b.downcast(downcast) for b in blocks])

    def downcast(self, dtypes=None) -> List[Block]:
        """ try to downcast each item to the dict of dtypes if present """
        # turn it off completely
        if dtypes is False:
            return [self]

        values = self.values

        if self.ndim == 1:

            # try to cast all non-floats here
            if dtypes is None:
                dtypes = "infer"

            nv = maybe_downcast_to_dtype(values, dtypes)
            return [self.make_block(nv)]

        # ndim > 1
        if dtypes is None:
            return [self]

        if not (dtypes == "infer" or isinstance(dtypes, dict)):
            raise ValueError(
                "downcast must have a dictionary or 'infer' as its argument"
            )
        elif dtypes != "infer":
            raise AssertionError("dtypes as dict is not supported yet")

        # operate column-by-column
        # this is expensive as it splits the blocks items-by-item
        def f(mask, val, idx):
            val = maybe_downcast_to_dtype(val, dtype="infer")
            return val

        return self.split_and_operate(None, f, False)

    def astype(self, dtype, copy: bool = False, errors: str = "raise"):
        """
        Coerce to the new dtype.

        Parameters
        ----------
        dtype : str, dtype convertible
        copy : bool, default False
            copy if indicated
        errors : str, {'raise', 'ignore'}, default 'raise'
            - ``raise`` : allow exceptions to be raised
            - ``ignore`` : suppress exceptions. On error return original object

        Returns
        -------
        Block
        """
        errors_legal_values = ("raise", "ignore")

        if errors not in errors_legal_values:
            invalid_arg = (
                "Expected value of kwarg 'errors' to be one of "
                f"{list(errors_legal_values)}. Supplied value is '{errors}'"
            )
            raise ValueError(invalid_arg)

        if inspect.isclass(dtype) and issubclass(dtype, ExtensionDtype):
            msg = (
                f"Expected an instance of {dtype.__name__}, "
                "but got the class instead. Try instantiating 'dtype'."
            )
            raise TypeError(msg)

        values = self.values
        dtype = pandas_dtype(dtype)
        if isinstance(dtype, ExtensionDtype) and self.values.ndim == 2:
            # TODO(EA2D): kludge not needed with 2D EAs (astype_nansafe would raise)
            # note DataFrame.astype has special handling to avoid getting here
            if self.shape[0] != 1:
                raise NotImplementedError("Need 2D EAs!")
            values = values[0]

        try:
            new_values = astype_block_compat(values, dtype, copy=copy)
        except (ValueError, TypeError):
            # e.g. astype_nansafe can fail on object-dtype of strings
            #  trying to convert to float
            if errors == "ignore":
                new_values = self.values
            else:
                raise

        newb = self.make_block(new_values)
        if newb.is_numeric and self.is_numeric:
            if newb.shape != self.shape:
                raise TypeError(
                    f"cannot set astype for copy = [{copy}] for dtype "
                    f"({self.dtype.name} [{self.shape}]) to different shape "
                    f"({newb.dtype.name} [{newb.shape}])"
                )
        return newb

    def convert(
        self,
        copy: bool = True,
        datetime: bool = True,
        numeric: bool = True,
        timedelta: bool = True,
    ) -> List[Block]:
        """
        attempt to coerce any object types to better types return a copy
        of the block (if copy = True) by definition we are not an ObjectBlock
        here!
        """
        return [self.copy()] if copy else [self]

    def _can_hold_element(self, element: Any) -> bool:
        """ require the same dtype as ourselves """
        raise NotImplementedError("Implemented on subclasses")

    def should_store(self, value: ArrayLike) -> bool:
        """
        Should we set self.values[indexer] = value inplace or do we need to cast?

        Parameters
        ----------
        value : np.ndarray or ExtensionArray

        Returns
        -------
        bool
        """
        return is_dtype_equal(value.dtype, self.dtype)

    def to_native_types(self, na_rep="nan", quoting=None, **kwargs):
        """ convert to our native types format """
        values = self.values

        mask = isna(values)
        itemsize = writers.word_len(na_rep)

        if not self.is_object and not quoting and itemsize:
            values = values.astype(str)
            if values.dtype.itemsize / np.dtype("U1").itemsize < itemsize:
                # enlarge for the na_rep
                values = values.astype(f"<U{itemsize}")
        else:
            values = np.array(values, dtype="object")

        values[mask] = na_rep
        return self.make_block(values)

    # block actions #
    def copy(self, deep: bool = True):
        """ copy constructor """
        values = self.values
        if deep:
            values = values.copy()
        return self.make_block_same_class(values, ndim=self.ndim)

    def replace(
        self,
        to_replace,
        value,
        inplace: bool = False,
        regex: bool = False,
    ) -> List[Block]:
        """
        replace the to_replace value with value, possible to create new
        blocks here this is just a call to putmask. regex is not used here.
        It is used in ObjectBlocks.  It is here for API compatibility.
        """
        inplace = validate_bool_kwarg(inplace, "inplace")
        original_to_replace = to_replace

        if not self._can_hold_element(to_replace):
            # We cannot hold `to_replace`, so we know immediately that
            #  replacing it is a no-op.
            # Note: If to_replace were a list, NDFrame.replace would call
            #  replace_list instead of replace.
            return [self] if inplace else [self.copy()]

        values = self.values

        mask = missing.mask_missing(values, to_replace)
        if not mask.any():
            # Note: we get here with test_replace_extension_other incorrectly
            #  bc _can_hold_element is incorrect.
            return [self] if inplace else [self.copy()]

        if not self._can_hold_element(value):
            blk = self.astype(object)
            return blk.replace(
                to_replace=original_to_replace,
                value=value,
                inplace=True,
                regex=regex,
            )

        blk = self if inplace else self.copy()
        putmask_inplace(blk.values, mask, value)
        blocks = blk.convert(numeric=False, copy=not inplace)
        return blocks

    def _replace_regex(
        self,
        to_replace,
        value,
        inplace: bool = False,
        convert: bool = True,
        mask=None,
    ) -> List[Block]:
        """
        Replace elements by the given value.

        Parameters
        ----------
        to_replace : object or pattern
            Scalar to replace or regular expression to match.
        value : object
            Replacement object.
        inplace : bool, default False
            Perform inplace modification.
        convert : bool, default True
            If true, try to coerce any object types to better types.
        mask : array-like of bool, optional
            True indicate corresponding element is ignored.

        Returns
        -------
        List[Block]
        """
        if not self._can_hold_element(to_replace):
            # i.e. only ObjectBlock, but could in principle include a
            #  String ExtensionBlock
            return [self] if inplace else [self.copy()]

        rx = re.compile(to_replace)

        new_values = self.values if inplace else self.values.copy()
        replace_regex(new_values, rx, value, mask)

        block = self.make_block(new_values)
        if convert:
            nbs = block.convert(numeric=False)
        else:
            nbs = [block]
        return nbs

    def _replace_list(
        self,
        src_list: List[Any],
        dest_list: List[Any],
        inplace: bool = False,
        regex: bool = False,
    ) -> List[Block]:
        """
        See BlockManager._replace_list docstring.
        """
        # TODO: dont special-case Categorical
        if self.is_categorical and len(algos.unique(dest_list)) == 1:
            # We likely got here by tiling value inside NDFrame.replace,
            #  so un-tile here
            return self.replace(src_list, dest_list[0], inplace, regex)

        # Exclude anything that we know we won't contain
        pairs = [
            (x, y) for x, y in zip(src_list, dest_list) if self._can_hold_element(x)
        ]
        if not len(pairs):
            # shortcut, nothing to replace
            return [self] if inplace else [self.copy()]

        src_len = len(pairs) - 1

        if self.is_object:
            # Calculate the mask once, prior to the call of comp
            # in order to avoid repeating the same computations
            mask = ~isna(self.values)
            masks = [
                compare_or_regex_search(self.values, s[0], regex=regex, mask=mask)
                for s in pairs
            ]
        else:
            # GH#38086 faster if we know we dont need to check for regex
            masks = [missing.mask_missing(self.values, s[0]) for s in pairs]

        masks = [extract_bool_array(x) for x in masks]

        rb = [self if inplace else self.copy()]
        for i, (src, dest) in enumerate(pairs):
            new_rb: List["Block"] = []
            for blk in rb:
                m = masks[i]
                convert = i == src_len  # only convert once at the end
                result = blk._replace_coerce(
                    to_replace=src,
                    value=dest,
                    mask=m,
                    inplace=inplace,
                    regex=regex,
                )
                if convert and blk.is_object:
                    result = extend_blocks(
                        [b.convert(numeric=False, copy=True) for b in result]
                    )
                new_rb.extend(result)
            rb = new_rb
        return rb

    def setitem(self, indexer, value):
        """
        Attempt self.values[indexer] = value, possibly creating a new array.

        Parameters
        ----------
        indexer : tuple, list-like, array-like, slice
            The subset of self.values to set
        value : object
            The value being set

        Returns
        -------
        Block

        Notes
        -----
        `indexer` is a direct slice/positional indexer. `value` must
        be a compatible shape.
        """
        transpose = self.ndim == 2

        if isinstance(indexer, np.ndarray) and indexer.ndim > self.ndim:
            raise ValueError(f"Cannot set values with ndim > {self.ndim}")

        # coerce None values, if appropriate
        if value is None:
            if self.is_numeric:
                value = np.nan

        # coerce if block dtype can store value
        values = self.values
        if not self._can_hold_element(value):
            # current dtype cannot store value, coerce to common dtype
            return self.coerce_to_target_dtype(value).setitem(indexer, value)

        value = extract_array(value, extract_numpy=True)

        if isinstance(value, (IntegerArray, FloatingArray)) and not value._mask.any():
            # GH#38896
            value = value.to_numpy(value.dtype.numpy_dtype)
            if self.ndim == 2 and value.ndim == 1:
                # TODO(EA2D): special case not needed with 2D EAs
                value = np.atleast_2d(value).T

        if self.dtype.kind in ["m", "M"]:
            arr = self.array_values().T
            arr[indexer] = value
            return self

        # value must be storable at this moment
        if is_extension_array_dtype(getattr(value, "dtype", None)):
            # We need to be careful not to allow through strings that
            #  can be parsed to EADtypes
            is_ea_value = True
            arr_value = value
        else:
            is_ea_value = False
            arr_value = np.array(value)

        if transpose:
            values = values.T

        # length checking
        check_setitem_lengths(indexer, value, values)
        exact_match = is_exact_shape_match(values, arr_value)
        if is_empty_indexer(indexer, arr_value):
            # GH#8669 empty indexers
            pass

        elif is_scalar_indexer(indexer, self.ndim):
            # setting a single element for each dim and with a rhs that could
            #  be e.g. a list; see GH#6043
            values[indexer] = value

        elif exact_match and is_categorical_dtype(arr_value.dtype):
            # GH25495 - If the current dtype is not categorical,
            # we need to create a new categorical block
            values[indexer] = value
            if values.ndim == 2:
                # TODO(EA2D): special case not needed with 2D EAs
                if values.shape[-1] != 1:
                    # shouldn't get here (at least until 2D EAs)
                    raise NotImplementedError
                values = values[:, 0]
            return self.make_block(Categorical(values, dtype=arr_value.dtype))

        elif exact_match and is_ea_value:
            # GH#32395 if we're going to replace the values entirely, just
            #  substitute in the new array
            return self.make_block(arr_value)

        # if we are an exact match (ex-broadcasting),
        # then use the resultant dtype
        elif exact_match:
            # We are setting _all_ of the array's values, so can cast to new dtype
            values[indexer] = value

            values = values.astype(arr_value.dtype, copy=False)

        elif is_ea_value:
            # GH#38952
            if values.ndim == 1:
                values[indexer] = value
            else:
                # TODO(EA2D): special case not needed with 2D EA
                values[indexer] = value.to_numpy(values.dtype).reshape(-1, 1)

        else:
            value = setitem_datetimelike_compat(values, len(values[indexer]), value)
            values[indexer] = value

        if transpose:
            values = values.T
        block = self.make_block(values)
        return block

    def putmask(self, mask, new) -> List[Block]:
        """
        putmask the data to the block; it is possible that we may create a
        new dtype of block

        Return the resulting block(s).

        Parameters
        ----------
        mask : np.ndarray[bool], SparseArray[bool], or BooleanArray
        new : a ndarray/object

        Returns
        -------
        List[Block]
        """
        transpose = self.ndim == 2
        mask, noop = validate_putmask(self.values.T, mask)
        assert not isinstance(new, (ABCIndex, ABCSeries, ABCDataFrame))

        new_values = self.values  # delay copy if possible.
        # if we are passed a scalar None, convert it here
        if not is_list_like(new) and isna(new) and not self.is_object:
            # FIXME: make sure we have compatible NA
            new = self.fill_value

        if self._can_hold_element(new):
            if transpose:
                new_values = new_values.T

            putmask_without_repeat(new_values, mask, new)
            return [self]

        elif noop:
            return [self]

        dtype, _ = infer_dtype_from(new)
        if dtype.kind in ["m", "M"]:
            # using putmask with object dtype will incorrect cast to object
            # Having excluded self._can_hold_element, we know we cannot operate
            #  in-place, so we are safe using `where`
            return self.where(new, ~mask)

        else:
            # may need to upcast
            if transpose:
                mask = mask.T
                if isinstance(new, np.ndarray):
                    new = new.T

            # operate column-by-column
            def f(mask, val, idx):

                if idx is None:
                    # ndim==1 case.
                    n = new
                else:

                    if isinstance(new, np.ndarray):
                        n = np.squeeze(new[idx % new.shape[0]])
                    else:
                        n = np.array(new)

                    # type of the new block
                    dtype = find_common_type([n.dtype, val.dtype])

                    # we need to explicitly astype here to make a copy
                    n = n.astype(dtype)

                nv = putmask_smart(val, mask, n)
                return nv

            new_blocks = self.split_and_operate(mask, f, True)
            return new_blocks

    def coerce_to_target_dtype(self, other) -> Block:
        """
        coerce the current block to a dtype compat for other
        we will return a block, possibly object, and not raise

        we can also safely try to coerce to the same dtype
        and will receive the same block
        """
        # if we cannot then coerce to object
        dtype, _ = infer_dtype_from(other, pandas_dtype=True)

        new_dtype = find_common_type([self.dtype, dtype])

        return self.astype(new_dtype, copy=False)

    def interpolate(
        self,
        method: str = "pad",
        axis: int = 0,
        index: Optional[Index] = None,
        inplace: bool = False,
        limit: Optional[int] = None,
        limit_direction: str = "forward",
        limit_area: Optional[str] = None,
        fill_value: Optional[Any] = None,
        coerce: bool = False,
        downcast: Optional[str] = None,
        **kwargs,
    ) -> List[Block]:

        inplace = validate_bool_kwarg(inplace, "inplace")

        if not self._can_hold_na:
            # If there are no NAs, then interpolate is a no-op
            return [self] if inplace else [self.copy()]

        # a fill na type method
        try:
            m = missing.clean_fill_method(method)
        except ValueError:
            m = None

        if m is not None:
            if fill_value is not None:
                # similar to validate_fillna_kwargs
                raise ValueError("Cannot pass both fill_value and method")

            return self._interpolate_with_fill(
                method=m,
                axis=axis,
                inplace=inplace,
                limit=limit,
                limit_area=limit_area,
                downcast=downcast,
            )
        # validate the interp method
        m = missing.clean_interp_method(method, **kwargs)

        assert index is not None  # for mypy

        return self._interpolate(
            method=m,
            index=index,
            axis=axis,
            limit=limit,
            limit_direction=limit_direction,
            limit_area=limit_area,
            fill_value=fill_value,
            inplace=inplace,
            downcast=downcast,
            **kwargs,
        )

    def _interpolate_with_fill(
        self,
        method: str = "pad",
        axis: int = 0,
        inplace: bool = False,
        limit: Optional[int] = None,
        limit_area: Optional[str] = None,
        downcast: Optional[str] = None,
    ) -> List[Block]:
        """ fillna but using the interpolate machinery """
        inplace = validate_bool_kwarg(inplace, "inplace")

        assert self._can_hold_na  # checked by caller

        values = self.values if inplace else self.values.copy()

        values = missing.interpolate_2d(
            values,
            method=method,
            axis=axis,
            limit=limit,
            limit_area=limit_area,
        )

        blocks = [self.make_block_same_class(values, ndim=self.ndim)]
        return self._maybe_downcast(blocks, downcast)

    def _interpolate(
        self,
        method: str,
        index: Index,
        fill_value: Optional[Any] = None,
        axis: int = 0,
        limit: Optional[int] = None,
        limit_direction: str = "forward",
        limit_area: Optional[str] = None,
        inplace: bool = False,
        downcast: Optional[str] = None,
        **kwargs,
    ) -> List[Block]:
        """ interpolate using scipy wrappers """
        inplace = validate_bool_kwarg(inplace, "inplace")
        data = self.values if inplace else self.values.copy()

        # only deal with floats
        if not self.is_float:
            if self.dtype.kind not in ["i", "u"]:
                return [self]
            data = data.astype(np.float64)

        if fill_value is None:
            fill_value = self.fill_value

        if method in ("krogh", "piecewise_polynomial", "pchip"):
            if not index.is_monotonic:
                raise ValueError(
                    f"{method} interpolation requires that the index be monotonic."
                )
        # process 1-d slices in the axis direction

        def func(yvalues: np.ndarray) -> np.ndarray:

            # process a 1-d slice, returning it
            # should the axis argument be handled below in apply_along_axis?
            # i.e. not an arg to missing.interpolate_1d
            return missing.interpolate_1d(
                xvalues=index,
                yvalues=yvalues,
                method=method,
                limit=limit,
                limit_direction=limit_direction,
                limit_area=limit_area,
                fill_value=fill_value,
                bounds_error=False,
                **kwargs,
            )

        # interp each column independently
        interp_values = np.apply_along_axis(func, axis, data)

        blocks = [self.make_block_same_class(interp_values)]
        return self._maybe_downcast(blocks, downcast)

    def take_nd(
        self, indexer, axis: int, new_mgr_locs=None, fill_value=lib.no_default
    ) -> Block:
        """
        Take values according to indexer and return them as a block.bb

        """
        # algos.take_nd dispatches for DatetimeTZBlock, CategoricalBlock
        # so need to preserve types
        # sparse is treated like an ndarray, but needs .get_values() shaping

        values = self.values

        if fill_value is lib.no_default:
            fill_value = self.fill_value
            allow_fill = False
        else:
            allow_fill = True

        new_values = algos.take_nd(
            values, indexer, axis=axis, allow_fill=allow_fill, fill_value=fill_value
        )

        # Called from three places in managers, all of which satisfy
        #  this assertion
        assert not (axis == 0 and new_mgr_locs is None)
        if new_mgr_locs is None:
            new_mgr_locs = self.mgr_locs

        if not is_dtype_equal(new_values.dtype, self.dtype):
            return self.make_block(new_values, new_mgr_locs)
        else:
            return self.make_block_same_class(new_values, new_mgr_locs)

    def diff(self, n: int, axis: int = 1) -> List[Block]:
        """ return block for the diff of the values """
        new_values = algos.diff(self.values, n, axis=axis, stacklevel=7)
        return [self.make_block(values=new_values)]

    def shift(self, periods: int, axis: int = 0, fill_value: Any = None) -> List[Block]:
        """ shift the block by periods, possibly upcast """
        # convert integer to float if necessary. need to do a lot more than
        # that, handle boolean etc also
        new_values, fill_value = maybe_upcast(self.values, fill_value)

        new_values = shift(new_values, periods, axis, fill_value)

        return [self.make_block(new_values)]

    def where(self, other, cond, errors="raise", axis: int = 0) -> List[Block]:
        """
        evaluate the block; return result block(s) from the result

        Parameters
        ----------
        other : a ndarray/object
        cond : np.ndarray[bool], SparseArray[bool], or BooleanArray
        errors : str, {'raise', 'ignore'}, default 'raise'
            - ``raise`` : allow exceptions to be raised
            - ``ignore`` : suppress exceptions. On error return original object
        axis : int, default 0

        Returns
        -------
        List[Block]
        """
        import pandas.core.computation.expressions as expressions

        assert not isinstance(other, (ABCIndex, ABCSeries, ABCDataFrame))

        assert errors in ["raise", "ignore"]
        transpose = self.ndim == 2

        values = self.values
        orig_other = other
        if transpose:
            values = values.T

        icond, noop = validate_putmask(values, ~cond)

        if is_valid_na_for_dtype(other, self.dtype) and not self.is_object:
            other = self.fill_value

        if noop:
            # TODO: avoid the downcasting at the end in this case?
            result = values
        else:
            # see if we can operate on the entire block, or need item-by-item
            # or if we are a single block (ndim == 1)
            if not self._can_hold_element(other):
                # we cannot coerce, return a compat dtype
                # we are explicitly ignoring errors
                block = self.coerce_to_target_dtype(other)
                blocks = block.where(orig_other, cond, errors=errors, axis=axis)
                return self._maybe_downcast(blocks, "infer")

            alt = setitem_datetimelike_compat(values, icond.sum(), other)
            if alt is not other:
                result = values.copy()
                np.putmask(result, icond, alt)
            else:
                # By the time we get here, we should have all Series/Index
                #  args extracted to ndarray
                result = expressions.where(~icond, values, other)

        if self._can_hold_na or self.ndim == 1:

            if transpose:
                result = result.T

            return [self.make_block(result)]

        # might need to separate out blocks
        cond = ~icond
        axis = cond.ndim - 1
        cond = cond.swapaxes(axis, 0)
        mask = np.array([cond[i].all() for i in range(cond.shape[0])], dtype=bool)

        result_blocks: List[Block] = []
        for m in [mask, ~mask]:
            if m.any():
                result = cast(np.ndarray, result)  # EABlock overrides where
                taken = result.take(m.nonzero()[0], axis=axis)
                r = maybe_downcast_numeric(taken, self.dtype)
                nb = self.make_block(r.T, placement=self.mgr_locs[m])
                result_blocks.append(nb)

        return result_blocks

    def _unstack(self, unstacker, fill_value, new_placement):
        """
        Return a list of unstacked blocks of self

        Parameters
        ----------
        unstacker : reshape._Unstacker
        fill_value : int
            Only used in ExtensionBlock._unstack

        Returns
        -------
        blocks : list of Block
            New blocks of unstacked values.
        mask : array_like of bool
            The mask of columns of `blocks` we should keep.
        """
        new_values, mask = unstacker.get_new_values(
            self.values.T, fill_value=fill_value
        )

        mask = mask.any(0)
        # TODO: in all tests we have mask.all(); can we rely on that?

        new_values = new_values.T[mask]
        new_placement = new_placement[mask]

        blocks = [make_block(new_values, placement=new_placement)]
        return blocks, mask

    def quantile(
        self, qs: Float64Index, interpolation="linear", axis: int = 0
    ) -> Block:
        """
        compute the quantiles of the

        Parameters
        ----------
        qs : Float64Index
            List of the quantiles to be computed.
        interpolation : str, default 'linear'
            Type of interpolation.
        axis : int, default 0
            Axis to compute.

        Returns
        -------
        Block
        """
        # We should always have ndim == 2 because Series dispatches to DataFrame
        assert self.ndim == 2
        assert axis == 1  # only ever called this way
        assert is_list_like(qs)  # caller is responsible for this

        fill_value = self.fill_value
        values = self.values
        mask = np.asarray(isna(values))

        result = quantile_with_mask(values, mask, fill_value, qs, interpolation, axis)

        return make_block(result, placement=self.mgr_locs, ndim=2)

    def _replace_coerce(
        self,
        to_replace,
        value,
        mask: np.ndarray,
        inplace: bool = True,
        regex: bool = False,
    ) -> List[Block]:
        """
        Replace value corresponding to the given boolean array with another
        value.

        Parameters
        ----------
        to_replace : object or pattern
            Scalar to replace or regular expression to match.
        value : object
            Replacement object.
        mask : np.ndarray[bool]
            True indicate corresponding element is ignored.
        inplace : bool, default True
            Perform inplace modification.
        regex : bool, default False
            If true, perform regular expression substitution.

        Returns
        -------
        List[Block]
        """
        if mask.any():
            if not regex:
                nb = self.coerce_to_target_dtype(value)
                if nb is self and not inplace:
                    nb = nb.copy()
                putmask_inplace(nb.values, mask, value)
                return [nb]
            else:
                regex = should_use_regex(regex, to_replace)
                if regex:
                    return self._replace_regex(
                        to_replace,
                        value,
                        inplace=inplace,
                        convert=False,
                        mask=mask,
                    )
                return self.replace(to_replace, value, inplace=inplace, regex=False)
        return [self]


class ExtensionBlock(Block):
    """
    Block for holding extension types.

    Notes
    -----
    This holds all 3rd-party extension array types. It's also the immediate
    parent class for our internal extension types' blocks, CategoricalBlock.

    ExtensionArrays are limited to 1-D.
    """

    _can_consolidate = False
    _validate_ndim = False
    is_extension = True

    values: ExtensionArray

    def __init__(self, values, placement, ndim: int):
        """
        Initialize a non-consolidatable block.

        'ndim' may be inferred from 'placement'.

        This will call continue to call __init__ for the other base
        classes mixed in with this Mixin.
        """

        # Placement must be converted to BlockPlacement so that we can check
        # its length
        if not isinstance(placement, libinternals.BlockPlacement):
            placement = libinternals.BlockPlacement(placement)

        # Maybe infer ndim from placement
        if ndim is None:
            if len(placement) != 1:
                ndim = 1
            else:
                ndim = 2
        super().__init__(values, placement, ndim=ndim)

        if self.ndim == 2 and len(self.mgr_locs) != 1:
            # TODO(EA2D): check unnecessary with 2D EAs
            raise AssertionError("block.size != values.size")

    @property
    def shape(self) -> Shape:
        # TODO(EA2D): override unnecessary with 2D EAs
        if self.ndim == 1:
            return (len(self.values),)
        return len(self.mgr_locs), len(self.values)

    def iget(self, col):

        if self.ndim == 2 and isinstance(col, tuple):
            # TODO(EA2D): unnecessary with 2D EAs
            col, loc = col
            if not com.is_null_slice(col) and col != 0:
                raise IndexError(f"{self} only contains one item")
            elif isinstance(col, slice):
                if col != slice(None):
                    raise NotImplementedError(col)
                return self.values[[loc]]
            return self.values[loc]
        else:
            if col != 0:
                raise IndexError(f"{self} only contains one item")
            return self.values

    def set_inplace(self, locs, values):
        # NB: This is a misnomer, is supposed to be inplace but is not,
        #  see GH#33457
        assert locs.tolist() == [0]
        self.values = values

    def putmask(self, mask, new) -> List[Block]:
        """
        See Block.putmask.__doc__
        """
        mask = extract_bool_array(mask)

        new_values = self.values

        if isinstance(new, (np.ndarray, ExtensionArray)) and len(new) == len(mask):
            new = new[mask]

        mask = safe_reshape(mask, new_values.shape)

        new_values[mask] = new
        return [self.make_block(values=new_values)]

    def _maybe_coerce_values(self, values):
        """
        Unbox to an extension array.

        This will unbox an ExtensionArray stored in an Index or Series.
        ExtensionArrays pass through. No dtype coercion is done.

        Parameters
        ----------
        values : Index, Series, ExtensionArray

        Returns
        -------
        ExtensionArray
        """
        return extract_array(values)

    @property
    def _holder(self):
        # For extension blocks, the holder is values-dependent.
        return type(self.values)

    @property
    def fill_value(self):
        # Used in reindex_indexer
        return self.values.dtype.na_value

    @property
    def _can_hold_na(self):
        # The default ExtensionArray._can_hold_na is True
        return self._holder._can_hold_na

    @property
    def is_view(self) -> bool:
        """Extension arrays are never treated as views."""
        return False

    @property
    def is_numeric(self):
        return self.values.dtype._is_numeric

    def setitem(self, indexer, value):
        """
        Attempt self.values[indexer] = value, possibly creating a new array.

        This differs from Block.setitem by not allowing setitem to change
        the dtype of the Block.

        Parameters
        ----------
        indexer : tuple, list-like, array-like, slice
            The subset of self.values to set
        value : object
            The value being set

        Returns
        -------
        Block

        Notes
        -----
        `indexer` is a direct slice/positional indexer. `value` must
        be a compatible shape.
        """
        if not self._can_hold_element(value):
            # This is only relevant for DatetimeTZBlock, which has a
            #  non-trivial `_can_hold_element`.
            # https://github.com/pandas-dev/pandas/issues/24020
            # Need a dedicated setitem until GH#24020 (type promotion in setitem
            #  for extension arrays) is designed and implemented.
            return self.astype(object).setitem(indexer, value)

        if isinstance(indexer, tuple):
            # TODO(EA2D): not needed with 2D EAs
            # we are always 1-D
            indexer = indexer[0]

        check_setitem_lengths(indexer, value, self.values)
        self.values[indexer] = value
        return self

    def get_values(self, dtype: Optional[DtypeObj] = None) -> np.ndarray:
        # ExtensionArrays must be iterable, so this works.
        # TODO(EA2D): reshape not needed with 2D EAs
        return np.asarray(self.values).reshape(self.shape)

    def array_values(self) -> ExtensionArray:
        return self.values

    def to_native_types(self, na_rep="nan", quoting=None, **kwargs):
        """override to use ExtensionArray astype for the conversion"""
        values = self.values
        mask = isna(values)

        values = np.asarray(values.astype(object))
        values[mask] = na_rep

        # TODO(EA2D): reshape not needed with 2D EAs
        # we are expected to return a 2-d ndarray
        return self.make_block(values)

    def take_nd(
        self, indexer, axis: int = 0, new_mgr_locs=None, fill_value=lib.no_default
    ) -> Block:
        """
        Take values according to indexer and return them as a block.
        """
        if fill_value is lib.no_default:
            fill_value = None

        # TODO(EA2D): special case not needed with 2D EAs
        # axis doesn't matter; we are really a single-dim object
        # but are passed the axis depending on the calling routing
        # if its REALLY axis 0, then this will be a reindex and not a take
        new_values = self.values.take(indexer, fill_value=fill_value, allow_fill=True)

        # Called from three places in managers, all of which satisfy
        #  this assertion
        assert not (self.ndim == 1 and new_mgr_locs is None)
        if new_mgr_locs is None:
            new_mgr_locs = self.mgr_locs

        return self.make_block_same_class(new_values, new_mgr_locs)

    def _can_hold_element(self, element: Any) -> bool:
        # TODO: We may need to think about pushing this onto the array.
        # We're doing the same as CategoricalBlock here.
        return True

    def _slice(self, slicer):
        """
        Return a slice of my values.

        Parameters
        ----------
        slicer : slice, ndarray[int], or a tuple of these
            Valid (non-reducing) indexer for self.values.

        Returns
        -------
        np.ndarray or ExtensionArray
        """
        # return same dims as we currently have
        if not isinstance(slicer, tuple) and self.ndim == 2:
            # reached via getitem_block via _slice_take_blocks_ax0
            # TODO(EA2D): won't be necessary with 2D EAs
            slicer = (slicer, slice(None))

        if isinstance(slicer, tuple) and len(slicer) == 2:
            first = slicer[0]
            if not isinstance(first, slice):
                raise AssertionError(
                    "invalid slicing for a 1-ndim ExtensionArray", first
                )
            # GH#32959 only full-slicers along fake-dim0 are valid
            # TODO(EA2D): won't be necessary with 2D EAs
            new_locs = self.mgr_locs[first]
            if len(new_locs):
                # effectively slice(None)
                slicer = slicer[1]
            else:
                raise AssertionError(
                    "invalid slicing for a 1-ndim ExtensionArray", slicer
                )

        return self.values[slicer]

    def fillna(
        self, value, limit=None, inplace: bool = False, downcast=None
    ) -> List[Block]:
        values = self.values if inplace else self.values.copy()
        values = values.fillna(value=value, limit=limit)
        return [
            self.make_block_same_class(
                values=values, placement=self.mgr_locs, ndim=self.ndim
            )
        ]

    def interpolate(
        self, method="pad", axis=0, inplace=False, limit=None, fill_value=None, **kwargs
    ):

        values = self.values if inplace else self.values.copy()
        return self.make_block_same_class(
            values=values.fillna(value=fill_value, method=method, limit=limit),
            placement=self.mgr_locs,
        )

    def diff(self, n: int, axis: int = 1) -> List[Block]:
        if axis == 0 and n != 0:
            # n==0 case will be a no-op so let is fall through
            # Since we only have one column, the result will be all-NA.
            #  Create this result by shifting along axis=0 past the length of
            #  our values.
            return super().diff(len(self.values), axis=0)
        if axis == 1:
            # TODO(EA2D): unnecessary with 2D EAs
            # we are by definition 1D.
            axis = 0
        return super().diff(n, axis)

    def shift(self, periods: int, axis: int = 0, fill_value: Any = None) -> List[Block]:
        """
        Shift the block by `periods`.

        Dispatches to underlying ExtensionArray and re-boxes in an
        ExtensionBlock.
        """
        return [
            self.make_block_same_class(
                self.values.shift(periods=periods, fill_value=fill_value),
                placement=self.mgr_locs,
                ndim=self.ndim,
            )
        ]

    def where(self, other, cond, errors="raise", axis: int = 0) -> List[Block]:

        cond = extract_bool_array(cond)
        assert not isinstance(other, (ABCIndex, ABCSeries, ABCDataFrame))

        if isinstance(other, np.ndarray) and other.ndim == 2:
            # TODO(EA2D): unnecessary with 2D EAs
            assert other.shape[1] == 1
            other = other[:, 0]

        if isinstance(cond, np.ndarray) and cond.ndim == 2:
            # TODO(EA2D): unnecessary with 2D EAs
            assert cond.shape[1] == 1
            cond = cond[:, 0]

        if lib.is_scalar(other) and isna(other):
            # The default `other` for Series / Frame is np.nan
            # we want to replace that with the correct NA value
            # for the type
            other = self.dtype.na_value

        if is_sparse(self.values):
            # TODO(SparseArray.__setitem__): remove this if condition
            # We need to re-infer the type of the data after doing the
            # where, for cases where the subtypes don't match
            dtype = None
        else:
            dtype = self.dtype

        result = self.values.copy()
        icond = ~cond
        if lib.is_scalar(other):
            set_other = other
        else:
            set_other = other[icond]
        try:
            result[icond] = set_other
        except (NotImplementedError, TypeError):
            # NotImplementedError for class not implementing `__setitem__`
            # TypeError for SparseArray, which implements just to raise
            # a TypeError
            result = self._holder._from_sequence(
                np.where(cond, self.values, other), dtype=dtype
            )

        return [self.make_block_same_class(result, placement=self.mgr_locs)]

    def _unstack(self, unstacker, fill_value, new_placement):
        # ExtensionArray-safe unstack.
        # We override ObjectBlock._unstack, which unstacks directly on the
        # values of the array. For EA-backed blocks, this would require
        # converting to a 2-D ndarray of objects.
        # Instead, we unstack an ndarray of integer positions, followed by
        # a `take` on the actual values.
        n_rows = self.shape[-1]
        dummy_arr = np.arange(n_rows)

        new_values, mask = unstacker.get_new_values(dummy_arr, fill_value=-1)
        mask = mask.any(0)
        # TODO: in all tests we have mask.all(); can we rely on that?

        blocks = [
            self.make_block_same_class(
                self.values.take(indices, allow_fill=True, fill_value=fill_value),
                [place],
            )
            for indices, place in zip(new_values.T, new_placement)
        ]
        return blocks, mask

    def quantile(self, qs, interpolation="linear", axis: int = 0) -> Block:
        # asarray needed for Sparse, see GH#24600
        mask = np.asarray(isna(self.values))
        mask = np.atleast_2d(mask)

        values, fill_value = self.values._values_for_factorize()

        values = np.atleast_2d(values)

        result = quantile_with_mask(values, mask, fill_value, qs, interpolation, axis)

        if not is_sparse(self.dtype):
            # shape[0] should be 1 as long as EAs are 1D
            assert result.shape == (1, len(qs)), result.shape
            result = type(self.values)._from_factorized(result[0], self.values)

        return make_block(result, placement=self.mgr_locs, ndim=2)


class HybridMixin:
    """
    Mixin for Blocks backed (maybe indirectly) by ExtensionArrays.
    """

    array_values: Callable

    def _can_hold_element(self, element: Any) -> bool:
        values = self.array_values()

        try:
            values._validate_setitem_value(element)
            return True
        except (ValueError, TypeError):
            return False


class ObjectValuesExtensionBlock(HybridMixin, ExtensionBlock):
    """
    Block providing backwards-compatibility for `.values`.

    Used by PeriodArray and IntervalArray to ensure that
    Series[T].values is an ndarray of objects.
    """

    def external_values(self):
        return self.values.astype(object)


class NumericBlock(Block):
    __slots__ = ()
    is_numeric = True

    def _can_hold_element(self, element: Any) -> bool:
        if isinstance(element, (IntegerArray, FloatingArray)):
            # GH#38896
            if element._mask.any():
                return False

        return can_hold_element(self.dtype, element)

    @property
    def _can_hold_na(self):
        return self.dtype.kind not in ["b", "i", "u"]

    @property
    def is_bool(self):
        return self.dtype.kind == "b"


class FloatBlock(NumericBlock):
    __slots__ = ()
    is_float = True

    def to_native_types(
        self, na_rep="", float_format=None, decimal=".", quoting=None, **kwargs
    ):
        """ convert to our native types format """
        values = self.values

        # see gh-13418: no special formatting is desired at the
        # output (important for appropriate 'quoting' behaviour),
        # so do not pass it through the FloatArrayFormatter
        if float_format is None and decimal == ".":
            mask = isna(values)

            if not quoting:
                values = values.astype(str)
            else:
                values = np.array(values, dtype="object")

            values[mask] = na_rep
            return self.make_block(values)

        from pandas.io.formats.format import FloatArrayFormatter

        formatter = FloatArrayFormatter(
            values,
            na_rep=na_rep,
            float_format=float_format,
            decimal=decimal,
            quoting=quoting,
            fixed_width=False,
        )
        res = formatter.get_result_as_array()
        return self.make_block(res)


class DatetimeLikeBlockMixin(HybridMixin, Block):
    """Mixin class for DatetimeBlock, DatetimeTZBlock, and TimedeltaBlock."""

    @property
    def _holder(self):
        return DatetimeArray

    @property
    def fill_value(self):
        return np.datetime64("NaT", "ns")

    def get_values(self, dtype: Optional[DtypeObj] = None) -> np.ndarray:
        """
        return object dtype as boxed values, such as Timestamps/Timedelta
        """
        if is_object_dtype(dtype):
            # DTA/TDA constructor and astype can handle 2D
            return self._holder(self.values).astype(object)
        return self.values

    def internal_values(self):
        # Override to return DatetimeArray and TimedeltaArray
        return self.array_values()

    def array_values(self):
        return self._holder._simple_new(self.values)

    def iget(self, key):
        # GH#31649 we need to wrap scalars in Timestamp/Timedelta
        # TODO(EA2D): this can be removed if we ever have 2D EA
        return self.array_values().reshape(self.shape)[key]

    def diff(self, n: int, axis: int = 0) -> List[Block]:
        """
        1st discrete difference.

        Parameters
        ----------
        n : int
            Number of periods to diff.
        axis : int, default 0
            Axis to diff upon.

        Returns
        -------
        A list with a new TimeDeltaBlock.

        Notes
        -----
        The arguments here are mimicking shift so they are called correctly
        by apply.
        """
        # TODO(EA2D): reshape not necessary with 2D EAs
        values = self.array_values().reshape(self.shape)

        new_values = values - values.shift(n, axis=axis)
        return [
            TimeDeltaBlock(new_values, placement=self.mgr_locs.indexer, ndim=self.ndim)
        ]

    def shift(self, periods: int, axis: int = 0, fill_value: Any = None) -> List[Block]:
        # TODO(EA2D) this is unnecessary if these blocks are backed by 2D EAs
        values = self.array_values()
        new_values = values.shift(periods, fill_value=fill_value, axis=axis)
        return [self.make_block_same_class(new_values)]

    def to_native_types(self, na_rep="NaT", **kwargs):
        """ convert to our native types format """
        arr = self.array_values()

        result = arr._format_native_types(na_rep=na_rep, **kwargs)
        return self.make_block(result)

    def putmask(self, mask, new) -> List[Block]:
        mask = extract_bool_array(mask)

        if not self._can_hold_element(new):
            return self.astype(object).putmask(mask, new)

        # TODO(EA2D): reshape unnecessary with 2D EAs
        arr = self.array_values().reshape(self.shape)
        arr = cast("NDArrayBackedExtensionArray", arr)
        arr.T.putmask(mask, new)
        return [self]

    def where(self, other, cond, errors="raise", axis: int = 0) -> List[Block]:
        # TODO(EA2D): reshape unnecessary with 2D EAs
        arr = self.array_values().reshape(self.shape)

        cond = extract_bool_array(cond)

        try:
            res_values = arr.T.where(cond, other).T
        except (ValueError, TypeError):
            return super().where(other, cond, errors=errors, axis=axis)

        # TODO(EA2D): reshape not needed with 2D EAs
        res_values = res_values.reshape(self.values.shape)
        nb = self.make_block_same_class(res_values)
        return [nb]


class DatetimeBlock(DatetimeLikeBlockMixin):
    __slots__ = ()
    is_datetime = True

    @property
    def _can_hold_na(self):
        return True

    def _maybe_coerce_values(self, values):
        """
        Input validation for values passed to __init__. Ensure that
        we have datetime64ns, coercing if necessary.

        Parameters
        ----------
        values : array-like
            Must be convertible to datetime64

        Returns
        -------
        values : ndarray[datetime64ns]

        Overridden by DatetimeTZBlock.
        """
        if values.dtype != DT64NS_DTYPE:
            values = conversion.ensure_datetime64ns(values)

        if isinstance(values, DatetimeArray):
            values = values._data

        assert isinstance(values, np.ndarray), type(values)
        return values

    def set_inplace(self, locs, values):
        """
        See Block.set.__doc__
        """
        values = conversion.ensure_datetime64ns(values, copy=False)

        self.values[locs] = values


class DatetimeTZBlock(ExtensionBlock, DatetimeBlock):
    """ implement a datetime64 block with a tz attribute """

    values: DatetimeArray

    __slots__ = ()
    is_datetimetz = True
    is_extension = True

    internal_values = Block.internal_values
    _can_hold_element = DatetimeBlock._can_hold_element
    to_native_types = DatetimeBlock.to_native_types
    diff = DatetimeBlock.diff
    fill_value = np.datetime64("NaT", "ns")
    where = DatetimeBlock.where
    putmask = DatetimeLikeBlockMixin.putmask

    array_values = ExtensionBlock.array_values

    @property
    def _holder(self):
        return DatetimeArray

    def _maybe_coerce_values(self, values):
        """
        Input validation for values passed to __init__. Ensure that
        we have datetime64TZ, coercing if necessary.

        Parameters
        ----------
        values : array-like
            Must be convertible to datetime64

        Returns
        -------
        values : DatetimeArray
        """
        if not isinstance(values, self._holder):
            values = self._holder(values)

        if values.tz is None:
            raise ValueError("cannot create a DatetimeTZBlock without a tz")

        return values

    @property
    def is_view(self) -> bool:
        """ return a boolean if I am possibly a view """
        # check the ndarray values of the DatetimeIndex values
        return self.values._data.base is not None

    def get_values(self, dtype: Optional[DtypeObj] = None) -> np.ndarray:
        """
        Returns an ndarray of values.

        Parameters
        ----------
        dtype : np.dtype
            Only `object`-like dtypes are respected here (not sure
            why).

        Returns
        -------
        values : ndarray
            When ``dtype=object``, then and object-dtype ndarray of
            boxed values is returned. Otherwise, an M8[ns] ndarray
            is returned.

            DatetimeArray is always 1-d. ``get_values`` will reshape
            the return value to be the same dimensionality as the
            block.
        """
        values = self.values
        if is_object_dtype(dtype):
            values = values.astype(object)

        # TODO(EA2D): reshape unnecessary with 2D EAs
        # Ensure that our shape is correct for DataFrame.
        # ExtensionArrays are always 1-D, even in a DataFrame when
        # the analogous NumPy-backed column would be a 2-D ndarray.
        return np.asarray(values).reshape(self.shape)

    def external_values(self):
        # NB: this is different from np.asarray(self.values), since that
        #  return an object-dtype ndarray of Timestamps.
        if self.is_datetimetz:
            # avoid FutureWarning in .astype in casting from dt64t to dt64
            return self.values._data
        return np.asarray(self.values.astype("datetime64[ns]", copy=False))

    def fillna(
        self, value, limit=None, inplace: bool = False, downcast=None
    ) -> List[Block]:
        # We support filling a DatetimeTZ with a `value` whose timezone
        # is different by coercing to object.
        if self._can_hold_element(value):
            return super().fillna(value, limit, inplace, downcast)

        # different timezones, or a non-tz
        return self.astype(object).fillna(
            value, limit=limit, inplace=inplace, downcast=downcast
        )

    def _check_ndim(self, values, ndim):
        """
        ndim inference and validation.

        This is overridden by the DatetimeTZBlock to check the case of 2D
        data (values.ndim == 2), which should only be allowed if ndim is
        also 2.
        The case of 1D array is still allowed with both ndim of 1 or 2, as
        if the case for other EAs. Therefore, we are only checking
        `values.ndim > ndim` instead of `values.ndim != ndim` as for
        consolidated blocks.
        """
        if ndim is None:
            ndim = values.ndim

        if values.ndim > ndim:
            raise ValueError(
                "Wrong number of dimensions. "
                f"values.ndim != ndim [{values.ndim} != {ndim}]"
            )
        return ndim


class TimeDeltaBlock(DatetimeLikeBlockMixin):
    __slots__ = ()
    is_timedelta = True
    _can_hold_na = True
    is_numeric = False
    fill_value = np.timedelta64("NaT", "ns")

    def _maybe_coerce_values(self, values):
        if values.dtype != TD64NS_DTYPE:
            # non-nano we will convert to nano
            if values.dtype.kind != "m":
                # caller is responsible for ensuring timedelta64 dtype
                raise TypeError(values.dtype)  # pragma: no cover

            values = TimedeltaArray._from_sequence(values)._data
        if isinstance(values, TimedeltaArray):
            values = values._data
        assert isinstance(values, np.ndarray), type(values)
        return values

    @property
    def _holder(self):
        return TimedeltaArray

    def fillna(
        self, value, limit=None, inplace: bool = False, downcast=None
    ) -> List[Block]:
        # TODO(EA2D): if we operated on array_values, TDA.fillna would handle
        #  raising here.
        if is_integer(value):
            # Deprecation GH#24694, GH#19233
            raise TypeError(
                "Passing integers to fillna for timedelta64[ns] dtype is no "
                "longer supported.  To obtain the old behavior, pass "
                "`pd.Timedelta(seconds=n)` instead."
            )
        return super().fillna(value, limit=limit, inplace=inplace, downcast=downcast)


class ObjectBlock(Block):
    __slots__ = ()
    is_object = True
    _can_hold_na = True

    def _maybe_coerce_values(self, values):
        if issubclass(values.dtype.type, str):
            values = np.array(values, dtype=object)
        return values

    @property
    def is_bool(self):
        """
        we can be a bool if we have only bool values but are of type
        object
        """
        return lib.is_bool_array(self.values.ravel("K"))

    def reduce(self, func, ignore_failures: bool = False) -> List[Block]:
        """
        For object-dtype, we operate column-wise.
        """
        assert self.ndim == 2

        values = self.values
        if len(values) > 1:
            # split_and_operate expects func with signature (mask, values, inplace)
            def mask_func(mask, values, inplace):
                if values.ndim == 1:
                    values = values.reshape(1, -1)
                return func(values)

            return self.split_and_operate(
                None, mask_func, False, ignore_failures=ignore_failures
            )

        try:
            res = func(values)
        except TypeError:
            if not ignore_failures:
                raise
            return []

        assert isinstance(res, np.ndarray)
        assert res.ndim == 1
        res = res.reshape(1, -1)
        return [self.make_block_same_class(res)]

    def convert(
        self,
        copy: bool = True,
        datetime: bool = True,
        numeric: bool = True,
        timedelta: bool = True,
    ) -> List[Block]:
        """
        attempt to cast any object types to better types return a copy of
        the block (if copy = True) by definition we ARE an ObjectBlock!!!!!
        """

        # operate column-by-column
        def f(mask, val, idx):
            shape = val.shape
            values = soft_convert_objects(
                val.ravel(),
                datetime=datetime,
                numeric=numeric,
                timedelta=timedelta,
                copy=copy,
            )
            if isinstance(values, np.ndarray):
                # TODO(EA2D): allow EA once reshape is supported
                values = values.reshape(shape)

            return values

        if self.ndim == 2:
            blocks = self.split_and_operate(None, f, False)
        else:
            values = f(None, self.values.ravel(), None)
            blocks = [self.make_block(values)]

        return blocks

    def _maybe_downcast(self, blocks: List[Block], downcast=None) -> List[Block]:

        if downcast is not None:
            return blocks

        # split and convert the blocks
        return extend_blocks([b.convert(datetime=True, numeric=False) for b in blocks])

    def _can_hold_element(self, element: Any) -> bool:
        return True

    def replace(
        self,
        to_replace,
        value,
        inplace: bool = False,
        regex: bool = False,
    ) -> List[Block]:
        # Note: the checks we do in NDFrame.replace ensure we never get
        #  here with listlike to_replace or value, as those cases
        #  go through _replace_list

        regex = should_use_regex(regex, to_replace)

        if regex:
            return self._replace_regex(to_replace, value, inplace=inplace)
        else:
            return super().replace(to_replace, value, inplace=inplace, regex=False)


class CategoricalBlock(ExtensionBlock):
    __slots__ = ()

    def replace(
        self,
        to_replace,
        value,
        inplace: bool = False,
        regex: bool = False,
    ) -> List[Block]:
        inplace = validate_bool_kwarg(inplace, "inplace")
        result = self if inplace else self.copy()

        result.values.replace(to_replace, value, inplace=True)
        return [result]


# -----------------------------------------------------------------
# Constructor Helpers


def get_block_type(values, dtype: Optional[Dtype] = None):
    """
    Find the appropriate Block subclass to use for the given values and dtype.

    Parameters
    ----------
    values : ndarray-like
    dtype : numpy or pandas dtype

    Returns
    -------
    cls : class, subclass of Block
    """
    # We use vtype and kind checks because they are much more performant
    #  than is_foo_dtype
    dtype = cast(np.dtype, pandas_dtype(dtype) if dtype else values.dtype)
    vtype = dtype.type
    kind = dtype.kind

    cls: Type[Block]

    if is_sparse(dtype):
        # Need this first(ish) so that Sparse[datetime] is sparse
        cls = ExtensionBlock
    elif isinstance(dtype, CategoricalDtype):
        cls = CategoricalBlock
    elif vtype is Timestamp:
        cls = DatetimeTZBlock
    elif vtype is Interval or vtype is Period:
        cls = ObjectValuesExtensionBlock
    elif isinstance(dtype, ExtensionDtype):
        # Note: need to be sure PandasArray is unwrapped before we get here
        cls = ExtensionBlock

    elif kind == "M":
        cls = DatetimeBlock
    elif kind == "m":
        cls = TimeDeltaBlock
    elif kind == "f":
        cls = FloatBlock
    elif kind in ["c", "i", "u", "b"]:
        cls = NumericBlock
    else:
        cls = ObjectBlock
    return cls


def make_block(
    values, placement, klass=None, ndim=None, dtype: Optional[Dtype] = None
) -> Block:
    # Ensure that we don't allow PandasArray / PandasDtype in internals.
    # For now, blocks should be backed by ndarrays when possible.
    if isinstance(values, ABCPandasArray):
        values = values.to_numpy()
        if ndim and ndim > 1:
            # TODO(EA2D): special case not needed with 2D EAs
            values = np.atleast_2d(values)

    if isinstance(dtype, PandasDtype):
        dtype = dtype.numpy_dtype

    if klass is None:
        dtype = dtype or values.dtype
        klass = get_block_type(values, dtype)

    elif klass is DatetimeTZBlock and not is_datetime64tz_dtype(values.dtype):
        # TODO: This is no longer hit internally; does it need to be retained
        #  for e.g. pyarrow?
        values = DatetimeArray._simple_new(values, dtype=dtype)

    return klass(values, ndim=ndim, placement=placement)


# -----------------------------------------------------------------


def extend_blocks(result, blocks=None) -> List[Block]:
    """ return a new extended blocks, given the result """
    if blocks is None:
        blocks = []
    if isinstance(result, list):
        for r in result:
            if isinstance(r, list):
                blocks.extend(r)
            else:
                blocks.append(r)
    else:
        assert isinstance(result, Block), type(result)
        blocks.append(result)
    return blocks


def _block_shape(values: ArrayLike, ndim: int = 1) -> ArrayLike:
    """ guarantee the shape of the values to be at least 1 d """
    if values.ndim < ndim:
        shape = values.shape
        if not is_extension_array_dtype(values.dtype):
            # TODO(EA2D): https://github.com/pandas-dev/pandas/issues/23023
            # block.shape is incorrect for "2D" ExtensionArrays
            # We can't, and don't need to, reshape.

            # error: "ExtensionArray" has no attribute "reshape"
            values = values.reshape(tuple((1,) + shape))  # type: ignore[attr-defined]
    return values


def safe_reshape(arr: ArrayLike, new_shape: Shape) -> ArrayLike:
    """
    Reshape `arr` to have shape `new_shape`, unless it is an ExtensionArray,
    in which case it will be returned unchanged (see gh-13012).

    Parameters
    ----------
    arr : np.ndarray or ExtensionArray
    new_shape : Tuple[int]

    Returns
    -------
    np.ndarray or ExtensionArray
    """
    if not is_extension_array_dtype(arr.dtype):
        # Note: this will include TimedeltaArray and tz-naive DatetimeArray
        # TODO(EA2D): special case will be unnecessary with 2D EAs
        arr = np.asarray(arr).reshape(new_shape)
<<<<<<< HEAD
    return arr


def _extract_bool_array(mask: ArrayLike) -> np.ndarray:
    """
    If we have a SparseArray or BooleanArray, convert it to ndarray[bool].
    """
    if isinstance(mask, ExtensionArray):
        # We could have BooleanArray, Sparse[bool], ...
        #  Except for BooleanArray, this is equivalent to just
        #  np.asarray(mask, dtype=bool)
        mask = mask.to_numpy(dtype=bool, na_value=False)

    assert isinstance(mask, np.ndarray), type(mask)
    assert mask.dtype == bool, mask.dtype
    return mask


def astype_block_compat(values: ArrayLike, dtype: DtypeObj, copy: bool) -> ArrayLike:
    """
    Series/DataFrame implementation of .astype
    """
    if is_datetime64tz_dtype(dtype) and is_datetime64_dtype(values.dtype):
        return astype_dt64_to_dt64tz(values, dtype, copy, via_utc=True)

    if is_dtype_equal(values.dtype, dtype):
        if copy:
            return values.copy()
        return values

    if isinstance(values, ExtensionArray):
        values = values.astype(dtype, copy=copy)

    else:
        values = astype_nansafe(values, dtype, copy=copy)

    return values
=======
    return arr
>>>>>>> a9cacd9e
<|MERGE_RESOLUTION|>--- conflicted
+++ resolved
@@ -2503,23 +2503,7 @@
         # Note: this will include TimedeltaArray and tz-naive DatetimeArray
         # TODO(EA2D): special case will be unnecessary with 2D EAs
         arr = np.asarray(arr).reshape(new_shape)
-<<<<<<< HEAD
     return arr
-
-
-def _extract_bool_array(mask: ArrayLike) -> np.ndarray:
-    """
-    If we have a SparseArray or BooleanArray, convert it to ndarray[bool].
-    """
-    if isinstance(mask, ExtensionArray):
-        # We could have BooleanArray, Sparse[bool], ...
-        #  Except for BooleanArray, this is equivalent to just
-        #  np.asarray(mask, dtype=bool)
-        mask = mask.to_numpy(dtype=bool, na_value=False)
-
-    assert isinstance(mask, np.ndarray), type(mask)
-    assert mask.dtype == bool, mask.dtype
-    return mask
 
 
 def astype_block_compat(values: ArrayLike, dtype: DtypeObj, copy: bool) -> ArrayLike:
@@ -2540,7 +2524,4 @@
     else:
         values = astype_nansafe(values, dtype, copy=copy)
 
-    return values
-=======
-    return arr
->>>>>>> a9cacd9e
+    return values