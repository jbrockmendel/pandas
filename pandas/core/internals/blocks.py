--- conflicted
+++ resolved
@@ -2209,17 +2209,7 @@
 
         return values
 
-<<<<<<< HEAD
-    def get_values(self, dtype=None):
-=======
-    @property
-    def is_view(self) -> bool:
-        """ return a boolean if I am possibly a view """
-        # check the ndarray values of the DatetimeIndex values
-        return self.values._data.base is not None
-
     def get_values(self, dtype: Optional[Dtype] = None):
->>>>>>> 8fe3dc62
         """
         Returns an ndarray of values.
 
