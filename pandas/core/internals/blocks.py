from __future__ import annotations

import inspect
import re
from typing import TYPE_CHECKING, Any, Callable, List, Optional, Type, Union, cast

import numpy as np

from pandas._libs import (
    Interval,
    Period,
    Timestamp,
    algos as libalgos,
    internals as libinternals,
    lib,
    writers,
)
from pandas._libs.internals import BlockPlacement
from pandas._libs.tslibs import conversion
from pandas._typing import ArrayLike, Dtype, DtypeObj, Scalar, Shape
from pandas.util._validators import validate_bool_kwarg

from pandas.core.dtypes.cast import (
    astype_dt64_to_dt64tz,
    astype_nansafe,
    can_hold_element,
    convert_scalar_for_putitemlike,
    find_common_type,
    infer_dtype_from,
    infer_dtype_from_scalar,
    maybe_downcast_numeric,
    maybe_downcast_to_dtype,
    maybe_promote,
    maybe_upcast,
    soft_convert_objects,
)
from pandas.core.dtypes.common import (
    DT64NS_DTYPE,
    TD64NS_DTYPE,
    is_categorical_dtype,
    is_datetime64_dtype,
    is_datetime64tz_dtype,
    is_dtype_equal,
    is_ea_dtype,
    is_extension_array_dtype,
    is_integer,
    is_list_like,
    is_object_dtype,
    is_re,
    is_re_compilable,
    is_sparse,
    is_strict_ea,
    pandas_dtype,
)
from pandas.core.dtypes.dtypes import CategoricalDtype, ExtensionDtype
from pandas.core.dtypes.generic import ABCDataFrame, ABCIndex, ABCPandasArray, ABCSeries
from pandas.core.dtypes.missing import isna

import pandas.core.algorithms as algos
from pandas.core.array_algos.putmask import (
    putmask_inplace,
    putmask_smart,
    putmask_without_repeat,
)
from pandas.core.array_algos.replace import compare_or_regex_search, replace_regex
from pandas.core.array_algos.transforms import shift
from pandas.core.arrays import (
    Categorical,
    DatetimeArray,
    ExtensionArray,
    PandasArray,
    PandasDtype,
    TimedeltaArray,
)
from pandas.core.base import PandasObject
import pandas.core.common as com
from pandas.core.construction import extract_array
from pandas.core.indexers import (
    check_setitem_lengths,
    is_empty_indexer,
    is_exact_shape_match,
    is_scalar_indexer,
)
import pandas.core.missing as missing
from pandas.core.nanops import nanpercentile

if TYPE_CHECKING:
    from pandas import Index
    from pandas.core.arrays._mixins import NDArrayBackedExtensionArray


class Block(PandasObject):
    """
    Canonical n-dimensional unit of homogeneous dtype contained in a pandas
    data structure

    Index-ignorant; let the container take care of that
    """

    values: Union[np.ndarray, ExtensionArray]

    __slots__ = ["_mgr_locs", "values", "ndim"]
    is_numeric = False
    is_float = False
    is_datetime = False
    is_datetimetz = False
    is_timedelta = False
    is_bool = False
    is_object = False
    is_extension = False
    _can_hold_na = False
    _can_consolidate = True
    _validate_ndim = True

    @classmethod
    def _simple_new(
        cls, values: ArrayLike, placement: BlockPlacement, ndim: int
    ) -> Block:
        """
        Fastpath constructor, does *no* validation
        """
        obj = object.__new__(cls)
        obj.ndim = ndim
        obj.values = values
        obj._mgr_locs = placement
        return obj

    def __init__(self, values, placement, ndim: int):
        """
        Parameters
        ----------
        values : np.ndarray or ExtensionArray
        placement : BlockPlacement (or castable)
        ndim : int
            1 for SingleBlockManager/Series, 2 for BlockManager/DataFrame
        """
        # TODO(EA2D): ndim will be unnecessary with 2D EAs
        self.ndim = self._check_ndim(values, ndim)
        self.mgr_locs = placement
        self.values = self._maybe_coerce_values(values)

        if self._validate_ndim and self.ndim and len(self.mgr_locs) != len(self.values):
            raise ValueError(
                f"Wrong number of items passed {len(self.values)}, "
                f"placement implies {len(self.mgr_locs)}"
            )

    def _maybe_coerce_values(self, values):
        """
        Ensure we have correctly-typed values.

        Parameters
        ----------
        values : np.ndarray, ExtensionArray, Index

        Returns
        -------
        np.ndarray or ExtensionArray
        """
        return values

    def _check_ndim(self, values, ndim):
        """
        ndim inference and validation.

        Infers ndim from 'values' if not provided to __init__.
        Validates that values.ndim and ndim are consistent if and only if
        the class variable '_validate_ndim' is True.

        Parameters
        ----------
        values : array-like
        ndim : int or None

        Returns
        -------
        ndim : int

        Raises
        ------
        ValueError : the number of dimensions do not match
        """
        if ndim is None:
            ndim = values.ndim

        if self._validate_ndim and values.ndim != ndim:
            raise ValueError(
                "Wrong number of dimensions. "
                f"values.ndim != ndim [{values.ndim} != {ndim}]"
            )
        return ndim

    @property
    def _holder(self):
        """
        The array-like that can hold the underlying values.

        None for 'Block', overridden by subclasses that don't
        use an ndarray.
        """
        return None

    @property
    def _consolidate_key(self):
        return self._can_consolidate, self.dtype.name

    @property
    def is_view(self) -> bool:
        """ return a boolean if I am possibly a view """
        values = self.values
        values = cast(np.ndarray, values)
        return values.base is not None

    @property
    def is_categorical(self) -> bool:
        return self._holder is Categorical

    @property
    def is_datelike(self) -> bool:
        """ return True if I am a non-datelike """
        return self.is_datetime or self.is_timedelta

    def external_values(self):
        """
        The array that Series.values returns (public attribute).

        This has some historical constraints, and is overridden in block
        subclasses to return the correct array (e.g. period returns
        object ndarray and datetimetz a datetime64[ns] ndarray instead of
        proper extension array).
        """
        return self.values

    def internal_values(self):
        """
        The array that Series._values returns (internal values).
        """
        return self.values

    def array_values(self) -> ExtensionArray:
        """
        The array that Series.array returns. Always an ExtensionArray.
        """
        return PandasArray(self.values)

    def get_values(self, dtype: Optional[Dtype] = None):
        """
        return an internal format, currently just the ndarray
        this is often overridden to handle to_dense like operations
        """
        if is_object_dtype(dtype):
            return self.values.astype(object)
        return np.asarray(self.values)

    def get_block_values_for_json(self) -> np.ndarray:
        """
        This is used in the JSON C code.
        """
        # TODO(EA2D): reshape will be unnecessary with 2D EAs
        return np.asarray(self.values).reshape(self.shape)

    @property
    def fill_value(self):
        return np.nan

    @property
    def mgr_locs(self):
        return self._mgr_locs

    @mgr_locs.setter
    def mgr_locs(self, new_mgr_locs):
        if not isinstance(new_mgr_locs, libinternals.BlockPlacement):
            new_mgr_locs = libinternals.BlockPlacement(new_mgr_locs)

        self._mgr_locs = new_mgr_locs

    def make_block(self, values, placement=None) -> Block:
        """
        Create a new block, with type inference propagate any values that are
        not specified
        """
        if placement is None:
            placement = self.mgr_locs
        if self.is_extension:
            values = _block_shape(values, ndim=self.ndim)

        return make_block(values, placement=placement, ndim=self.ndim)

    def make_block_same_class(self, values, placement=None, ndim=None):
        """ Wrap given values in a block of same type as self. """
        if placement is None:
            placement = self.mgr_locs
        if ndim is None:
            ndim = self.ndim
        return type(self)(values, placement=placement, ndim=ndim)

    def __repr__(self) -> str:
        # don't want to print out all of the items here
        name = type(self).__name__
        if self.ndim == 1:
            result = f"{name}: {len(self)} dtype: {self.dtype}"
        else:

            shape = " x ".join(str(s) for s in self.shape)
            result = f"{name}: {self.mgr_locs.indexer}, {shape}, dtype: {self.dtype}"

        return result

    def __len__(self) -> int:
        return len(self.values)

    def __getstate__(self):
        return self.mgr_locs.indexer, self.values

    def __setstate__(self, state):
        self.mgr_locs = libinternals.BlockPlacement(state[0])
        self.values = state[1]
        self.ndim = self.values.ndim

    def _slice(self, slicer):
        """ return a slice of my values """

        return self.values[slicer]

    def getitem_block(self, slicer, new_mgr_locs=None):
        """
        Perform __getitem__-like, return result as block.

        As of now, only supports slices that preserve dimensionality.
        """
        if new_mgr_locs is None:
            axis0_slicer = slicer[0] if isinstance(slicer, tuple) else slicer
            new_mgr_locs = self.mgr_locs[axis0_slicer]
        elif not isinstance(new_mgr_locs, BlockPlacement):
            new_mgr_locs = BlockPlacement(new_mgr_locs)

        new_values = self._slice(slicer)

        if self._validate_ndim and new_values.ndim != self.ndim:
            raise ValueError("Only same dim slicing is allowed")

        return type(self)._simple_new(new_values, new_mgr_locs, self.ndim)

    @property
    def shape(self):
        return self.values.shape

    @property
    def dtype(self):
        return self.values.dtype

    def iget(self, i):
        return self.values[i]

    def set_inplace(self, locs, values):
        """
        Modify block values in-place with new item value.

        Notes
        -----
        `set` never creates a new array or new Block, whereas `setitem` _may_
        create a new array and always creates a new Block.
        """
        self.values[locs] = values

    def delete(self, loc) -> None:
        """
        Delete given loc(-s) from block in-place.
        """
        self.values = np.delete(self.values, loc, 0)
        self.mgr_locs = self.mgr_locs.delete(loc)

    def apply(self, func, **kwargs) -> List["Block"]:
        """
        apply the function to my values; return a block if we are not
        one
        """
        with np.errstate(all="ignore"):
            result = func(self.values, **kwargs)

        return self._split_op_result(result)

    def reduce(self, func, ignore_failures: bool = False) -> List["Block"]:
        # We will apply the function and reshape the result into a single-row
        #  Block with the same mgr_locs; squeezing will be done at a higher level
        assert self.ndim == 2

        try:
            result = func(self.values)
        except (TypeError, NotImplementedError):
            if ignore_failures:
                return []
            raise

        if np.ndim(result) == 0:
            # TODO(EA2D): special case not needed with 2D EAs
            res_values = np.array([[result]])
        else:
            res_values = result.reshape(-1, 1)

        nb = self.make_block(res_values)
        return [nb]

    def _split_op_result(self, result) -> List["Block"]:
        # See also: split_and_operate
        if is_extension_array_dtype(result) and result.ndim > 1:
            # TODO(EA2D): unnecessary with 2D EAs
            # if we get a 2D ExtensionArray, we need to split it into 1D pieces
            nbs = []
            for i, loc in enumerate(self.mgr_locs):
                if not is_strict_ea(result):
                    vals = result[i : i + 1]
                else:
                    vals = result[i]
                block = self.make_block(values=vals, placement=[loc])
                nbs.append(block)
            return nbs

        if not isinstance(result, Block):
            result = self.make_block(result)

        return [result]

    def fillna(
        self, value, limit=None, inplace: bool = False, downcast=None
    ) -> List["Block"]:
        """
        fillna on the block with the value. If we fail, then convert to
        ObjectBlock and try again
        """
        inplace = validate_bool_kwarg(inplace, "inplace")

        mask = isna(self.values)
        mask = _extract_bool_array(mask)
        if limit is not None:
            limit = libalgos.validate_limit(None, limit=limit)
            mask[mask.cumsum(self.ndim - 1) > limit] = False

        if not self._can_hold_na:
            if inplace:
                return [self]
            else:
                return [self.copy()]

        if self._can_hold_element(value):
            nb = self if inplace else self.copy()
            putmask_inplace(nb.values, mask, value)
            # TODO: should be nb._maybe_downcast?
            return self._maybe_downcast([nb], downcast)

        # we can't process the value, but nothing to do
        if not mask.any():
            return [self] if inplace else [self.copy()]

        # operate column-by-column
        def f(mask, val, idx):
            block = self.coerce_to_target_dtype(value)

            # slice out our block
            if idx is not None:
                # i.e. self.ndim == 2
                block = block.getitem_block(slice(idx, idx + 1))
            return block.fillna(value, limit=limit, inplace=inplace, downcast=None)

        return self.split_and_operate(None, f, inplace)

    def _split(self) -> List["Block"]:
        """
        Split a block into a list of single-column blocks.
        """
        assert self.ndim == 2

        new_blocks = []
        for i, ref_loc in enumerate(self.mgr_locs):
            vals = self.values[slice(i, i + 1)]

            nb = self.make_block(vals, [ref_loc])
            new_blocks.append(nb)
        return new_blocks

    def split_and_operate(
        self, mask, f, inplace: bool, ignore_failures: bool = False
    ) -> List["Block"]:
        """
        split the block per-column, and apply the callable f
        per-column, return a new block for each. Handle
        masking which will not change a block unless needed.

        Parameters
        ----------
        mask : 2-d boolean mask
        f : callable accepting (1d-mask, 1d values, indexer)
        inplace : bool
        ignore_failures : bool, default False

        Returns
        -------
        list of blocks
        """
        if mask is None:
            mask = np.broadcast_to(True, shape=self.shape)

        new_values = self.values

        def make_a_block(nv, ref_loc):
            if isinstance(nv, list):
                assert len(nv) == 1, nv
                assert isinstance(nv[0], Block)
                block = nv[0]
            else:
                # Put back the dimension that was taken from it and make
                # a block out of the result.
                nv = _block_shape(nv, ndim=self.ndim)
                block = self.make_block(values=nv, placement=ref_loc)
            return block

        # ndim == 1
        if self.ndim == 1:
            if mask.any():
                nv = f(mask, new_values, None)
            else:
                nv = new_values if inplace else new_values.copy()
            block = make_a_block(nv, self.mgr_locs)
            return [block]

        # ndim > 1
        new_blocks = []
        for i, ref_loc in enumerate(self.mgr_locs):
            m = mask[i]
            v = new_values[i]

            # need a new block
            if m.any() or m.size == 0:
                # Apply our function; we may ignore_failures if this is a
                #  reduction that is dropping nuisance columns GH#37827
                try:
                    nv = f(m, v, i)
                except TypeError:
                    if ignore_failures:
                        continue
                    else:
                        raise
            else:
                nv = v if inplace else v.copy()

            block = make_a_block(nv, [ref_loc])
            new_blocks.append(block)

        return new_blocks

    def _maybe_downcast(self, blocks: List["Block"], downcast=None) -> List["Block"]:

        # no need to downcast our float
        # unless indicated
        if downcast is None and (self.is_float or self.is_datelike):
            return blocks

        return extend_blocks([b.downcast(downcast) for b in blocks])

    def downcast(self, dtypes=None) -> List["Block"]:
        """ try to downcast each item to the dict of dtypes if present """
        # turn it off completely
        if dtypes is False:
            return [self]

        values = self.values

        if self.ndim == 1:

            # try to cast all non-floats here
            if dtypes is None:
                dtypes = "infer"

            nv = maybe_downcast_to_dtype(values, dtypes)
            return [self.make_block(nv)]

        # ndim > 1
        if dtypes is None:
            return [self]

        if not (dtypes == "infer" or isinstance(dtypes, dict)):
            raise ValueError(
                "downcast must have a dictionary or 'infer' as its argument"
            )
        elif dtypes != "infer":
            raise AssertionError("dtypes as dict is not supported yet")

        # operate column-by-column
        # this is expensive as it splits the blocks items-by-item
        def f(mask, val, idx):
            val = maybe_downcast_to_dtype(val, dtype="infer")
            return val

        return self.split_and_operate(None, f, False)

    def astype(self, dtype, copy: bool = False, errors: str = "raise"):
        """
        Coerce to the new dtype.

        Parameters
        ----------
        dtype : str, dtype convertible
        copy : bool, default False
            copy if indicated
        errors : str, {'raise', 'ignore'}, default 'raise'
            - ``raise`` : allow exceptions to be raised
            - ``ignore`` : suppress exceptions. On error return original object

        Returns
        -------
        Block
        """
        errors_legal_values = ("raise", "ignore")

        if errors not in errors_legal_values:
            invalid_arg = (
                "Expected value of kwarg 'errors' to be one of "
                f"{list(errors_legal_values)}. Supplied value is '{errors}'"
            )
            raise ValueError(invalid_arg)

        if inspect.isclass(dtype) and issubclass(dtype, ExtensionDtype):
            msg = (
                f"Expected an instance of {dtype.__name__}, "
                "but got the class instead. Try instantiating 'dtype'."
            )
            raise TypeError(msg)

        dtype = pandas_dtype(dtype)

        try:
            new_values = self._astype(dtype, copy=copy)
        except (ValueError, TypeError):
            # e.g. astype_nansafe can fail on object-dtype of strings
            #  trying to convert to float
            if errors == "ignore":
                new_values = self.values
            else:
                raise

        newb = self.make_block(new_values)
        if newb.is_numeric and self.is_numeric:
            if newb.shape != self.shape:
                raise TypeError(
                    f"cannot set astype for copy = [{copy}] for dtype "
                    f"({self.dtype.name} [{self.shape}]) to different shape "
                    f"({newb.dtype.name} [{newb.shape}])"
                )
        return newb

    def _astype(self, dtype: DtypeObj, copy: bool) -> ArrayLike:
        values = self.values

        if is_datetime64tz_dtype(dtype) and is_datetime64_dtype(values.dtype):
            return astype_dt64_to_dt64tz(values, dtype, copy, via_utc=True)

        if is_dtype_equal(values.dtype, dtype):
            if copy:
                return values.copy()
            return values

        if isinstance(values, ExtensionArray):
            values = values.astype(dtype, copy=copy)

        else:
            values = astype_nansafe(values, dtype, copy=copy)

        return values

    def convert(
        self,
        copy: bool = True,
        datetime: bool = True,
        numeric: bool = True,
        timedelta: bool = True,
    ) -> List["Block"]:
        """
        attempt to coerce any object types to better types return a copy
        of the block (if copy = True) by definition we are not an ObjectBlock
        here!
        """
        return [self.copy()] if copy else [self]

    def _can_hold_element(self, element: Any) -> bool:
        """ require the same dtype as ourselves """
        raise NotImplementedError("Implemented on subclasses")

    def should_store(self, value: ArrayLike) -> bool:
        """
        Should we set self.values[indexer] = value inplace or do we need to cast?

        Parameters
        ----------
        value : np.ndarray or ExtensionArray

        Returns
        -------
        bool
        """
        return is_dtype_equal(value.dtype, self.dtype)

    def to_native_types(self, na_rep="nan", quoting=None, **kwargs):
        """ convert to our native types format """
        values = self.values

        mask = isna(values)
        itemsize = writers.word_len(na_rep)

        if not self.is_object and not quoting and itemsize:
            values = values.astype(str)
            if values.dtype.itemsize / np.dtype("U1").itemsize < itemsize:
                # enlarge for the na_rep
                values = values.astype(f"<U{itemsize}")
        else:
            values = np.array(values, dtype="object")

        values[mask] = na_rep
        return self.make_block(values)

    # block actions #
    def copy(self, deep: bool = True):
        """ copy constructor """
        values = self.values
        if deep:
            values = values.copy()
        return self.make_block_same_class(values, ndim=self.ndim)

    def replace(
        self,
        to_replace,
        value,
        inplace: bool = False,
        regex: bool = False,
    ) -> List["Block"]:
        """
        replace the to_replace value with value, possible to create new
        blocks here this is just a call to putmask. regex is not used here.
        It is used in ObjectBlocks.  It is here for API compatibility.
        """
        inplace = validate_bool_kwarg(inplace, "inplace")
        original_to_replace = to_replace

        if not self._can_hold_element(to_replace):
            # We cannot hold `to_replace`, so we know immediately that
            #  replacing it is a no-op.
            # Note: If to_replace were a list, NDFrame.replace would call
            #  replace_list instead of replace.
            return [self] if inplace else [self.copy()]

        values = self.values

        mask = missing.mask_missing(values, to_replace)
        if not mask.any():
            # Note: we get here with test_replace_extension_other incorrectly
            #  bc _can_hold_element is incorrect.
            return [self] if inplace else [self.copy()]

        if not self._can_hold_element(value):
            blk = self.astype(object)
            return blk.replace(
                to_replace=original_to_replace,
                value=value,
                inplace=True,
                regex=regex,
            )

        blk = self if inplace else self.copy()
        putmask_inplace(blk.values, mask, value)
        blocks = blk.convert(numeric=False, copy=not inplace)
        return blocks

    def _replace_regex(
        self,
        to_replace,
        value,
        inplace: bool = False,
        convert: bool = True,
        mask=None,
    ) -> List["Block"]:
        """
        Replace elements by the given value.

        Parameters
        ----------
        to_replace : object or pattern
            Scalar to replace or regular expression to match.
        value : object
            Replacement object.
        inplace : bool, default False
            Perform inplace modification.
        convert : bool, default True
            If true, try to coerce any object types to better types.
        mask : array-like of bool, optional
            True indicate corresponding element is ignored.

        Returns
        -------
        List[Block]
        """
        if not self._can_hold_element(to_replace):
            # i.e. only ObjectBlock, but could in principle include a
            #  String ExtensionBlock
            return [self] if inplace else [self.copy()]

        rx = re.compile(to_replace)

        new_values = self.values if inplace else self.values.copy()
        replace_regex(new_values, rx, value, mask)

        block = self.make_block(new_values)
        if convert:
            nbs = block.convert(numeric=False)
        else:
            nbs = [block]
        return nbs

    def _replace_list(
        self,
        src_list: List[Any],
        dest_list: List[Any],
        inplace: bool = False,
        regex: bool = False,
    ) -> List["Block"]:
        """
        See BlockManager._replace_list docstring.
        """
        # Exclude anything that we know we won't contain
        pairs = [
            (x, y) for x, y in zip(src_list, dest_list) if self._can_hold_element(x)
        ]
        if not len(pairs):
            # shortcut, nothing to replace
            return [self] if inplace else [self.copy()]

        src_len = len(pairs) - 1

        def comp(s: Scalar, mask: np.ndarray, regex: bool = False) -> np.ndarray:
            """
            Generate a bool array by perform an equality check, or perform
            an element-wise regular expression matching
            """
            if isna(s):
                return ~mask

            return compare_or_regex_search(self.values, s, regex, mask)

        if self.is_object:
            # Calculate the mask once, prior to the call of comp
            # in order to avoid repeating the same computations
            mask = ~isna(self.values)
            masks = [comp(s[0], mask, regex) for s in pairs]
        else:
            # GH#38086 faster if we know we dont need to check for regex
            masks = [missing.mask_missing(self.values, s[0]) for s in pairs]

        masks = [_extract_bool_array(x) for x in masks]

        rb = [self if inplace else self.copy()]
        for i, (src, dest) in enumerate(pairs):
            new_rb: List["Block"] = []
            for blk in rb:
                m = masks[i]
                convert = i == src_len  # only convert once at the end
                result = blk._replace_coerce(
                    to_replace=src,
                    value=dest,
                    mask=m,
                    inplace=inplace,
                    regex=regex,
                )
                if convert and blk.is_object:
                    result = extend_blocks(
                        [b.convert(numeric=False, copy=True) for b in result]
                    )
                new_rb.extend(result)
            rb = new_rb
        return rb

    def setitem(self, indexer, value):
        """
        Attempt self.values[indexer] = value, possibly creating a new array.

        Parameters
        ----------
        indexer : tuple, list-like, array-like, slice
            The subset of self.values to set
        value : object
            The value being set

        Returns
        -------
        Block

        Notes
        -----
        `indexer` is a direct slice/positional indexer. `value` must
        be a compatible shape.
        """
        transpose = self.ndim == 2

        if isinstance(indexer, np.ndarray) and indexer.ndim > self.ndim:
            raise ValueError(f"Cannot set values with ndim > {self.ndim}")

        # coerce None values, if appropriate
        if value is None:
            if self.is_numeric:
                value = np.nan

        # coerce if block dtype can store value
        values = self.values
        if not self._can_hold_element(value):
            # current dtype cannot store value, coerce to common dtype
            # TODO: can we just use coerce_to_target_dtype for all this
            if hasattr(value, "dtype"):
                dtype = value.dtype

            elif lib.is_scalar(value) and not isna(value):
                dtype, _ = infer_dtype_from_scalar(value, pandas_dtype=True)

            else:
                # e.g. we are bool dtype and value is nan
                # TODO: watch out for case with listlike value and scalar/empty indexer
                dtype, _ = maybe_promote(np.array(value).dtype)
                return self.astype(dtype).setitem(indexer, value)

            dtype = find_common_type([values.dtype, dtype])
            assert not is_dtype_equal(self.dtype, dtype)
            # otherwise should have _can_hold_element

            return self.astype(dtype).setitem(indexer, value)

        if self.dtype.kind in ["m", "M"]:
            arr = self.array_values().T
            arr[indexer] = value
            return self

        # value must be storable at this moment
        if is_extension_array_dtype(getattr(value, "dtype", None)):
            # We need to be careful not to allow through strings that
            #  can be parsed to EADtypes
            is_ea_value = True
            arr_value = value
        else:
            is_ea_value = False
            arr_value = np.array(value)

        if transpose:
            values = values.T

        # length checking
        check_setitem_lengths(indexer, value, values)
        exact_match = is_exact_shape_match(values, arr_value)
        if is_empty_indexer(indexer, arr_value):
            # GH#8669 empty indexers
            pass

        elif is_scalar_indexer(indexer, self.ndim):
            # setting a single element for each dim and with a rhs that could
            #  be e.g. a list; see GH#6043
            values[indexer] = value

        elif exact_match and is_categorical_dtype(arr_value.dtype):
            # GH25495 - If the current dtype is not categorical,
            # we need to create a new categorical block
            values[indexer] = value
            if values.ndim == 2:
                # TODO(EA2D): special case not needed with 2D EAs
                if values.shape[-1] != 1:
                    # shouldn't get here (at least until 2D EAs)
                    raise NotImplementedError
                values = values[:, 0]
            return self.make_block(Categorical(values, dtype=arr_value.dtype))

        elif exact_match and is_ea_value:
            # GH#32395 if we're going to replace the values entirely, just
            #  substitute in the new array
            return self.make_block(arr_value)

        # if we are an exact match (ex-broadcasting),
        # then use the resultant dtype
        elif exact_match:
            # We are setting _all_ of the array's values, so can cast to new dtype
            values[indexer] = value

            values = values.astype(arr_value.dtype, copy=False)

        elif is_ea_value:
            # GH#38952
            if values.ndim == 1:
                values[indexer] = value
            else:
                # TODO(EA2D): special case not needed with 2D EA
                values[indexer] = value.to_numpy(values.dtype).reshape(-1, 1)

        # set
        else:
            values[indexer] = value

        if transpose:
            values = values.T
        block = self.make_block(values)
        return block

    def putmask(self, mask, new) -> List["Block"]:
        """
        putmask the data to the block; it is possible that we may create a
        new dtype of block

        Return the resulting block(s).

        Parameters
        ----------
        mask : np.ndarray[bool], SparseArray[bool], or BooleanArray
        new : a ndarray/object

        Returns
        -------
        List[Block]
        """
        transpose = self.ndim == 2
        mask = _extract_bool_array(mask)
        assert not isinstance(new, (ABCIndex, ABCSeries, ABCDataFrame))

        new_values = self.values  # delay copy if possible.
        # if we are passed a scalar None, convert it here
        if not is_list_like(new) and isna(new) and not self.is_object:
            # FIXME: make sure we have compatible NA
            new = self.fill_value

        if self._can_hold_element(new):
            if self.dtype.kind in ["m", "M"]:
                arr = self.array_values()
                arr = cast("NDArrayBackedExtensionArray", arr)
                if transpose:
                    arr = arr.T
                arr.putmask(mask, new)
                return [self]

            if transpose:
                new_values = new_values.T

            putmask_without_repeat(new_values, mask, new)
            return [self]

        elif not mask.any():
            return [self]

        else:
            # may need to upcast
            if transpose:
                mask = mask.T
                if isinstance(new, np.ndarray):
                    new = new.T

            # operate column-by-column
            def f(mask, val, idx):

                if idx is None:
                    # ndim==1 case.
                    n = new
                else:

                    if isinstance(new, np.ndarray):
                        n = np.squeeze(new[idx % new.shape[0]])
                    else:
                        n = np.array(new)

                    # type of the new block
                    dtype, _ = maybe_promote(n.dtype)

                    # we need to explicitly astype here to make a copy
                    n = n.astype(dtype)

                nv = putmask_smart(val, mask, n)
                return nv

            new_blocks = self.split_and_operate(mask, f, True)
            return new_blocks

    def coerce_to_target_dtype(self, other):
        """
        coerce the current block to a dtype compat for other
        we will return a block, possibly object, and not raise

        we can also safely try to coerce to the same dtype
        and will receive the same block
        """
        # if we cannot then coerce to object
        dtype, _ = infer_dtype_from(other, pandas_dtype=True)

        new_dtype = find_common_type([self.dtype, dtype])

        return self.astype(new_dtype, copy=False)

    def interpolate(
        self,
        method: str = "pad",
        axis: int = 0,
        index: Optional["Index"] = None,
        inplace: bool = False,
        limit: Optional[int] = None,
        limit_direction: str = "forward",
        limit_area: Optional[str] = None,
        fill_value: Optional[Any] = None,
        coerce: bool = False,
        downcast: Optional[str] = None,
        **kwargs,
    ):

        inplace = validate_bool_kwarg(inplace, "inplace")

        if not self._can_hold_na:
            # If there are no NAs, then interpolate is a no-op
            return self if inplace else self.copy()

        # a fill na type method
        try:
            m = missing.clean_fill_method(method)
        except ValueError:
            m = None

        if m is not None:
            if fill_value is not None:
                # similar to validate_fillna_kwargs
                raise ValueError("Cannot pass both fill_value and method")

            return self._interpolate_with_fill(
                method=m,
                axis=axis,
                inplace=inplace,
                limit=limit,
                limit_area=limit_area,
                downcast=downcast,
            )
        # validate the interp method
        m = missing.clean_interp_method(method, **kwargs)

        assert index is not None  # for mypy

        return self._interpolate(
            method=m,
            index=index,
            axis=axis,
            limit=limit,
            limit_direction=limit_direction,
            limit_area=limit_area,
            fill_value=fill_value,
            inplace=inplace,
            downcast=downcast,
            **kwargs,
        )

    def _interpolate_with_fill(
        self,
        method: str = "pad",
        axis: int = 0,
        inplace: bool = False,
        limit: Optional[int] = None,
        limit_area: Optional[str] = None,
        downcast: Optional[str] = None,
    ) -> List["Block"]:
        """ fillna but using the interpolate machinery """
        inplace = validate_bool_kwarg(inplace, "inplace")

        assert self._can_hold_na  # checked by caller

        values = self.values if inplace else self.values.copy()

        values = missing.interpolate_2d(
            values,
            method=method,
            axis=axis,
            limit=limit,
            limit_area=limit_area,
        )

        blocks = [self.make_block_same_class(values, ndim=self.ndim)]
        return self._maybe_downcast(blocks, downcast)

    def _interpolate(
        self,
        method: str,
        index: "Index",
        fill_value: Optional[Any] = None,
        axis: int = 0,
        limit: Optional[int] = None,
        limit_direction: str = "forward",
        limit_area: Optional[str] = None,
        inplace: bool = False,
        downcast: Optional[str] = None,
        **kwargs,
    ) -> List["Block"]:
        """ interpolate using scipy wrappers """
        inplace = validate_bool_kwarg(inplace, "inplace")
        data = self.values if inplace else self.values.copy()

        # only deal with floats
        if not self.is_float:
            if self.dtype.kind not in ["i", "u"]:
                return [self]
            data = data.astype(np.float64)

        if fill_value is None:
            fill_value = self.fill_value

        if method in ("krogh", "piecewise_polynomial", "pchip"):
            if not index.is_monotonic:
                raise ValueError(
                    f"{method} interpolation requires that the index be monotonic."
                )
        # process 1-d slices in the axis direction

        def func(yvalues: np.ndarray) -> np.ndarray:

            # process a 1-d slice, returning it
            # should the axis argument be handled below in apply_along_axis?
            # i.e. not an arg to missing.interpolate_1d
            return missing.interpolate_1d(
                xvalues=index,
                yvalues=yvalues,
                method=method,
                limit=limit,
                limit_direction=limit_direction,
                limit_area=limit_area,
                fill_value=fill_value,
                bounds_error=False,
                **kwargs,
            )

        # interp each column independently
        interp_values = np.apply_along_axis(func, axis, data)

        blocks = [self.make_block_same_class(interp_values)]
        return self._maybe_downcast(blocks, downcast)

    def take_nd(self, indexer, axis: int, new_mgr_locs=None, fill_value=lib.no_default):
        """
        Take values according to indexer and return them as a block.bb

        """
        # algos.take_nd dispatches for DatetimeTZBlock, CategoricalBlock
        # so need to preserve types
        # sparse is treated like an ndarray, but needs .get_values() shaping

        values = self.values

        if fill_value is lib.no_default:
            fill_value = self.fill_value
            allow_fill = False
        else:
            allow_fill = True

        new_values = algos.take_nd(
            values, indexer, axis=axis, allow_fill=allow_fill, fill_value=fill_value
        )

        # Called from three places in managers, all of which satisfy
        #  this assertion
        assert not (axis == 0 and new_mgr_locs is None)
        if new_mgr_locs is None:
            new_mgr_locs = self.mgr_locs

        if not is_dtype_equal(new_values.dtype, self.dtype):
            return self.make_block(new_values, new_mgr_locs)
        else:
            return self.make_block_same_class(new_values, new_mgr_locs)

    def diff(self, n: int, axis: int = 1) -> List["Block"]:
        """ return block for the diff of the values """
        new_values = algos.diff(self.values, n, axis=axis, stacklevel=7)
        return [self.make_block(values=new_values)]

    def shift(self, periods: int, axis: int = 0, fill_value=None):
        """ shift the block by periods, possibly upcast """
        # convert integer to float if necessary. need to do a lot more than
        # that, handle boolean etc also
        new_values, fill_value = maybe_upcast(self.values, fill_value)

        new_values = shift(new_values, periods, axis, fill_value)

        return [self.make_block(new_values)]

    def where(self, other, cond, errors="raise", axis: int = 0) -> List["Block"]:
        """
        evaluate the block; return result block(s) from the result

        Parameters
        ----------
        other : a ndarray/object
        cond : np.ndarray[bool], SparseArray[bool], or BooleanArray
        errors : str, {'raise', 'ignore'}, default 'raise'
            - ``raise`` : allow exceptions to be raised
            - ``ignore`` : suppress exceptions. On error return original object
        axis : int, default 0

        Returns
        -------
        List[Block]
        """
        import pandas.core.computation.expressions as expressions

        assert not isinstance(other, (ABCIndex, ABCSeries, ABCDataFrame))

        assert errors in ["raise", "ignore"]
        transpose = self.ndim == 2

        values = self.values
        orig_other = other
        if transpose:
            values = values.T

        cond = _extract_bool_array(cond)

        if cond.ravel("K").all():
            result = values
        else:
            # see if we can operate on the entire block, or need item-by-item
            # or if we are a single block (ndim == 1)
            if (
                (self.dtype.kind in ["b", "i", "u"])
                and lib.is_float(other)
                and np.isnan(other)
            ):
                # GH#3733 special case to avoid object-dtype casting
                #  and go through numexpr path instead.
                # In integer case, np.where will cast to floats
                pass
            elif not self._can_hold_element(other):
                # we cannot coerce, return a compat dtype
                # we are explicitly ignoring errors
                block = self.coerce_to_target_dtype(other)
                blocks = block.where(orig_other, cond, errors=errors, axis=axis)
                return self._maybe_downcast(blocks, "infer")

            if not (
                (self.dtype.kind in ["b", "i", "u"])
                and lib.is_float(other)
                and np.isnan(other)
            ):
                # convert datetime to datetime64, timedelta to timedelta64
                other = convert_scalar_for_putitemlike(other, values.dtype)

            # By the time we get here, we should have all Series/Index
            #  args extracted to ndarray
            result = expressions.where(cond, values, other)

        if self._can_hold_na or self.ndim == 1:

            if transpose:
                result = result.T

            return [self.make_block(result)]

        # might need to separate out blocks
        axis = cond.ndim - 1
        cond = cond.swapaxes(axis, 0)
        mask = np.array([cond[i].all() for i in range(cond.shape[0])], dtype=bool)

        result_blocks: List["Block"] = []
        for m in [mask, ~mask]:
            if m.any():
                result = cast(np.ndarray, result)  # EABlock overrides where
                taken = result.take(m.nonzero()[0], axis=axis)
                r = maybe_downcast_numeric(taken, self.dtype)
                nb = self.make_block(r.T, placement=self.mgr_locs[m])
                result_blocks.append(nb)

        return result_blocks

    def _unstack(self, unstacker, fill_value, new_placement):
        """
        Return a list of unstacked blocks of self

        Parameters
        ----------
        unstacker : reshape._Unstacker
        fill_value : int
            Only used in ExtensionBlock._unstack

        Returns
        -------
        blocks : list of Block
            New blocks of unstacked values.
        mask : array_like of bool
            The mask of columns of `blocks` we should keep.
        """
        new_values, mask = unstacker.get_new_values(
            self.values.T, fill_value=fill_value
        )

        mask = mask.any(0)
        # TODO: in all tests we have mask.all(); can we rely on that?

        new_values = new_values.T[mask]
        new_placement = new_placement[mask]

        blocks = [make_block(new_values, placement=new_placement)]
        return blocks, mask

    def quantile(self, qs, interpolation="linear", axis: int = 0):
        """
        compute the quantiles of the

        Parameters
        ----------
        qs: a scalar or list of the quantiles to be computed
        interpolation: type of interpolation, default 'linear'
        axis: axis to compute, default 0

        Returns
        -------
        Block
        """
        # We should always have ndim == 2 because Series dispatches to DataFrame
        assert self.ndim == 2

        values = self.get_values()

        is_empty = values.shape[axis] == 0
        orig_scalar = not is_list_like(qs)
        if orig_scalar:
            # make list-like, unpack later
            qs = [qs]

        if is_empty:
            # create the array of na_values
            # 2d len(values) * len(qs)
            result = np.repeat(
                np.array([self.fill_value] * len(qs)), len(values)
            ).reshape(len(values), len(qs))
        else:
            # asarray needed for Sparse, see GH#24600
            mask = np.asarray(isna(values))
            result = nanpercentile(
                values,
                np.array(qs) * 100,
                axis=axis,
                na_value=self.fill_value,
                mask=mask,
                ndim=values.ndim,
                interpolation=interpolation,
            )

            result = np.array(result, copy=False)
            result = result.T

        if orig_scalar and not lib.is_scalar(result):
            # result could be scalar in case with is_empty and self.ndim == 1
            assert result.shape[-1] == 1, result.shape
            result = result[..., 0]
            result = lib.item_from_zerodim(result)

        ndim = np.ndim(result)
        return make_block(result, placement=np.arange(len(result)), ndim=ndim)

    def _replace_coerce(
        self,
        to_replace,
        value,
        mask: np.ndarray,
        inplace: bool = True,
        regex: bool = False,
    ) -> List["Block"]:
        """
        Replace value corresponding to the given boolean array with another
        value.

        Parameters
        ----------
        to_replace : object or pattern
            Scalar to replace or regular expression to match.
        value : object
            Replacement object.
        mask : np.ndarray[bool]
            True indicate corresponding element is ignored.
        inplace : bool, default True
            Perform inplace modification.
        regex : bool, default False
            If true, perform regular expression substitution.

        Returns
        -------
        List[Block]
        """
        if mask.any():
            if not regex:
                nb = self.coerce_to_target_dtype(value)
                if nb is self and not inplace:
                    nb = nb.copy()
                putmask_inplace(nb.values, mask, value)
                return [nb]
            else:
                regex = _should_use_regex(regex, to_replace)
                if regex:
                    return self._replace_regex(
                        to_replace,
                        value,
                        inplace=inplace,
                        convert=False,
                        mask=mask,
                    )
                return self.replace(to_replace, value, inplace=inplace, regex=False)
        return [self]


class ExtensionBlock(Block):
    """
    Block for holding extension types.

    Notes
    -----
    This holds all 3rd-party extension array types. It's also the immediate
    parent class for our internal extension types' blocks, CategoricalBlock.

    ExtensionArrays are limited to 1-D.
    """

    _can_consolidate = False
    _validate_ndim = False
    is_extension = True

    values: ExtensionArray

    def __init__(self, values, placement, ndim: int):
        """
        Initialize a non-consolidatable block.

        'ndim' may be inferred from 'placement'.

        This will call continue to call __init__ for the other base
        classes mixed in with this Mixin.
        """

        # Placement must be converted to BlockPlacement so that we can check
        # its length
        if not isinstance(placement, libinternals.BlockPlacement):
            placement = libinternals.BlockPlacement(placement)

        # Maybe infer ndim from placement
        if ndim is None:
            if len(placement) != 1:
                ndim = 1
            else:
                ndim = 2
        super().__init__(values, placement, ndim=ndim)

        if self.ndim == 2 and len(self.mgr_locs) > 1:
            raise ValueError("need to split... for now")

    @property
    def shape(self):
        # TODO(EA2D): override unnecessary with 2D EAs
        if self.ndim == 1:
            return (len(self.values),)
        return len(self.mgr_locs), len(self.values)

    def iget(self, col):

        if self.ndim == 2 and isinstance(col, tuple):
            # TODO(EA2D): unnecessary with 2D EAs
            col, loc = col
            if not com.is_null_slice(col) and col != 0:
                raise IndexError(f"{self} only contains one item")
            elif isinstance(col, slice):
                if col != slice(None):
                    raise NotImplementedError(col)
                return self.values[[loc]]
            return self.values[loc]
        else:
            if col != 0:
                raise IndexError(f"{self} only contains one item")
            return self.values

    def set_inplace(self, locs, values):
        # NB: This is a misnomer, is supposed to be inplace but is not,
        #  see GH#33457
        assert locs.tolist() == [0]
        self.values = values

    def putmask(self, mask, new) -> List["Block"]:
        """
        See Block.putmask.__doc__
        """
        mask = _extract_bool_array(mask)

        new_values = self.values

        if isinstance(new, (np.ndarray, ExtensionArray)) and len(new) == len(mask):
            new = new[mask]

        mask = safe_reshape(mask, new_values.shape)

        new_values[mask] = new
        return [self.make_block(values=new_values)]

    def _maybe_coerce_values(self, values):
        """
        Unbox to an extension array.

        This will unbox an ExtensionArray stored in an Index or Series.
        ExtensionArrays pass through. No dtype coercion is done.

        Parameters
        ----------
        values : Index, Series, ExtensionArray

        Returns
        -------
        ExtensionArray
        """
        return extract_array(values)

    @property
    def _holder(self):
        # For extension blocks, the holder is values-dependent.
        return type(self.values)

    @property
    def fill_value(self):
        # Used in reindex_indexer
        return self.values.dtype.na_value

    @property
    def _can_hold_na(self):
        # The default ExtensionArray._can_hold_na is True
        return self._holder._can_hold_na

    @property
    def is_view(self) -> bool:
        """Extension arrays are never treated as views."""
        return False

    @property
    def is_numeric(self):
        return self.values.dtype._is_numeric

    def setitem(self, indexer, value):
        """
        Attempt self.values[indexer] = value, possibly creating a new array.

        This differs from Block.setitem by not allowing setitem to change
        the dtype of the Block.

        Parameters
        ----------
        indexer : tuple, list-like, array-like, slice
            The subset of self.values to set
        value : object
            The value being set

        Returns
        -------
        Block

        Notes
        -----
        `indexer` is a direct slice/positional indexer. `value` must
        be a compatible shape.
        """
        if not self._can_hold_element(value):
            # This is only relevant for DatetimeTZBlock, which has a
            #  non-trivial `_can_hold_element`.
            # https://github.com/pandas-dev/pandas/issues/24020
            # Need a dedicated setitem until GH#24020 (type promotion in setitem
            #  for extension arrays) is designed and implemented.
            return self.astype(object).setitem(indexer, value)

        if isinstance(indexer, tuple):
            # TODO(EA2D): not needed with 2D EAs
            # we are always 1-D
            indexer = indexer[0]

        check_setitem_lengths(indexer, value, self.values)
        self.values[indexer] = value
        return self

    def get_values(self, dtype: Optional[Dtype] = None):
        # ExtensionArrays must be iterable, so this works.
        # TODO(EA2D): reshape not needed with 2D EAs
        return np.asarray(self.values).reshape(self.shape)

    def array_values(self) -> ExtensionArray:
        return self.values

    def to_native_types(self, na_rep="nan", quoting=None, **kwargs):
        """override to use ExtensionArray astype for the conversion"""
        values = self.values
        mask = isna(values)

        values = np.asarray(values.astype(object))
        values[mask] = na_rep

        # TODO(EA2D): reshape not needed with 2D EAs
        # we are expected to return a 2-d ndarray
        return self.make_block(values)

    def take_nd(
        self, indexer, axis: int = 0, new_mgr_locs=None, fill_value=lib.no_default
    ):
        """
        Take values according to indexer and return them as a block.
        """
        if fill_value is lib.no_default:
            fill_value = None

        # TODO(EA2D): special case not needed with 2D EAs
        # axis doesn't matter; we are really a single-dim object
        # but are passed the axis depending on the calling routing
        # if its REALLY axis 0, then this will be a reindex and not a take
        new_values = self.values.take(indexer, fill_value=fill_value, allow_fill=True)

        # Called from three places in managers, all of which satisfy
        #  this assertion
        assert not (self.ndim == 1 and new_mgr_locs is None)
        if new_mgr_locs is None:
            new_mgr_locs = self.mgr_locs

        return self.make_block_same_class(new_values, new_mgr_locs)

    def _can_hold_element(self, element: Any) -> bool:
        # TODO: We may need to think about pushing this onto the array.
        # We're doing the same as CategoricalBlock here.
        return True

    def _slice(self, slicer):
        """
        Return a slice of my values.

        Parameters
        ----------
        slicer : slice, ndarray[int], or a tuple of these
            Valid (non-reducing) indexer for self.values.

        Returns
        -------
        np.ndarray or ExtensionArray
        """
        # return same dims as we currently have
        if not isinstance(slicer, tuple) and self.ndim == 2:
            # reached via getitem_block via _slice_take_blocks_ax0
            # TODO(EA2D): won't be necessary with 2D EAs
            slicer = (slicer, slice(None))

        if isinstance(slicer, tuple) and len(slicer) == 2:
            first = slicer[0]
            if not isinstance(first, slice):
                raise AssertionError(
                    "invalid slicing for a 1-ndim ExtensionArray", first
                )
            # GH#32959 only full-slicers along fake-dim0 are valid
            # TODO(EA2D): won't be necessary with 2D EAs
            new_locs = self.mgr_locs[first]
            if len(new_locs):
                # effectively slice(None)
                slicer = slicer[1]
            else:
                raise AssertionError(
                    "invalid slicing for a 1-ndim ExtensionArray", slicer
                )

        return self.values[slicer]

    def fillna(self, value, limit=None, inplace=False, downcast=None):
        values = self.values if inplace else self.values.copy()
        values = values.fillna(value=value, limit=limit)
        return [
            self.make_block_same_class(
                values=values, placement=self.mgr_locs, ndim=self.ndim
            )
        ]

    def interpolate(
        self, method="pad", axis=0, inplace=False, limit=None, fill_value=None, **kwargs
    ):

        values = self.values if inplace else self.values.copy()
        return self.make_block_same_class(
            values=values.fillna(value=fill_value, method=method, limit=limit),
            placement=self.mgr_locs,
        )

    def diff(self, n: int, axis: int = 1) -> List["Block"]:
        if axis == 0 and n != 0:
            # n==0 case will be a no-op so let is fall through
            # Since we only have one column, the result will be all-NA.
            #  Create this result by shifting along axis=0 past the length of
            #  our values.
            return super().diff(len(self.values), axis=0)
        if axis == 1:
            # TODO(EA2D): unnecessary with 2D EAs
            # we are by definition 1D.
            axis = 0
        return super().diff(n, axis)

    def shift(
        self, periods: int, axis: int = 0, fill_value: Any = None
    ) -> List["ExtensionBlock"]:
        """
        Shift the block by `periods`.

        Dispatches to underlying ExtensionArray and re-boxes in an
        ExtensionBlock.
        """
        return [
            self.make_block_same_class(
                self.values.shift(periods=periods, fill_value=fill_value),
                placement=self.mgr_locs,
                ndim=self.ndim,
            )
        ]

    def where(self, other, cond, errors="raise", axis: int = 0) -> List["Block"]:

        cond = _extract_bool_array(cond)
        assert not isinstance(other, (ABCIndex, ABCSeries, ABCDataFrame))

        if isinstance(other, np.ndarray) and other.ndim == 2:
            # TODO(EA2D): unnecessary with 2D EAs
            assert other.shape[1] == 1
            other = other[:, 0]

        if isinstance(cond, np.ndarray) and cond.ndim == 2:
            # TODO(EA2D): unnecessary with 2D EAs
            assert cond.shape[1] == 1
            cond = cond[:, 0]

        if lib.is_scalar(other) and isna(other):
            # The default `other` for Series / Frame is np.nan
            # we want to replace that with the correct NA value
            # for the type
            other = self.dtype.na_value

        if is_sparse(self.values):
            # TODO(SparseArray.__setitem__): remove this if condition
            # We need to re-infer the type of the data after doing the
            # where, for cases where the subtypes don't match
            dtype = None
        else:
            dtype = self.dtype

        result = self.values.copy()
        icond = ~cond
        if lib.is_scalar(other):
            set_other = other
        else:
            set_other = other[icond]
        try:
            result[icond] = set_other
        except (NotImplementedError, TypeError):
            # NotImplementedError for class not implementing `__setitem__`
            # TypeError for SparseArray, which implements just to raise
            # a TypeError
            result = self._holder._from_sequence(
                np.where(cond, self.values, other), dtype=dtype
            )

        return [self.make_block_same_class(result, placement=self.mgr_locs)]

    def _unstack(self, unstacker, fill_value, new_placement):
        # ExtensionArray-safe unstack.
        # We override ObjectBlock._unstack, which unstacks directly on the
        # values of the array. For EA-backed blocks, this would require
        # converting to a 2-D ndarray of objects.
        # Instead, we unstack an ndarray of integer positions, followed by
        # a `take` on the actual values.
        n_rows = self.shape[-1]
        dummy_arr = np.arange(n_rows)

        new_values, mask = unstacker.get_new_values(dummy_arr, fill_value=-1)
        mask = mask.any(0)
        # TODO: in all tests we have mask.all(); can we rely on that?

        blocks = [
            self.make_block_same_class(
                self.values.take(indices, allow_fill=True, fill_value=fill_value),
                [place],
            )
            for indices, place in zip(new_values.T, new_placement)
        ]
        return blocks, mask


class HybridMixin:
    """
    Mixin for Blocks backed (maybe indirectly) by ExtensionArrays.
    """

    array_values: Callable

    def _can_hold_element(self, element: Any) -> bool:
        values = self.array_values()

        try:
            values._validate_setitem_value(element)
            return True
        except (ValueError, TypeError):
            return False


class ObjectValuesExtensionBlock(HybridMixin, ExtensionBlock):
    """
    Block providing backwards-compatibility for `.values`.

    Used by PeriodArray and IntervalArray to ensure that
    Series[T].values is an ndarray of objects.
    """

    def external_values(self):
        return self.values.astype(object)


class NumericBlock(Block):
    __slots__ = ()
    is_numeric = True

    def _can_hold_element(self, element: Any) -> bool:
        return can_hold_element(self.dtype, element)

    @property
    def _can_hold_na(self):
        return self.dtype.kind not in ["b", "i", "u"]

    @property
    def is_bool(self):
        return self.dtype.kind == "b"


class FloatBlock(NumericBlock):
    __slots__ = ()
    is_float = True

    def to_native_types(
        self, na_rep="", float_format=None, decimal=".", quoting=None, **kwargs
    ):
        """ convert to our native types format """
        values = self.values

        # see gh-13418: no special formatting is desired at the
        # output (important for appropriate 'quoting' behaviour),
        # so do not pass it through the FloatArrayFormatter
        if float_format is None and decimal == ".":
            mask = isna(values)

            if not quoting:
                values = values.astype(str)
            else:
                values = np.array(values, dtype="object")

            values[mask] = na_rep
            return self.make_block(values)

        from pandas.io.formats.format import FloatArrayFormatter

        formatter = FloatArrayFormatter(
            values,
            na_rep=na_rep,
            float_format=float_format,
            decimal=decimal,
            quoting=quoting,
            fixed_width=False,
        )
        res = formatter.get_result_as_array()
        return self.make_block(res)


<<<<<<< HEAD
class ComplexBlock(NumericBlock):
    __slots__ = ()
    is_complex = True


class IntBlock(NumericBlock):
    __slots__ = ()
    is_integer = True
    _can_hold_na = False


class HybridBlock(Block):
    """
    Block backed by an NDarrayBackedExtensionArray, supporting 2D values.
    """
=======
class DatetimeLikeBlockMixin(HybridMixin, Block):
    """Mixin class for DatetimeBlock, DatetimeTZBlock, and TimedeltaBlock."""
>>>>>>> eb17d3df

    def array_values(self):
        return self.values

    def where(self, other, cond, errors="raise", axis: int = 0) -> List["Block"]:
        arr = self.values

        try:
            res_values = arr.T.where(cond, other).T
        except (ValueError, TypeError):
            return super().where(other, cond, errors=errors, axis=axis)

        nb = self.make_block_same_class(res_values)
        return [nb]

    @property
    def is_view(self) -> bool:
        """ return a boolean if I am possibly a view """
        # check the ndarray values of the DatetimeIndex values
        return self.values._data.base is not None

    def setitem(self, indexer, value):
        if not self._can_hold_element(value):
            # TODO: general case needs casting logic.
            return self.astype(object).setitem(indexer, value)

        transpose = self.ndim == 2

        values = self.values
        if transpose:
            values = values.T

        values[indexer] = value
        return self

    def delete(self, loc) -> None:
        """
        Delete given loc(-s) from block in-place.
        """
        self.values = self.values.delete(loc, 0)
        self.mgr_locs = self.mgr_locs.delete(loc)


class DatetimeLikeBlockMixin(HybridMixin, HybridBlock):
    """Mixin class for DatetimeBlock, DatetimeTZBlock, and TimedeltaBlock."""

    _can_hold_na = True

    # TODO: implement on DTA, then  use Block.diff
    def diff(self, n: int, axis: int = 0) -> List["Block"]:
        """
        1st discrete difference.

        Parameters
        ----------
        n : int
            Number of periods to diff.
        axis : int, default 0
            Axis to diff upon.

        Returns
        -------
        A list with a new TimeDeltaBlock.

        Notes
        -----
        The arguments here are mimicking shift so they are called correctly
        by apply.
        """
        values = self.values

        new_values = values - values.shift(n, axis=axis)
        return [
            TimeDeltaBlock(new_values, placement=self.mgr_locs.indexer, ndim=self.ndim)
        ]

    def shift(self, periods, axis=0, fill_value=None):
        # TODO(EA2D) this is unnecessary if these blocks are backed by 2D EAs
        values = self.values
        new_values = values.shift(periods, fill_value=fill_value, axis=axis)
        return self.make_block_same_class(new_values)

    def to_native_types(self, na_rep="NaT", **kwargs):
        """ convert to our native types format """
        arr = self.values

        result = arr._format_native_types(na_rep=na_rep, **kwargs)
        return self.make_block(result)


class DatetimeBlock(DatetimeLikeBlockMixin):
    __slots__ = ()
    is_datetime = True
    fill_value = np.datetime64("NaT", "ns")
    _holder = DatetimeArray

    def _maybe_coerce_values(self, values):
        """
        Input validation for values passed to __init__. Ensure that
        we have datetime64ns, coercing if necessary.

        Parameters
        ----------
        values : array-like
            Must be convertible to datetime64

        Returns
        -------
        values : ndarray[datetime64ns]

        Overridden by DatetimeTZBlock.
        """
        if values.dtype != DT64NS_DTYPE:
            values = conversion.ensure_datetime64ns(values)

        if not isinstance(values, DatetimeArray):
            values = DatetimeArray(values)

        return values


class DatetimeTZBlock(ExtensionBlock, DatetimeBlock):
    """ implement a datetime64 block with a tz attribute """

    values: DatetimeArray

    __slots__ = ()
    is_datetimetz = True
    is_extension = True

    internal_values = Block.internal_values
    _can_hold_element = DatetimeBlock._can_hold_element
    to_native_types = DatetimeBlock.to_native_types
    diff = DatetimeBlock.diff
    fill_value = DatetimeBlock.fill_value
    where = DatetimeBlock.where
    shift = DatetimeLikeBlockMixin.shift
    get_values = DatetimeLikeBlockMixin.get_values
    _holder = DatetimeBlock._holder

    set_inplace = HybridBlock.set_inplace
    array_values = HybridBlock.array_values
    iget = HybridBlock.iget
    _slice = HybridBlock._slice
    is_view = HybridBlock.is_view
    shape = HybridBlock.shape
    __init__ = HybridBlock.__init__
    take_nd = HybridBlock.take_nd
    setitem = HybridBlock.setitem
    where = HybridBlock.where
    _unstack = HybridBlock._unstack
    # TODO: we still share these with ExtensionBlock
    # ['interpolate', 'putmask']

    _validate_ndim = True
    _can_consolidate = True

    def _maybe_coerce_values(self, values):
        """
        Input validation for values passed to __init__. Ensure that
        we have datetime64TZ, coercing if necessary.

        Parameters
        ----------
        values : array-like
            Must be convertible to datetime64

        Returns
        -------
        values : DatetimeArray
        """
        if not isinstance(values, self._holder):
            values = self._holder(values)

        if values.tz is None:
            raise ValueError("cannot create a DatetimeTZBlock without a tz")

        return values

    def external_values(self):
        # NB: this is different from np.asarray(self.values), since that
        #  return an object-dtype ndarray of Timestamps.
        return np.asarray(self.values.astype("datetime64[ns]", copy=False))

    def fillna(self, value, limit=None, inplace=False, downcast=None):
        # We support filling a DatetimeTZ with a `value` whose timezone
        # is different by coercing to object.
        if self._can_hold_element(value):
            return super().fillna(value, limit, inplace, downcast)

        # different timezones, or a non-tz
        return self.astype(object).fillna(
            value, limit=limit, inplace=inplace, downcast=downcast
        )

    def quantile(self, qs, interpolation="linear", axis=0):
        naive = self.values.view("M8[ns]")

        # TODO(EA2D): kludge for 2D block with 1D values
        naive = naive.reshape(self.shape)

        blk = self.make_block(naive)
        res_blk = blk.quantile(qs, interpolation=interpolation, axis=axis)

        # TODO(EA2D): ravel is kludge for 2D block with 1D values, assumes column-like
        aware = self._holder(res_blk.values, dtype=self.dtype)
        return self.make_block_same_class(aware, ndim=res_blk.ndim)

    def _check_ndim(self, values, ndim):
        """
        ndim inference and validation.

        This is overridden by the DatetimeTZBlock to check the case of 2D
        data (values.ndim == 2), which should only be allowed if ndim is
        also 2.
        The case of 1D array is still allowed with both ndim of 1 or 2, as
        if the case for other EAs. Therefore, we are only checking
        `values.ndim > ndim` instead of `values.ndim != ndim` as for
        consolidated blocks.
        """
        if ndim is None:
            ndim = values.ndim

        if values.ndim > ndim:
            raise ValueError(
                "Wrong number of dimensions. "
                f"values.ndim != ndim [{values.ndim} != {ndim}]"
            )
        return ndim


class TimeDeltaBlock(DatetimeLikeBlockMixin):
    __slots__ = ()
    is_timedelta = True
    is_numeric = False
    fill_value = np.timedelta64("NaT", "ns")
    _holder = TimedeltaArray

    def _maybe_coerce_values(self, values):
        if values.dtype != TD64NS_DTYPE:
            # non-nano we will convert to nano
            if values.dtype.kind != "m":
                # caller is responsible for ensuring timedelta64 dtype
                raise TypeError(values.dtype)  # pragma: no cover

            values = TimedeltaArray._from_sequence(values)._data
        if not isinstance(values, TimedeltaArray):
            values = TimedeltaArray(values)
        return values

    def fillna(self, value, **kwargs):
        # TODO(EA2D): if we operated on array_values, TDA.fillna would handle
        #  raising here.
        if is_integer(value):
            # Deprecation GH#24694, GH#19233
            raise TypeError(
                "Passing integers to fillna for timedelta64[ns] dtype is no "
                "longer supported.  To obtain the old behavior, pass "
                "`pd.Timedelta(seconds=n)` instead."
            )
        return super().fillna(value, **kwargs)


class ObjectBlock(Block):
    __slots__ = ()
    is_object = True
    _can_hold_na = True

    def _maybe_coerce_values(self, values):
        if issubclass(values.dtype.type, (str, bytes)):
            values = np.array(values, dtype=object)
        return values

    @property
    def is_bool(self):
        """
        we can be a bool if we have only bool values but are of type
        object
        """
        return lib.is_bool_array(self.values.ravel("K"))

    def reduce(self, func, ignore_failures: bool = False) -> List[Block]:
        """
        For object-dtype, we operate column-wise.
        """
        assert self.ndim == 2

        values = self.values
        if len(values) > 1:
            # split_and_operate expects func with signature (mask, values, inplace)
            def mask_func(mask, values, inplace):
                if values.ndim == 1:
                    values = values.reshape(1, -1)
                return func(values)

            return self.split_and_operate(
                None, mask_func, False, ignore_failures=ignore_failures
            )

        try:
            res = func(values)
        except TypeError:
            if not ignore_failures:
                raise
            return []

        assert isinstance(res, np.ndarray)
        assert res.ndim == 1
        res = res.reshape(1, -1)
        return [self.make_block_same_class(res)]

    def convert(
        self,
        copy: bool = True,
        datetime: bool = True,
        numeric: bool = True,
        timedelta: bool = True,
    ) -> List["Block"]:
        """
        attempt to cast any object types to better types return a copy of
        the block (if copy = True) by definition we ARE an ObjectBlock!!!!!
        """

        # operate column-by-column
        def f(mask, val, idx):
            shape = val.shape
            values = soft_convert_objects(
                val.ravel(),
                datetime=datetime,
                numeric=numeric,
                timedelta=timedelta,
                copy=copy,
            )
            if isinstance(values, np.ndarray):
                # TODO(EA2D): allow EA once reshape is supported
                values = values.reshape(shape)
            if isinstance(values, ABCIndex):
                values = values._data
            return values

        if self.ndim == 2:
            blocks = self.split_and_operate(None, f, False)
        else:
            values = f(None, self.values.ravel(), None)
            blocks = [self.make_block(values)]

        return blocks

    def _maybe_downcast(self, blocks: List["Block"], downcast=None) -> List["Block"]:

        if downcast is not None:
            return blocks

        # split and convert the blocks
        return extend_blocks([b.convert(datetime=True, numeric=False) for b in blocks])

    def _can_hold_element(self, element: Any) -> bool:
        return True

    def replace(
        self,
        to_replace,
        value,
        inplace: bool = False,
        regex: bool = False,
    ) -> List["Block"]:
        # Note: the checks we do in NDFrame.replace ensure we never get
        #  here with listlike to_replace or value, as those cases
        #  go through _replace_list

        regex = _should_use_regex(regex, to_replace)

        if regex:
            return self._replace_regex(to_replace, value, inplace=inplace)
        else:
            return super().replace(to_replace, value, inplace=inplace, regex=False)


def _should_use_regex(regex: bool, to_replace: Any) -> bool:
    """
    Decide whether to treat `to_replace` as a regular expression.
    """
    if is_re(to_replace):
        regex = True

    regex = regex and is_re_compilable(to_replace)

    # Don't use regex if the pattern is empty.
    regex = regex and re.compile(to_replace).pattern != ""
    return regex


class CategoricalBlock(ExtensionBlock):
    __slots__ = ()

    def _replace_list(
        self,
        src_list: List[Any],
        dest_list: List[Any],
        inplace: bool = False,
        regex: bool = False,
    ) -> List["Block"]:
        if len(algos.unique(dest_list)) == 1:
            # We likely got here by tiling value inside NDFrame.replace,
            #  so un-tile here
            return self.replace(src_list, dest_list[0], inplace, regex)
        return super()._replace_list(src_list, dest_list, inplace, regex)

    def replace(
        self,
        to_replace,
        value,
        inplace: bool = False,
        regex: bool = False,
    ) -> List["Block"]:
        inplace = validate_bool_kwarg(inplace, "inplace")
        result = self if inplace else self.copy()

        result.values.replace(to_replace, value, inplace=True)
        return [result]


# -----------------------------------------------------------------
# Constructor Helpers


def get_block_type(values, dtype: Optional[Dtype] = None):
    """
    Find the appropriate Block subclass to use for the given values and dtype.

    Parameters
    ----------
    values : ndarray-like
    dtype : numpy or pandas dtype

    Returns
    -------
    cls : class, subclass of Block
    """
    # We use vtype and kind checks because they are much more performant
    #  than is_foo_dtype
    dtype = cast(np.dtype, pandas_dtype(dtype) if dtype else values.dtype)
    vtype = dtype.type
    kind = dtype.kind

    cls: Type[Block]

    if is_sparse(dtype):
        # Need this first(ish) so that Sparse[datetime] is sparse
        cls = ExtensionBlock
    elif isinstance(dtype, CategoricalDtype):
        cls = CategoricalBlock
    elif vtype is Timestamp:
        cls = DatetimeTZBlock
    elif vtype is Interval or vtype is Period:
        cls = ObjectValuesExtensionBlock
    elif isinstance(dtype, ExtensionDtype):
        # Note: need to be sure PandasArray is unwrapped before we get here
        cls = ExtensionBlock

    elif kind == "M":
        cls = DatetimeBlock
    elif kind == "m":
        cls = TimeDeltaBlock
    elif kind == "f":
        cls = FloatBlock
    elif kind in ["c", "i", "u", "b"]:
        cls = NumericBlock
    else:
        cls = ObjectBlock
    return cls


def make_block(values, placement, klass=None, ndim=None, dtype: Optional[Dtype] = None):
    # Ensure that we don't allow PandasArray / PandasDtype in internals.
    # For now, blocks should be backed by ndarrays when possible.
    if isinstance(values, ABCPandasArray):
        values = values.to_numpy()
        if ndim and ndim > 1:
            # TODO(EA2D): special case not needed with 2D EAs
            values = np.atleast_2d(values)

    if isinstance(dtype, PandasDtype):
        dtype = dtype.numpy_dtype

    if klass is None:
        dtype = dtype or values.dtype
        klass = get_block_type(values, dtype)

    elif klass is DatetimeTZBlock and not is_datetime64tz_dtype(values.dtype):
        # TODO: This is no longer hit internally; does it need to be retained
        #  for e.g. pyarrow?
        values = DatetimeArray._simple_new(values, dtype=dtype)

    return klass(values, ndim=ndim, placement=placement)


# -----------------------------------------------------------------


def extend_blocks(result, blocks=None):
    """ return a new extended blocks, given the result """
    if blocks is None:
        blocks = []
    if isinstance(result, list):
        for r in result:
            if isinstance(r, list):
                blocks.extend(r)
            else:
                blocks.append(r)
    else:
        assert isinstance(result, Block), type(result)
        blocks.append(result)
    return blocks


def _block_shape(values: ArrayLike, ndim: int = 1) -> ArrayLike:
    """ guarantee the shape of the values to be at least 1 d """
    if values.ndim < ndim:
        shape = values.shape
        if not is_strict_ea(values):
            # TODO(EA2D): https://github.com/pandas-dev/pandas/issues/23023
            # block.shape is incorrect for "2D" ExtensionArrays
            # We can't, and don't need to, reshape.
            # error: "ExtensionArray" has no attribute "reshape"
            values = values.reshape(tuple((1,) + shape))  # type: ignore[attr-defined]
    return values


def safe_reshape(arr: ArrayLike, new_shape: Shape) -> ArrayLike:
    """
    Reshape `arr` to have shape `new_shape`, unless it is an ExtensionArray,
    in which case it will be returned unchanged (see gh-13012).

    Parameters
    ----------
    arr : np.ndarray or ExtensionArray
    new_shape : Tuple[int]

    Returns
    -------
    np.ndarray or ExtensionArray
    """
    if not is_ea_dtype(arr.dtype):
        # Note: this will include TimedeltaArray and tz-naive DatetimeArray
        # TODO(EA2D): special case will be unnecessary with 2D EAs
        arr = extract_array(arr, extract_numpy=True).reshape(new_shape)
    return arr


def _extract_bool_array(mask: ArrayLike) -> np.ndarray:
    """
    If we have a SparseArray or BooleanArray, convert it to ndarray[bool].
    """
    if isinstance(mask, ExtensionArray):
        # We could have BooleanArray, Sparse[bool], ...
        #  Except for BooleanArray, this is equivalent to just
        #  np.asarray(mask, dtype=bool)
        mask = mask.to_numpy(dtype=bool, na_value=False)

    assert isinstance(mask, np.ndarray), type(mask)
    assert mask.dtype == bool, mask.dtype
    return mask<|MERGE_RESOLUTION|>--- conflicted
+++ resolved
@@ -1963,26 +1963,10 @@
         return self.make_block(res)
 
 
-<<<<<<< HEAD
-class ComplexBlock(NumericBlock):
-    __slots__ = ()
-    is_complex = True
-
-
-class IntBlock(NumericBlock):
-    __slots__ = ()
-    is_integer = True
-    _can_hold_na = False
-
-
 class HybridBlock(Block):
     """
     Block backed by an NDarrayBackedExtensionArray, supporting 2D values.
     """
-=======
-class DatetimeLikeBlockMixin(HybridMixin, Block):
-    """Mixin class for DatetimeBlock, DatetimeTZBlock, and TimedeltaBlock."""
->>>>>>> eb17d3df
 
     def array_values(self):
         return self.values
