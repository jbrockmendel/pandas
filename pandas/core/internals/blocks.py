--- conflicted
+++ resolved
@@ -1346,12 +1346,6 @@
                 # TODO(EA2D): not neceesssary with 2D EAs
                 cond = cond.T
 
-<<<<<<< HEAD
-        if not hasattr(cond, "shape"):
-            raise ValueError("where must have a condition that is ndarray like")
-
-=======
->>>>>>> 9415d10f
         return other, cond
 
     def where(
