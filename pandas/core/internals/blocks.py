--- conflicted
+++ resolved
@@ -1486,17 +1486,7 @@
         # NB: This is a misnomer, is supposed to be inplace but is not,
         #  see GH#33457
         assert locs.tolist() == [0]
-<<<<<<< HEAD
         self.values[:] = values
-=======
-        self.values = values
-        try:
-            # TODO(GH33457) this can be removed
-            self._cache.clear()
-        except AttributeError:
-            # _cache not yet initialized
-            pass
->>>>>>> 57940025
 
     def putmask(self, mask, new) -> List[Block]:
         """
