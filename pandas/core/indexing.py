from __future__ import annotations

from contextlib import suppress
from typing import (
    TYPE_CHECKING,
    Hashable,
<<<<<<< HEAD
    List,
    Tuple,
    Union,
=======
    Sequence,
>>>>>>> 2196004e
)
import warnings

import numpy as np

from pandas._config.config import option_context

from pandas._libs.indexing import NDFrameIndexerBase
from pandas._libs.lib import item_from_zerodim
from pandas.errors import (
    AbstractMethodError,
    InvalidIndexError,
)
from pandas.util._decorators import doc

from pandas.core.dtypes.common import (
    is_array_like,
    is_bool_dtype,
    is_hashable,
    is_integer,
    is_iterator,
    is_list_like,
    is_numeric_dtype,
    is_object_dtype,
    is_scalar,
    is_sequence,
)
from pandas.core.dtypes.concat import concat_compat
from pandas.core.dtypes.generic import (
    ABCDataFrame,
    ABCMultiIndex,
    ABCSeries,
)
from pandas.core.dtypes.missing import (
    infer_fill_value,
    isna,
)

import pandas.core.common as com
from pandas.core.construction import array as pd_array
from pandas.core.indexers import (
    check_array_indexer,
    is_exact_shape_match,
    is_list_like_indexer,
    length_of_indexer,
)
from pandas.core.indexes.api import Index

if TYPE_CHECKING:
    from pandas import (
        DataFrame,
        Series,
    )

# "null slice"
_NS = slice(None, None)
_one_ellipsis_message = "indexer may only contain one '...' entry"


# the public IndexSlicerMaker
class _IndexSlice:
    """
    Create an object to more easily perform multi-index slicing.

    See Also
    --------
    MultiIndex.remove_unused_levels : New MultiIndex with no unused levels.

    Notes
    -----
    See :ref:`Defined Levels <advanced.shown_levels>`
    for further info on slicing a MultiIndex.

    Examples
    --------
    >>> midx = pd.MultiIndex.from_product([['A0','A1'], ['B0','B1','B2','B3']])
    >>> columns = ['foo', 'bar']
    >>> dfmi = pd.DataFrame(np.arange(16).reshape((len(midx), len(columns))),
    ...                     index=midx, columns=columns)

    Using the default slice command:

    >>> dfmi.loc[(slice(None), slice('B0', 'B1')), :]
               foo  bar
        A0 B0    0    1
           B1    2    3
        A1 B0    8    9
           B1   10   11

    Using the IndexSlice class for a more intuitive command:

    >>> idx = pd.IndexSlice
    >>> dfmi.loc[idx[:, 'B0':'B1'], :]
               foo  bar
        A0 B0    0    1
           B1    2    3
        A1 B0    8    9
           B1   10   11
    """

    def __getitem__(self, arg):
        return arg


IndexSlice = _IndexSlice()


class IndexingError(Exception):
    pass


class IndexingMixin:
    """
    Mixin for adding .loc/.iloc/.at/.iat to Dataframes and Series.
    """

    @property
    def iloc(self) -> _iLocIndexer:
        """
        Purely integer-location based indexing for selection by position.

        ``.iloc[]`` is primarily integer position based (from ``0`` to
        ``length-1`` of the axis), but may also be used with a boolean
        array.

        Allowed inputs are:

        - An integer, e.g. ``5``.
        - A list or array of integers, e.g. ``[4, 3, 0]``.
        - A slice object with ints, e.g. ``1:7``.
        - A boolean array.
        - A ``callable`` function with one argument (the calling Series or
          DataFrame) and that returns valid output for indexing (one of the above).
          This is useful in method chains, when you don't have a reference to the
          calling object, but would like to base your selection on some value.

        ``.iloc`` will raise ``IndexError`` if a requested indexer is
        out-of-bounds, except *slice* indexers which allow out-of-bounds
        indexing (this conforms with python/numpy *slice* semantics).

        See more at :ref:`Selection by Position <indexing.integer>`.

        See Also
        --------
        DataFrame.iat : Fast integer location scalar accessor.
        DataFrame.loc : Purely label-location based indexer for selection by label.
        Series.iloc : Purely integer-location based indexing for
                       selection by position.

        Examples
        --------
        >>> mydict = [{'a': 1, 'b': 2, 'c': 3, 'd': 4},
        ...           {'a': 100, 'b': 200, 'c': 300, 'd': 400},
        ...           {'a': 1000, 'b': 2000, 'c': 3000, 'd': 4000 }]
        >>> df = pd.DataFrame(mydict)
        >>> df
              a     b     c     d
        0     1     2     3     4
        1   100   200   300   400
        2  1000  2000  3000  4000

        **Indexing just the rows**

        With a scalar integer.

        >>> type(df.iloc[0])
        <class 'pandas.core.series.Series'>
        >>> df.iloc[0]
        a    1
        b    2
        c    3
        d    4
        Name: 0, dtype: int64

        With a list of integers.

        >>> df.iloc[[0]]
           a  b  c  d
        0  1  2  3  4
        >>> type(df.iloc[[0]])
        <class 'pandas.core.frame.DataFrame'>

        >>> df.iloc[[0, 1]]
             a    b    c    d
        0    1    2    3    4
        1  100  200  300  400

        With a `slice` object.

        >>> df.iloc[:3]
              a     b     c     d
        0     1     2     3     4
        1   100   200   300   400
        2  1000  2000  3000  4000

        With a boolean mask the same length as the index.

        >>> df.iloc[[True, False, True]]
              a     b     c     d
        0     1     2     3     4
        2  1000  2000  3000  4000

        With a callable, useful in method chains. The `x` passed
        to the ``lambda`` is the DataFrame being sliced. This selects
        the rows whose index label even.

        >>> df.iloc[lambda x: x.index % 2 == 0]
              a     b     c     d
        0     1     2     3     4
        2  1000  2000  3000  4000

        **Indexing both axes**

        You can mix the indexer types for the index and columns. Use ``:`` to
        select the entire axis.

        With scalar integers.

        >>> df.iloc[0, 1]
        2

        With lists of integers.

        >>> df.iloc[[0, 2], [1, 3]]
              b     d
        0     2     4
        2  2000  4000

        With `slice` objects.

        >>> df.iloc[1:3, 0:3]
              a     b     c
        1   100   200   300
        2  1000  2000  3000

        With a boolean array whose length matches the columns.

        >>> df.iloc[:, [True, False, True, False]]
              a     c
        0     1     3
        1   100   300
        2  1000  3000

        With a callable function that expects the Series or DataFrame.

        >>> df.iloc[:, lambda df: [0, 2]]
              a     c
        0     1     3
        1   100   300
        2  1000  3000
        """
        return _iLocIndexer("iloc", self)

    @property
    def loc(self) -> _LocIndexer:
        """
        Access a group of rows and columns by label(s) or a boolean array.

        ``.loc[]`` is primarily label based, but may also be used with a
        boolean array.

        Allowed inputs are:

        - A single label, e.g. ``5`` or ``'a'``, (note that ``5`` is
          interpreted as a *label* of the index, and **never** as an
          integer position along the index).
        - A list or array of labels, e.g. ``['a', 'b', 'c']``.
        - A slice object with labels, e.g. ``'a':'f'``.

          .. warning:: Note that contrary to usual python slices, **both** the
              start and the stop are included

        - A boolean array of the same length as the axis being sliced,
          e.g. ``[True, False, True]``.
        - An alignable boolean Series. The index of the key will be aligned before
          masking.
        - An alignable Index. The Index of the returned selection will be the input.
        - A ``callable`` function with one argument (the calling Series or
          DataFrame) and that returns valid output for indexing (one of the above)

        See more at :ref:`Selection by Label <indexing.label>`.

        Raises
        ------
        KeyError
            If any items are not found.
        IndexingError
            If an indexed key is passed and its index is unalignable to the frame index.

        See Also
        --------
        DataFrame.at : Access a single value for a row/column label pair.
        DataFrame.iloc : Access group of rows and columns by integer position(s).
        DataFrame.xs : Returns a cross-section (row(s) or column(s)) from the
            Series/DataFrame.
        Series.loc : Access group of values using labels.

        Examples
        --------
        **Getting values**

        >>> df = pd.DataFrame([[1, 2], [4, 5], [7, 8]],
        ...      index=['cobra', 'viper', 'sidewinder'],
        ...      columns=['max_speed', 'shield'])
        >>> df
                    max_speed  shield
        cobra               1       2
        viper               4       5
        sidewinder          7       8

        Single label. Note this returns the row as a Series.

        >>> df.loc['viper']
        max_speed    4
        shield       5
        Name: viper, dtype: int64

        List of labels. Note using ``[[]]`` returns a DataFrame.

        >>> df.loc[['viper', 'sidewinder']]
                    max_speed  shield
        viper               4       5
        sidewinder          7       8

        Single label for row and column

        >>> df.loc['cobra', 'shield']
        2

        Slice with labels for row and single label for column. As mentioned
        above, note that both the start and stop of the slice are included.

        >>> df.loc['cobra':'viper', 'max_speed']
        cobra    1
        viper    4
        Name: max_speed, dtype: int64

        Boolean list with the same length as the row axis

        >>> df.loc[[False, False, True]]
                    max_speed  shield
        sidewinder          7       8

        Alignable boolean Series:

        >>> df.loc[pd.Series([False, True, False],
        ...        index=['viper', 'sidewinder', 'cobra'])]
                    max_speed  shield
        sidewinder          7       8

        Index (same behavior as ``df.reindex``)

        >>> df.loc[pd.Index(["cobra", "viper"], name="foo")]
               max_speed  shield
        foo
        cobra          1       2
        viper          4       5

        Conditional that returns a boolean Series

        >>> df.loc[df['shield'] > 6]
                    max_speed  shield
        sidewinder          7       8

        Conditional that returns a boolean Series with column labels specified

        >>> df.loc[df['shield'] > 6, ['max_speed']]
                    max_speed
        sidewinder          7

        Callable that returns a boolean Series

        >>> df.loc[lambda df: df['shield'] == 8]
                    max_speed  shield
        sidewinder          7       8

        **Setting values**

        Set value for all items matching the list of labels

        >>> df.loc[['viper', 'sidewinder'], ['shield']] = 50
        >>> df
                    max_speed  shield
        cobra               1       2
        viper               4      50
        sidewinder          7      50

        Set value for an entire row

        >>> df.loc['cobra'] = 10
        >>> df
                    max_speed  shield
        cobra              10      10
        viper               4      50
        sidewinder          7      50

        Set value for an entire column

        >>> df.loc[:, 'max_speed'] = 30
        >>> df
                    max_speed  shield
        cobra              30      10
        viper              30      50
        sidewinder         30      50

        Set value for rows matching callable condition

        >>> df.loc[df['shield'] > 35] = 0
        >>> df
                    max_speed  shield
        cobra              30      10
        viper               0       0
        sidewinder          0       0

        **Getting values on a DataFrame with an index that has integer labels**

        Another example using integers for the index

        >>> df = pd.DataFrame([[1, 2], [4, 5], [7, 8]],
        ...      index=[7, 8, 9], columns=['max_speed', 'shield'])
        >>> df
           max_speed  shield
        7          1       2
        8          4       5
        9          7       8

        Slice with integer labels for rows. As mentioned above, note that both
        the start and stop of the slice are included.

        >>> df.loc[7:9]
           max_speed  shield
        7          1       2
        8          4       5
        9          7       8

        **Getting values with a MultiIndex**

        A number of examples using a DataFrame with a MultiIndex

        >>> tuples = [
        ...    ('cobra', 'mark i'), ('cobra', 'mark ii'),
        ...    ('sidewinder', 'mark i'), ('sidewinder', 'mark ii'),
        ...    ('viper', 'mark ii'), ('viper', 'mark iii')
        ... ]
        >>> index = pd.MultiIndex.from_tuples(tuples)
        >>> values = [[12, 2], [0, 4], [10, 20],
        ...         [1, 4], [7, 1], [16, 36]]
        >>> df = pd.DataFrame(values, columns=['max_speed', 'shield'], index=index)
        >>> df
                             max_speed  shield
        cobra      mark i           12       2
                   mark ii           0       4
        sidewinder mark i           10      20
                   mark ii           1       4
        viper      mark ii           7       1
                   mark iii         16      36

        Single label. Note this returns a DataFrame with a single index.

        >>> df.loc['cobra']
                 max_speed  shield
        mark i          12       2
        mark ii          0       4

        Single index tuple. Note this returns a Series.

        >>> df.loc[('cobra', 'mark ii')]
        max_speed    0
        shield       4
        Name: (cobra, mark ii), dtype: int64

        Single label for row and column. Similar to passing in a tuple, this
        returns a Series.

        >>> df.loc['cobra', 'mark i']
        max_speed    12
        shield        2
        Name: (cobra, mark i), dtype: int64

        Single tuple. Note using ``[[]]`` returns a DataFrame.

        >>> df.loc[[('cobra', 'mark ii')]]
                       max_speed  shield
        cobra mark ii          0       4

        Single tuple for the index with a single label for the column

        >>> df.loc[('cobra', 'mark i'), 'shield']
        2

        Slice from index tuple to single label

        >>> df.loc[('cobra', 'mark i'):'viper']
                             max_speed  shield
        cobra      mark i           12       2
                   mark ii           0       4
        sidewinder mark i           10      20
                   mark ii           1       4
        viper      mark ii           7       1
                   mark iii         16      36

        Slice from index tuple to index tuple

        >>> df.loc[('cobra', 'mark i'):('viper', 'mark ii')]
                            max_speed  shield
        cobra      mark i          12       2
                   mark ii          0       4
        sidewinder mark i          10      20
                   mark ii          1       4
        viper      mark ii          7       1
        """
        return _LocIndexer("loc", self)

    @property
    def at(self) -> _AtIndexer:
        """
        Access a single value for a row/column label pair.

        Similar to ``loc``, in that both provide label-based lookups. Use
        ``at`` if you only need to get or set a single value in a DataFrame
        or Series.

        Raises
        ------
        KeyError
            If 'label' does not exist in DataFrame.

        See Also
        --------
        DataFrame.iat : Access a single value for a row/column pair by integer
            position.
        DataFrame.loc : Access a group of rows and columns by label(s).
        Series.at : Access a single value using a label.

        Examples
        --------
        >>> df = pd.DataFrame([[0, 2, 3], [0, 4, 1], [10, 20, 30]],
        ...                   index=[4, 5, 6], columns=['A', 'B', 'C'])
        >>> df
            A   B   C
        4   0   2   3
        5   0   4   1
        6  10  20  30

        Get value at specified row/column pair

        >>> df.at[4, 'B']
        2

        Set value at specified row/column pair

        >>> df.at[4, 'B'] = 10
        >>> df.at[4, 'B']
        10

        Get value within a Series

        >>> df.loc[5].at['B']
        4
        """
        return _AtIndexer("at", self)

    @property
    def iat(self) -> _iAtIndexer:
        """
        Access a single value for a row/column pair by integer position.

        Similar to ``iloc``, in that both provide integer-based lookups. Use
        ``iat`` if you only need to get or set a single value in a DataFrame
        or Series.

        Raises
        ------
        IndexError
            When integer position is out of bounds.

        See Also
        --------
        DataFrame.at : Access a single value for a row/column label pair.
        DataFrame.loc : Access a group of rows and columns by label(s).
        DataFrame.iloc : Access a group of rows and columns by integer position(s).

        Examples
        --------
        >>> df = pd.DataFrame([[0, 2, 3], [0, 4, 1], [10, 20, 30]],
        ...                   columns=['A', 'B', 'C'])
        >>> df
            A   B   C
        0   0   2   3
        1   0   4   1
        2  10  20  30

        Get value at specified row/column pair

        >>> df.iat[1, 2]
        1

        Set value at specified row/column pair

        >>> df.iat[1, 2] = 10
        >>> df.iat[1, 2]
        10

        Get value within a series

        >>> df.loc[0].iat[1]
        2
        """
        return _iAtIndexer("iat", self)


class _LocationIndexer(NDFrameIndexerBase):
    _valid_types: str
    axis = None

    def __call__(self, axis=None):
        # we need to return a copy of ourselves
        new_self = type(self)(self.name, self.obj)

        if axis is not None:
            axis = self.obj._get_axis_number(axis)
        new_self.axis = axis
        return new_self

    def _get_setitem_indexer(self, key):
        """
        Convert a potentially-label-based key into a positional indexer.
        """
        if self.name == "loc":
            self._ensure_listlike_indexer(key)

        if self.axis is not None:
            return self._convert_tuple(key, is_setter=True)

        ax = self.obj._get_axis(0)

        if isinstance(ax, ABCMultiIndex) and self.name != "iloc":
            with suppress(TypeError, KeyError, InvalidIndexError):
                # TypeError e.g. passed a bool
                return ax.get_loc(key)

        if isinstance(key, tuple):
            with suppress(IndexingError):
                return self._convert_tuple(key, is_setter=True)

        if isinstance(key, range):
            return list(key)

        try:
            return self._convert_to_indexer(key, axis=0, is_setter=True)
        except TypeError as e:

            # invalid indexer type vs 'other' indexing errors
            if "cannot do" in str(e):
                raise
            elif "unhashable type" in str(e):
                raise
            raise IndexingError(key) from e

    def _ensure_listlike_indexer(self, key, axis=None, value=None):
        """
        Ensure that a list-like of column labels are all present by adding them if
        they do not already exist.

        Parameters
        ----------
        key : list-like of column labels
            Target labels.
        axis : key axis if known
        """
        column_axis = 1

        # column only exists in 2-dimensional DataFrame
        if self.ndim != 2:
            return

        if isinstance(key, tuple) and len(key) > 1:
            # key may be a tuple if we are .loc
            # if length of key is > 1 set key to column part
            key = key[column_axis]
            axis = column_axis

        if (
            axis == column_axis
            and not isinstance(self.obj.columns, ABCMultiIndex)
            and is_list_like_indexer(key)
            and not com.is_bool_indexer(key)
            and all(is_hashable(k) for k in key)
        ):
            # GH#38148
            keys = self.obj.columns.union(key, sort=False)

            self.obj._mgr = self.obj._mgr.reindex_axis(
                keys, axis=0, copy=False, consolidate=False, only_slice=True
            )

    def __setitem__(self, key, value):
        if isinstance(key, tuple):
            key = tuple(com.apply_if_callable(x, self.obj) for x in key)
        else:
            key = com.apply_if_callable(key, self.obj)
        indexer = self._get_setitem_indexer(key)
        self._has_valid_setitem_indexer(key)

        iloc = self if self.name == "iloc" else self.obj.iloc
        iloc._setitem_with_indexer(indexer, value, self.name)

    def _validate_key(self, key, axis: int):
        """
        Ensure that key is valid for current indexer.

        Parameters
        ----------
        key : scalar, slice or list-like
            Key requested.
        axis : int
            Dimension on which the indexing is being made.

        Raises
        ------
        TypeError
            If the key (or some element of it) has wrong type.
        IndexError
            If the key (or some element of it) is out of bounds.
        KeyError
            If the key was not found.
        """
        raise AbstractMethodError(self)

<<<<<<< HEAD
    def _expand_ellipsis(self, tup: Tuple) -> Tuple:
        """
        If a tuple key includes an Ellipsis, replace it with an appropriate
        number of null slices.
        """
        if any(x is Ellipsis for x in tup):
            if tup.count(Ellipsis) > 1:
                raise IndexingError(_one_ellipsis_message)

            if len(tup) == self.ndim:
                # It is unambiguous what axis this Ellipsis is indexing,
                #  treat as a single null slice.
                i = tup.index(Ellipsis)
                # FIXME: this assumes only one Ellipsis
                new_key = tup[:i] + (_NS,) + tup[i + 1 :]
                return new_key

            # TODO: other cases?  only one test gets here, and that is covered
            #  by _validate_key_length
        return tup

    def _validate_tuple_indexer(self, key: Tuple) -> Tuple:
=======
    def _has_valid_tuple(self, key: tuple):
>>>>>>> 2196004e
        """
        Check the key for valid keys across my indexer.
        """
        key = self._validate_key_length(key)
        key = self._expand_ellipsis(key)
        for i, k in enumerate(key):
            try:
                self._validate_key(k, i)
            except ValueError as err:
                raise ValueError(
                    "Location based indexing can only have "
                    f"[{self._valid_types}] types"
                ) from err
        return key

    def _is_nested_tuple_indexer(self, tup: tuple) -> bool:
        """
        Returns
        -------
        bool
        """
        if any(isinstance(ax, ABCMultiIndex) for ax in self.obj.axes):
            return any(is_nested_tuple(tup, ax) for ax in self.obj.axes)
        return False

    def _convert_tuple(self, key, is_setter: bool = False):
        keyidx = []
        if self.axis is not None:
            axis = self.obj._get_axis_number(self.axis)
            for i in range(self.ndim):
                if i == axis:
                    keyidx.append(
                        self._convert_to_indexer(key, axis=axis, is_setter=is_setter)
                    )
                else:
                    keyidx.append(slice(None))
        else:
            self._validate_key_length(key)
            for i, k in enumerate(key):
                idx = self._convert_to_indexer(k, axis=i, is_setter=is_setter)
                keyidx.append(idx)

        return tuple(keyidx)

    def _validate_key_length(self, key: Tuple) -> Tuple:
        if len(key) > self.ndim:
            if key[0] is Ellipsis:
                # e.g. Series.iloc[..., 3] reduces to just Series.iloc[3]
                key = key[1:]
                if Ellipsis in key:
                    raise IndexingError(_one_ellipsis_message)
                return self._validate_key_length(key)
            raise IndexingError("Too many indexers")
        return key

    def _getitem_tuple_same_dim(self, tup: tuple):
        """
        Index with indexers that should return an object of the same dimension
        as self.obj.

        This is only called after a failed call to _getitem_lowerdim.
        """
        retval = self.obj
        for i, key in enumerate(tup):
            if com.is_null_slice(key):
                continue

            retval = getattr(retval, self.name)._getitem_axis(key, axis=i)
            # We should never have retval.ndim < self.ndim, as that should
            #  be handled by the _getitem_lowerdim call above.
            assert retval.ndim == self.ndim

        return retval

    def _getitem_lowerdim(self, tup: tuple):

        # we can directly get the axis result since the axis is specified
        if self.axis is not None:
            axis = self.obj._get_axis_number(self.axis)
            return self._getitem_axis(tup, axis=axis)

        # we may have a nested tuples indexer here
        if self._is_nested_tuple_indexer(tup):
            return self._getitem_nested_tuple(tup)

        # we maybe be using a tuple to represent multiple dimensions here
        ax0 = self.obj._get_axis(0)
        # ...but iloc should handle the tuple as simple integer-location
        # instead of checking it as multiindex representation (GH 13797)
        if isinstance(ax0, ABCMultiIndex) and self.name != "iloc":
            with suppress(IndexingError):
                return self._handle_lowerdim_multi_index_axis0(tup)

        tup = self._validate_key_length(tup)

        for i, key in enumerate(tup):
            if is_label_like(key):
                # We don't need to check for tuples here because those are
                #  caught by the _is_nested_tuple_indexer check above.
                section = self._getitem_axis(key, axis=i)

                # We should never have a scalar section here, because
                #  _getitem_lowerdim is only called after a check for
                #  is_scalar_access, which that would be.
                if section.ndim == self.ndim:
                    # we're in the middle of slicing through a MultiIndex
                    # revise the key wrt to `section` by inserting an _NS
                    new_key = tup[:i] + (_NS,) + tup[i + 1 :]

                else:
                    # Note: the section.ndim == self.ndim check above
                    #  rules out having DataFrame here, so we dont need to worry
                    #  about transposing.
                    new_key = tup[:i] + tup[i + 1 :]

                    if len(new_key) == 1:
                        new_key = new_key[0]

                # Slices should return views, but calling iloc/loc with a null
                # slice returns a new object.
                if com.is_null_slice(new_key):
                    return section
                # This is an elided recursive call to iloc/loc
                return getattr(section, self.name)[new_key]

        raise IndexingError("not applicable")

    def _getitem_nested_tuple(self, tup: tuple):
        # we have a nested tuple so have at least 1 multi-index level
        # we should be able to match up the dimensionality here

        # we have too many indexers for our dim, but have at least 1
        # multi-index dimension, try to see if we have something like
        # a tuple passed to a series with a multi-index
        if len(tup) > self.ndim:
            if self.name != "loc":
                # This should never be reached, but lets be explicit about it
                raise ValueError("Too many indices")
            if isinstance(self.obj, ABCSeries) and any(
                isinstance(k, tuple) for k in tup
            ):
                # GH#35349 Raise if tuple in tuple for series
                raise ValueError("Too many indices")
            if self.ndim == 1 or not any(isinstance(x, slice) for x in tup):
                # GH#10521 Series should reduce MultiIndex dimensions instead of
                #  DataFrame, IndexingError is not raised when slice(None,None,None)
                #  with one row.
                with suppress(IndexingError):
                    return self._handle_lowerdim_multi_index_axis0(tup)

            # this is a series with a multi-index specified a tuple of
            # selectors
            axis = self.axis or 0
            return self._getitem_axis(tup, axis=axis)

        # handle the multi-axis by taking sections and reducing
        # this is iterative
        obj = self.obj
        axis = 0
        for key in tup:

            if com.is_null_slice(key):
                axis += 1
                continue

            current_ndim = obj.ndim
            obj = getattr(obj, self.name)._getitem_axis(key, axis=axis)
            axis += 1

            # if we have a scalar, we are done
            if is_scalar(obj) or not hasattr(obj, "ndim"):
                break

            # has the dim of the obj changed?
            # GH 7199
            if obj.ndim < current_ndim:
                axis -= 1

        return obj

    def _convert_to_indexer(self, key, axis: int, is_setter: bool = False):
        raise AbstractMethodError(self)

    def __getitem__(self, key):
        if type(key) is tuple:
            key = tuple(com.apply_if_callable(x, self.obj) for x in key)
            if self._is_scalar_access(key):
                with suppress(KeyError, IndexError, AttributeError):
                    # AttributeError for IntervalTree get_value
                    return self.obj._get_value(*key, takeable=self._takeable)
            return self._getitem_tuple(key)
        else:
            # we by definition only have the 0th axis
            axis = self.axis or 0

            maybe_callable = com.apply_if_callable(key, self.obj)
            return self._getitem_axis(maybe_callable, axis=axis)

    def _is_scalar_access(self, key: tuple):
        raise NotImplementedError()

    def _getitem_tuple(self, tup: tuple):
        raise AbstractMethodError(self)

    def _getitem_axis(self, key, axis: int):
        raise NotImplementedError()

    def _has_valid_setitem_indexer(self, indexer) -> bool:
        raise AbstractMethodError(self)

    def _getbool_axis(self, key, axis: int):
        # caller is responsible for ensuring non-None axis
        labels = self.obj._get_axis(axis)
        key = check_bool_indexer(labels, key)
        inds = key.nonzero()[0]
        return self.obj._take_with_is_copy(inds, axis=axis)


@doc(IndexingMixin.loc)
class _LocIndexer(_LocationIndexer):
    _takeable: bool = False
    _valid_types = (
        "labels (MUST BE IN THE INDEX), slices of labels (BOTH "
        "endpoints included! Can be slices of integers if the "
        "index is integers), listlike of labels, boolean"
    )

    # -------------------------------------------------------------------
    # Key Checks

    @doc(_LocationIndexer._validate_key)
    def _validate_key(self, key, axis: int):
        # valid for a collection of labels (we check their presence later)
        # slice of labels (where start-end in labels)
        # slice of integers (only if in the labels)
        # boolean not in slice and with boolean index
        if isinstance(key, bool) and not is_bool_dtype(self.obj.index):
            raise KeyError(
                f"{key}: boolean label can not be used without a boolean index"
            )

        if isinstance(key, slice) and (
            isinstance(key.start, bool) or isinstance(key.stop, bool)
        ):
            raise TypeError(f"{key}: boolean values can not be used in a slice")

    def _has_valid_setitem_indexer(self, indexer) -> bool:
        return True

    def _is_scalar_access(self, key: tuple) -> bool:
        """
        Returns
        -------
        bool
        """
        # this is a shortcut accessor to both .loc and .iloc
        # that provide the equivalent access of .at and .iat
        # a) avoid getting things via sections and (to minimize dtype changes)
        # b) provide a performant path
        if len(key) != self.ndim:
            return False

        for i, k in enumerate(key):
            if not is_scalar(k):
                return False

            ax = self.obj.axes[i]
            if isinstance(ax, ABCMultiIndex):
                return False

            if isinstance(k, str) and ax._supports_partial_string_indexing:
                # partial string indexing, df.loc['2000', 'A']
                # should not be considered scalar
                return False

            if not ax.is_unique:
                return False

        return True

    # -------------------------------------------------------------------
    # MultiIndex Handling

    def _multi_take_opportunity(self, tup: tuple) -> bool:
        """
        Check whether there is the possibility to use ``_multi_take``.

        Currently the limit is that all axes being indexed, must be indexed with
        list-likes.

        Parameters
        ----------
        tup : tuple
            Tuple of indexers, one per axis.

        Returns
        -------
        bool
            Whether the current indexing,
            can be passed through `_multi_take`.
        """
        if not all(is_list_like_indexer(x) for x in tup):
            return False

        # just too complicated
        return not any(com.is_bool_indexer(x) for x in tup)

    def _multi_take(self, tup: tuple):
        """
        Create the indexers for the passed tuple of keys, and
        executes the take operation. This allows the take operation to be
        executed all at once, rather than once for each dimension.
        Improving efficiency.

        Parameters
        ----------
        tup : tuple
            Tuple of indexers, one per axis.

        Returns
        -------
        values: same type as the object being indexed
        """
        # GH 836
        d = {
            axis: self._get_listlike_indexer(key, axis)
            for (key, axis) in zip(tup, self.obj._AXIS_ORDERS)
        }
        return self.obj._reindex_with_indexers(d, copy=True, allow_dups=True)

    # -------------------------------------------------------------------

    def _getitem_iterable(self, key, axis: int):
        """
        Index current object with an iterable collection of keys.

        Parameters
        ----------
        key : iterable
            Targeted labels.
        axis: int
            Dimension on which the indexing is being made.

        Raises
        ------
        KeyError
            If no key was found. Will change in the future to raise if not all
            keys were found.

        Returns
        -------
        scalar, DataFrame, or Series: indexed value(s).
        """
        # we assume that not com.is_bool_indexer(key), as that is
        #  handled before we get here.
        self._validate_key(key, axis)

        # A collection of keys
        keyarr, indexer = self._get_listlike_indexer(key, axis, raise_missing=False)
        return self.obj._reindex_with_indexers(
            {axis: [keyarr, indexer]}, copy=True, allow_dups=True
        )

    def _getitem_tuple(self, tup: tuple):
        with suppress(IndexingError):
            tup = self._expand_ellipsis(tup)
            return self._getitem_lowerdim(tup)

        # no multi-index, so validate all of the indexers
        tup = self._validate_tuple_indexer(tup)

        # ugly hack for GH #836
        if self._multi_take_opportunity(tup):
            return self._multi_take(tup)

        return self._getitem_tuple_same_dim(tup)

    def _get_label(self, label, axis: int):
        # GH#5667 this will fail if the label is not present in the axis.
        return self.obj.xs(label, axis=axis)

    def _handle_lowerdim_multi_index_axis0(self, tup: tuple):
        # we have an axis0 multi-index, handle or raise
        axis = self.axis or 0
        try:
            # fast path for series or for tup devoid of slices
            return self._get_label(tup, axis=axis)
        except (TypeError, InvalidIndexError):
            # slices are unhashable
            pass
        except KeyError as ek:
            # raise KeyError if number of indexers match
            # else IndexingError will be raised
            if self.ndim < len(tup) <= self.obj.index.nlevels:
                raise ek

        raise IndexingError("No label returned")

    def _getitem_axis(self, key, axis: int):
        key = item_from_zerodim(key)
        if is_iterator(key):
            key = list(key)
        if key is Ellipsis:
            key = slice(None)

        labels = self.obj._get_axis(axis)
        key = labels._get_partial_string_timestamp_match_key(key)

        if isinstance(key, slice):
            self._validate_key(key, axis)
            return self._get_slice_axis(key, axis=axis)
        elif com.is_bool_indexer(key):
            return self._getbool_axis(key, axis=axis)
        elif is_list_like_indexer(key):

            # an iterable multi-selection
            if not (isinstance(key, tuple) and isinstance(labels, ABCMultiIndex)):

                if hasattr(key, "ndim") and key.ndim > 1:
                    raise ValueError("Cannot index with multidimensional key")

                return self._getitem_iterable(key, axis=axis)

            # nested tuple slicing
            if is_nested_tuple(key, labels):
                locs = labels.get_locs(key)
                indexer = [slice(None)] * self.ndim
                indexer[axis] = locs
                return self.obj.iloc[tuple(indexer)]

        # fall thru to straight lookup
        self._validate_key(key, axis)
        return self._get_label(key, axis=axis)

    def _get_slice_axis(self, slice_obj: slice, axis: int):
        """
        This is pretty simple as we just have to deal with labels.
        """
        # caller is responsible for ensuring non-None axis
        obj = self.obj
        if not need_slice(slice_obj):
            return obj.copy(deep=False)

        labels = obj._get_axis(axis)
        indexer = labels.slice_indexer(
            slice_obj.start, slice_obj.stop, slice_obj.step, kind="loc"
        )

        if isinstance(indexer, slice):
            return self.obj._slice(indexer, axis=axis)
        else:
            # DatetimeIndex overrides Index.slice_indexer and may
            #  return a DatetimeIndex instead of a slice object.
            return self.obj.take(indexer, axis=axis)

    def _convert_to_indexer(self, key, axis: int, is_setter: bool = False):
        """
        Convert indexing key into something we can use to do actual fancy
        indexing on a ndarray.

        Examples
        ix[:5] -> slice(0, 5)
        ix[[1,2,3]] -> [1,2,3]
        ix[['foo', 'bar', 'baz']] -> [i, j, k] (indices of foo, bar, baz)

        Going by Zen of Python?
        'In the face of ambiguity, refuse the temptation to guess.'
        raise AmbiguousIndexError with integer labels?
        - No, prefer label-based indexing
        """
        labels = self.obj._get_axis(axis)

        if isinstance(key, slice):
            return labels._convert_slice_indexer(key, kind="loc")

        # see if we are positional in nature
        is_int_index = labels.is_integer()
        is_int_positional = is_integer(key) and not is_int_index

        if is_scalar(key) or isinstance(labels, ABCMultiIndex):
            # Otherwise get_loc will raise InvalidIndexError

            # if we are a label return me
            try:
                return labels.get_loc(key)
            except LookupError:
                if isinstance(key, tuple) and isinstance(labels, ABCMultiIndex):
                    if len(key) == labels.nlevels:
                        return {"key": key}
                    raise
            except InvalidIndexError:
                # GH35015, using datetime as column indices raises exception
                if not isinstance(labels, ABCMultiIndex):
                    raise
            except TypeError:
                pass
            except ValueError:
                if not is_int_positional:
                    raise

        # a positional
        if is_int_positional:

            # if we are setting and its not a valid location
            # its an insert which fails by definition

            # always valid
            return {"key": key}

        if is_nested_tuple(key, labels):
            if isinstance(self.obj, ABCSeries) and any(
                isinstance(k, tuple) for k in key
            ):
                # GH#35349 Raise if tuple in tuple for series
                raise ValueError("Too many indices")
            return labels.get_locs(key)

        elif is_list_like_indexer(key):

            if com.is_bool_indexer(key):
                key = check_bool_indexer(labels, key)
                (inds,) = key.nonzero()
                return inds
            else:
                # When setting, missing keys are not allowed, even with .loc:
                return self._get_listlike_indexer(key, axis, raise_missing=True)[1]
        else:
            try:
                return labels.get_loc(key)
            except LookupError:
                # allow a not found key only if we are a setter
                if not is_list_like_indexer(key):
                    return {"key": key}
                raise

    def _get_listlike_indexer(self, key, axis: int, raise_missing: bool = False):
        """
        Transform a list-like of keys into a new index and an indexer.

        Parameters
        ----------
        key : list-like
            Targeted labels.
        axis: int
            Dimension on which the indexing is being made.
        raise_missing: bool, default False
            Whether to raise a KeyError if some labels were not found.
            Will be removed in the future, and then this method will always behave as
            if ``raise_missing=True``.

        Raises
        ------
        KeyError
            If at least one key was requested but none was found, and
            raise_missing=True.

        Returns
        -------
        keyarr: Index
            New index (coinciding with 'key' if the axis is unique).
        values : array-like
            Indexer for the return object, -1 denotes keys not found.
        """
        ax = self.obj._get_axis(axis)

        # Have the index compute an indexer or return None
        # if it cannot handle:
        indexer, keyarr = ax._convert_listlike_indexer(key)
        # We only act on all found values:
        if indexer is not None and (indexer != -1).all():
            # _validate_read_indexer is a no-op if no -1s, so skip
            return ax[indexer], indexer

        if ax._index_as_unique:
            indexer = ax.get_indexer_for(keyarr)
            keyarr = ax.reindex(keyarr)[0]
        else:
            keyarr, indexer, new_indexer = ax._reindex_non_unique(keyarr)

        self._validate_read_indexer(keyarr, indexer, axis, raise_missing=raise_missing)
        return keyarr, indexer

    def _validate_read_indexer(
        self, key, indexer, axis: int, raise_missing: bool = False
    ):
        """
        Check that indexer can be used to return a result.

        e.g. at least one element was found,
        unless the list of keys was actually empty.

        Parameters
        ----------
        key : list-like
            Targeted labels (only used to show correct error message).
        indexer: array-like of booleans
            Indices corresponding to the key,
            (with -1 indicating not found).
        axis: int
            Dimension on which the indexing is being made.
        raise_missing: bool
            Whether to raise a KeyError if some labels are not found. Will be
            removed in the future, and then this method will always behave as
            if raise_missing=True.

        Raises
        ------
        KeyError
            If at least one key was requested but none was found, and
            raise_missing=True.
        """
        if len(key) == 0:
            return

        # Count missing values:
        missing_mask = indexer < 0
        missing = (missing_mask).sum()

        if missing:
            if missing == len(indexer):
                axis_name = self.obj._get_axis_name(axis)
                raise KeyError(f"None of [{key}] are in the [{axis_name}]")

            ax = self.obj._get_axis(axis)

            # We (temporarily) allow for some missing keys with .loc, except in
            # some cases (e.g. setting) in which "raise_missing" will be False
            if raise_missing:
                not_found = list(set(key) - set(ax))
                raise KeyError(f"{not_found} not in index")

            not_found = key[missing_mask]

            with option_context("display.max_seq_items", 10, "display.width", 80):
                raise KeyError(
                    "Passing list-likes to .loc or [] with any missing labels "
                    "is no longer supported. "
                    f"The following labels were missing: {not_found}. "
                    "See https://pandas.pydata.org/pandas-docs/stable/user_guide/indexing.html#deprecate-loc-reindex-listlike"  # noqa:E501
                )


@doc(IndexingMixin.iloc)
class _iLocIndexer(_LocationIndexer):
    _valid_types = (
        "integer, integer slice (START point is INCLUDED, END "
        "point is EXCLUDED), listlike of integers, boolean array"
    )
    _takeable = True

    # -------------------------------------------------------------------
    # Key Checks

    def _validate_key(self, key, axis: int):
        if com.is_bool_indexer(key):
            if hasattr(key, "index") and isinstance(key.index, Index):
                if key.index.inferred_type == "integer":
                    raise NotImplementedError(
                        "iLocation based boolean "
                        "indexing on an integer type "
                        "is not available"
                    )
                raise ValueError(
                    "iLocation based boolean indexing cannot use "
                    "an indexable as a mask"
                )
            return

        if isinstance(key, slice):
            return
        elif is_integer(key):
            self._validate_integer(key, axis)
        elif isinstance(key, tuple):
            # a tuple should already have been caught by this point
            # so don't treat a tuple as a valid indexer
            raise IndexingError("Too many indexers")
        elif is_list_like_indexer(key):
            arr = np.array(key)
            len_axis = len(self.obj._get_axis(axis))

            # check that the key has a numeric dtype
            if not is_numeric_dtype(arr.dtype):
                raise IndexError(f".iloc requires numeric indexers, got {arr}")

            # check that the key does not exceed the maximum size of the index
            if len(arr) and (arr.max() >= len_axis or arr.min() < -len_axis):
                raise IndexError("positional indexers are out-of-bounds")
        else:
            raise ValueError(f"Can only index by location with a [{self._valid_types}]")

    def _has_valid_setitem_indexer(self, indexer) -> bool:
        """
        Validate that a positional indexer cannot enlarge its target
        will raise if needed, does not modify the indexer externally.

        Returns
        -------
        bool
        """
        if isinstance(indexer, dict):
            raise IndexError("iloc cannot enlarge its target object")

        if isinstance(indexer, ABCDataFrame):
            warnings.warn(
                "DataFrame indexer for .iloc is deprecated and will be removed in"
                "a future version.\n"
                "consider using .loc with a DataFrame indexer for automatic alignment.",
                FutureWarning,
                stacklevel=3,
            )

        if not isinstance(indexer, tuple):
            indexer = _tuplify(self.ndim, indexer)

        for ax, i in zip(self.obj.axes, indexer):
            if isinstance(i, slice):
                # should check the stop slice?
                pass
            elif is_list_like_indexer(i):
                # should check the elements?
                pass
            elif is_integer(i):
                if i >= len(ax):
                    raise IndexError("iloc cannot enlarge its target object")
            elif isinstance(i, dict):
                raise IndexError("iloc cannot enlarge its target object")

        return True

    def _is_scalar_access(self, key: tuple) -> bool:
        """
        Returns
        -------
        bool
        """
        # this is a shortcut accessor to both .loc and .iloc
        # that provide the equivalent access of .at and .iat
        # a) avoid getting things via sections and (to minimize dtype changes)
        # b) provide a performant path
        if len(key) != self.ndim:
            return False

        return all(is_integer(k) for k in key)

    def _validate_integer(self, key: int, axis: int) -> None:
        """
        Check that 'key' is a valid position in the desired axis.

        Parameters
        ----------
        key : int
            Requested position.
        axis : int
            Desired axis.

        Raises
        ------
        IndexError
            If 'key' is not a valid position in axis 'axis'.
        """
        len_axis = len(self.obj._get_axis(axis))
        if key >= len_axis or key < -len_axis:
            raise IndexError("single positional indexer is out-of-bounds")

    # -------------------------------------------------------------------

    def _getitem_tuple(self, tup: tuple):

        tup = self._validate_tuple_indexer(tup)
        with suppress(IndexingError):
            return self._getitem_lowerdim(tup)

        return self._getitem_tuple_same_dim(tup)

    def _get_list_axis(self, key, axis: int):
        """
        Return Series values by list or array of integers.

        Parameters
        ----------
        key : list-like positional indexer
        axis : int

        Returns
        -------
        Series object

        Notes
        -----
        `axis` can only be zero.
        """
        try:
            return self.obj._take_with_is_copy(key, axis=axis)
        except IndexError as err:
            # re-raise with different error message
            raise IndexError("positional indexers are out-of-bounds") from err

    def _getitem_axis(self, key, axis: int):
        if key is Ellipsis:
            key = slice(None)
        elif isinstance(key, ABCDataFrame):
            raise IndexError(
                "DataFrame indexer is not allowed for .iloc\n"
                "Consider using .loc for automatic alignment."
            )

        if isinstance(key, slice):
            return self._get_slice_axis(key, axis=axis)

        if isinstance(key, list):
            key = np.asarray(key)

        if com.is_bool_indexer(key):
            self._validate_key(key, axis)
            return self._getbool_axis(key, axis=axis)

        # a list of integers
        elif is_list_like_indexer(key):
            return self._get_list_axis(key, axis=axis)

        # a single integer
        else:
            key = item_from_zerodim(key)
            if not is_integer(key):
                raise TypeError("Cannot index by location index with a non-integer key")

            # validate the location
            self._validate_integer(key, axis)

            return self.obj._ixs(key, axis=axis)

    def _get_slice_axis(self, slice_obj: slice, axis: int):
        # caller is responsible for ensuring non-None axis
        obj = self.obj

        if not need_slice(slice_obj):
            return obj.copy(deep=False)

        labels = obj._get_axis(axis)
        labels._validate_positional_slice(slice_obj)
        return self.obj._slice(slice_obj, axis=axis)

    def _convert_to_indexer(self, key, axis: int, is_setter: bool = False):
        """
        Much simpler as we only have to deal with our valid types.
        """
        return key

    def _get_setitem_indexer(self, key):
        # GH#32257 Fall through to let numpy do validation
        return key

    # -------------------------------------------------------------------

    def _setitem_with_indexer(self, indexer, value, name="iloc"):
        """
        _setitem_with_indexer is for setting values on a Series/DataFrame
        using positional indexers.

        If the relevant keys are not present, the Series/DataFrame may be
        expanded.

        This method is currently broken when dealing with non-unique Indexes,
        since it goes from positional indexers back to labels when calling
        BlockManager methods, see GH#12991, GH#22046, GH#15686.
        """
        info_axis = self.obj._info_axis_number

        # maybe partial set
        take_split_path = not self.obj._mgr.is_single_block

        # if there is only one block/type, still have to take split path
        # unless the block is one-dimensional or it can hold the value
        if (
            not take_split_path
            and getattr(self.obj._mgr, "blocks", False)
            and self.ndim > 1
        ):
            # in case of dict, keys are indices
            val = list(value.values()) if isinstance(value, dict) else value
            blk = self.obj._mgr.blocks[0]
            take_split_path = not blk._can_hold_element(val)

        # if we have any multi-indexes that have non-trivial slices
        # (not null slices) then we must take the split path, xref
        # GH 10360, GH 27841
        if isinstance(indexer, tuple) and len(indexer) == len(self.obj.axes):
            for i, ax in zip(indexer, self.obj.axes):
                if isinstance(ax, ABCMultiIndex) and not (
                    is_integer(i) or com.is_null_slice(i)
                ):
                    take_split_path = True
                    break

        if isinstance(indexer, tuple):
            nindexer = []
            for i, idx in enumerate(indexer):
                if isinstance(idx, dict):

                    # reindex the axis to the new value
                    # and set inplace
                    key, _ = convert_missing_indexer(idx)

                    # if this is the items axes, then take the main missing
                    # path first
                    # this correctly sets the dtype and avoids cache issues
                    # essentially this separates out the block that is needed
                    # to possibly be modified
                    if self.ndim > 1 and i == info_axis:

                        # add the new item, and set the value
                        # must have all defined axes if we have a scalar
                        # or a list-like on the non-info axes if we have a
                        # list-like
                        if not len(self.obj):
                            if not is_list_like_indexer(value):
                                raise ValueError(
                                    "cannot set a frame with no "
                                    "defined index and a scalar"
                                )
                            self.obj[key] = value
                            return

                        # add a new item with the dtype setup
                        if com.is_null_slice(indexer[0]):
                            # We are setting an entire column
                            self.obj[key] = value
                        else:
                            self.obj[key] = infer_fill_value(value)

                        new_indexer = convert_from_missing_indexer_tuple(
                            indexer, self.obj.axes
                        )
                        self._setitem_with_indexer(new_indexer, value, name)

                        return

                    # reindex the axis
                    # make sure to clear the cache because we are
                    # just replacing the block manager here
                    # so the object is the same
                    index = self.obj._get_axis(i)
                    labels = index.insert(len(index), key)

                    # We are expanding the Series/DataFrame values to match
                    #  the length of thenew index `labels`.  GH#40096 ensure
                    #  this is valid even if the index has duplicates.
                    taker = np.arange(len(index) + 1, dtype=np.intp)
                    taker[-1] = -1
                    reindexers = {i: (labels, taker)}
                    new_obj = self.obj._reindex_with_indexers(
                        reindexers, allow_dups=True
                    )
                    self.obj._mgr = new_obj._mgr
                    self.obj._maybe_update_cacher(clear=True)
                    self.obj._is_copy = None

                    nindexer.append(labels.get_loc(key))

                else:
                    nindexer.append(idx)

            indexer = tuple(nindexer)
        else:

            indexer, missing = convert_missing_indexer(indexer)

            if missing:
                self._setitem_with_indexer_missing(indexer, value)
                return

        # align and set the values
        if take_split_path:
            # We have to operate column-wise
            self._setitem_with_indexer_split_path(indexer, value, name)
        else:
            self._setitem_single_block(indexer, value, name)

    def _setitem_with_indexer_split_path(self, indexer, value, name: str):
        """
        Setitem column-wise.
        """
        # Above we only set take_split_path to True for 2D cases
        assert self.ndim == 2

        if not isinstance(indexer, tuple):
            indexer = _tuplify(self.ndim, indexer)
        if len(indexer) > self.ndim:
            raise IndexError("too many indices for array")
        if isinstance(indexer[0], np.ndarray) and indexer[0].ndim > 2:
            raise ValueError(r"Cannot set values with ndim > 2")

        if (isinstance(value, ABCSeries) and name != "iloc") or isinstance(value, dict):
            from pandas import Series

            value = self._align_series(indexer, Series(value))

        # Ensure we have something we can iterate over
        info_axis = indexer[1]
        ilocs = self._ensure_iterable_column_indexer(info_axis)

        pi = indexer[0]
        lplane_indexer = length_of_indexer(pi, self.obj.index)
        # lplane_indexer gives the expected length of obj[indexer[0]]

        # we need an iterable, with a ndim of at least 1
        # eg. don't pass through np.array(0)
        if is_list_like_indexer(value) and getattr(value, "ndim", 1) > 0:

            if isinstance(value, ABCDataFrame):
                self._setitem_with_indexer_frame_value(indexer, value, name)

            elif np.ndim(value) == 2:
                self._setitem_with_indexer_2d_value(indexer, value)

            elif len(ilocs) == 1 and lplane_indexer == len(value) and not is_scalar(pi):
                # We are setting multiple rows in a single column.
                self._setitem_single_column(ilocs[0], value, pi)

            elif len(ilocs) == 1 and 0 != lplane_indexer != len(value):
                # We are trying to set N values into M entries of a single
                #  column, which is invalid for N != M
                # Exclude zero-len for e.g. boolean masking that is all-false

                if len(value) == 1 and not is_integer(info_axis):
                    # This is a case like df.iloc[:3, [1]] = [0]
                    #  where we treat as df.iloc[:3, 1] = 0
                    return self._setitem_with_indexer((pi, info_axis[0]), value[0])

                raise ValueError(
                    "Must have equal len keys and value "
                    "when setting with an iterable"
                )

            elif lplane_indexer == 0 and len(value) == len(self.obj.index):
                # We get here in one case via .loc with a all-False mask
                pass

            elif len(ilocs) == len(value):
                # We are setting multiple columns in a single row.
                for loc, v in zip(ilocs, value):
                    self._setitem_single_column(loc, v, pi)

            elif len(ilocs) == 1 and com.is_null_slice(pi) and len(self.obj) == 0:
                # This is a setitem-with-expansion, see
                #  test_loc_setitem_empty_append_expands_rows_mixed_dtype
                # e.g. df = DataFrame(columns=["x", "y"])
                #  df["x"] = df["x"].astype(np.int64)
                #  df.loc[:, "x"] = [1, 2, 3]
                self._setitem_single_column(ilocs[0], value, pi)

            else:
                raise ValueError(
                    "Must have equal len keys and value "
                    "when setting with an iterable"
                )

        else:

            # scalar value
            for loc in ilocs:
                self._setitem_single_column(loc, value, pi)

    def _setitem_with_indexer_2d_value(self, indexer, value):
        # We get here with np.ndim(value) == 2, excluding DataFrame,
        #  which goes through _setitem_with_indexer_frame_value
        pi = indexer[0]

        ilocs = self._ensure_iterable_column_indexer(indexer[1])

        # GH#7551 Note that this coerces the dtype if we are mixed
        value = np.array(value, dtype=object)
        if len(ilocs) != value.shape[1]:
            raise ValueError(
                "Must have equal len keys and value when setting with an ndarray"
            )

        for i, loc in enumerate(ilocs):
            # setting with a list, re-coerces
            self._setitem_single_column(loc, value[:, i].tolist(), pi)

    def _setitem_with_indexer_frame_value(self, indexer, value: DataFrame, name: str):
        ilocs = self._ensure_iterable_column_indexer(indexer[1])

        sub_indexer = list(indexer)
        pi = indexer[0]

        multiindex_indexer = isinstance(self.obj.columns, ABCMultiIndex)

        unique_cols = value.columns.is_unique

        # We do not want to align the value in case of iloc GH#37728
        if name == "iloc":
            for i, loc in enumerate(ilocs):
                val = value.iloc[:, i]
                self._setitem_single_column(loc, val, pi)

        elif not unique_cols and value.columns.equals(self.obj.columns):
            # We assume we are already aligned, see
            # test_iloc_setitem_frame_duplicate_columns_multiple_blocks
            for loc in ilocs:
                item = self.obj.columns[loc]
                if item in value:
                    sub_indexer[1] = item
                    val = self._align_series(
                        tuple(sub_indexer),
                        value.iloc[:, loc],
                        multiindex_indexer,
                    )
                else:
                    val = np.nan

                self._setitem_single_column(loc, val, pi)

        elif not unique_cols:
            raise ValueError("Setting with non-unique columns is not allowed.")

        else:
            for loc in ilocs:
                item = self.obj.columns[loc]
                if item in value:
                    sub_indexer[1] = item
                    val = self._align_series(
                        tuple(sub_indexer), value[item], multiindex_indexer
                    )
                else:
                    val = np.nan

                self._setitem_single_column(loc, val, pi)

    def _setitem_single_column(self, loc: int, value, plane_indexer):
        """

        Parameters
        ----------
        loc : int
            Indexer for column position
        plane_indexer : int, slice, listlike[int]
            The indexer we use for setitem along axis=0.
        """
        pi = plane_indexer

        ser = self.obj._ixs(loc, axis=1)

        # perform the equivalent of a setitem on the info axis
        # as we have a null slice or a slice with full bounds
        # which means essentially reassign to the columns of a
        # multi-dim object
        # GH#6149 (null slice), GH#10408 (full bounds)
        if com.is_null_slice(pi) or com.is_full_slice(pi, len(self.obj)):
            ser = value
        elif is_array_like(value) and is_exact_shape_match(ser, value):
            ser = value
        else:
            # set the item, possibly having a dtype change
            ser = ser.copy()
            ser._mgr = ser._mgr.setitem(indexer=(pi,), value=value)
            ser._maybe_update_cacher(clear=True)

        # reset the sliced object if unique
        self.obj._iset_item(loc, ser)

    def _setitem_single_block(self, indexer, value, name: str):
        """
        _setitem_with_indexer for the case when we have a single Block.
        """
        from pandas import Series

        info_axis = self.obj._info_axis_number
        item_labels = self.obj._get_axis(info_axis)

        if isinstance(indexer, tuple):

            # if we are setting on the info axis ONLY
            # set using those methods to avoid block-splitting
            # logic here
            if (
                len(indexer) > info_axis
                and is_integer(indexer[info_axis])
                and all(
                    com.is_null_slice(idx)
                    for i, idx in enumerate(indexer)
                    if i != info_axis
                )
            ):
                selected_item_labels = item_labels[indexer[info_axis]]
                if len(item_labels.get_indexer_for([selected_item_labels])) == 1:
                    self.obj[selected_item_labels] = value
                    return

            indexer = maybe_convert_ix(*indexer)
        if (isinstance(value, ABCSeries) and name != "iloc") or isinstance(value, dict):
            # TODO(EA): ExtensionBlock.setitem this causes issues with
            # setting for extensionarrays that store dicts. Need to decide
            # if it's worth supporting that.
            value = self._align_series(indexer, Series(value))

        elif isinstance(value, ABCDataFrame) and name != "iloc":
            value = self._align_frame(indexer, value)

        # check for chained assignment
        self.obj._check_is_chained_assignment_possible()

        # actually do the set
        self.obj._mgr = self.obj._mgr.setitem(indexer=indexer, value=value)
        self.obj._maybe_update_cacher(clear=True)

    def _setitem_with_indexer_missing(self, indexer, value):
        """
        Insert new row(s) or column(s) into the Series or DataFrame.
        """
        from pandas import Series

        # reindex the axis to the new value
        # and set inplace
        if self.ndim == 1:
            index = self.obj.index
            new_index = index.insert(len(index), indexer)

            # we have a coerced indexer, e.g. a float
            # that matches in an Int64Index, so
            # we will not create a duplicate index, rather
            # index to that element
            # e.g. 0.0 -> 0
            # GH#12246
            if index.is_unique:
                new_indexer = index.get_indexer([new_index[-1]])
                if (new_indexer != -1).any():
                    # We get only here with loc, so can hard code
                    return self._setitem_with_indexer(new_indexer, value, "loc")

            # this preserves dtype of the value
            new_values = Series([value])._values
            if len(self.obj._values):
                # GH#22717 handle casting compatibility that np.concatenate
                #  does incorrectly
                new_values = concat_compat([self.obj._values, new_values])
            self.obj._mgr = self.obj._constructor(
                new_values, index=new_index, name=self.obj.name
            )._mgr
            self.obj._maybe_update_cacher(clear=True)

        elif self.ndim == 2:

            if not len(self.obj.columns):
                # no columns and scalar
                raise ValueError("cannot set a frame with no defined columns")

            if isinstance(value, ABCSeries):
                # append a Series
                value = value.reindex(index=self.obj.columns, copy=True)
                value.name = indexer
            elif isinstance(value, dict):
                value = Series(
                    value, index=self.obj.columns, name=indexer, dtype=object
                )
            else:
                # a list-list
                if is_list_like_indexer(value):
                    # must have conforming columns
                    if len(value) != len(self.obj.columns):
                        raise ValueError("cannot set a row with mismatched columns")

                value = Series(value, index=self.obj.columns, name=indexer)

            self.obj._mgr = self.obj.append(value)._mgr
            self.obj._maybe_update_cacher(clear=True)

    def _ensure_iterable_column_indexer(self, column_indexer):
        """
        Ensure that our column indexer is something that can be iterated over.
        """
        if is_integer(column_indexer):
            ilocs = [column_indexer]
        elif isinstance(column_indexer, slice):
            ilocs = np.arange(len(self.obj.columns))[column_indexer]
        elif isinstance(column_indexer, np.ndarray) and is_bool_dtype(
            column_indexer.dtype
        ):
            ilocs = np.arange(len(column_indexer))[column_indexer]
        else:
            ilocs = column_indexer
        return ilocs

    def _align_series(self, indexer, ser: Series, multiindex_indexer: bool = False):
        """
        Parameters
        ----------
        indexer : tuple, slice, scalar
            Indexer used to get the locations that will be set to `ser`.
        ser : pd.Series
            Values to assign to the locations specified by `indexer`.
        multiindex_indexer : bool, optional
            Defaults to False. Should be set to True if `indexer` was from
            a `pd.MultiIndex`, to avoid unnecessary broadcasting.

        Returns
        -------
        `np.array` of `ser` broadcast to the appropriate shape for assignment
        to the locations selected by `indexer`
        """
        if isinstance(indexer, (slice, np.ndarray, list, Index)):
            indexer = (indexer,)

        if isinstance(indexer, tuple):

            # flatten np.ndarray indexers
            def ravel(i):
                return i.ravel() if isinstance(i, np.ndarray) else i

            indexer = tuple(map(ravel, indexer))

            aligners = [not com.is_null_slice(idx) for idx in indexer]
            sum_aligners = sum(aligners)
            single_aligner = sum_aligners == 1
            is_frame = self.ndim == 2
            obj = self.obj

            # are we a single alignable value on a non-primary
            # dim (e.g. panel: 1,2, or frame: 0) ?
            # hence need to align to a single axis dimension
            # rather that find all valid dims

            # frame
            if is_frame:
                single_aligner = single_aligner and aligners[0]

            # we have a frame, with multiple indexers on both axes; and a
            # series, so need to broadcast (see GH5206)
            if sum_aligners == self.ndim and all(is_sequence(_) for _ in indexer):
                ser = ser.reindex(obj.axes[0][indexer[0]], copy=True)._values

                # single indexer
                if len(indexer) > 1 and not multiindex_indexer:
                    len_indexer = len(indexer[1])
                    ser = np.tile(ser, len_indexer).reshape(len_indexer, -1).T

                return ser

            for i, idx in enumerate(indexer):
                ax = obj.axes[i]

                # multiple aligners (or null slices)
                if is_sequence(idx) or isinstance(idx, slice):
                    if single_aligner and com.is_null_slice(idx):
                        continue
                    new_ix = ax[idx]
                    if not is_list_like_indexer(new_ix):
                        new_ix = Index([new_ix])
                    else:
                        new_ix = Index(new_ix)
                    if ser.index.equals(new_ix) or not len(new_ix):
                        return ser._values.copy()

                    return ser.reindex(new_ix)._values

                # 2 dims
                elif single_aligner:

                    # reindex along index
                    ax = self.obj.axes[1]
                    if ser.index.equals(ax) or not len(ax):
                        return ser._values.copy()
                    return ser.reindex(ax)._values

        elif is_integer(indexer) and self.ndim == 1:
            if is_object_dtype(self.obj):
                return ser
            ax = self.obj._get_axis(0)

            if ser.index.equals(ax):
                return ser._values.copy()

            return ser.reindex(ax)._values[indexer]

        elif is_integer(indexer):
            ax = self.obj._get_axis(1)

            if ser.index.equals(ax):
                return ser._values.copy()

            return ser.reindex(ax)._values

        raise ValueError("Incompatible indexer with Series")

    def _align_frame(self, indexer, df: DataFrame):
        is_frame = self.ndim == 2

        if isinstance(indexer, tuple):

            idx, cols = None, None
            sindexers = []
            for i, ix in enumerate(indexer):
                ax = self.obj.axes[i]
                if is_sequence(ix) or isinstance(ix, slice):
                    if isinstance(ix, np.ndarray):
                        ix = ix.ravel()
                    if idx is None:
                        idx = ax[ix]
                    elif cols is None:
                        cols = ax[ix]
                    else:
                        break
                else:
                    sindexers.append(i)

            if idx is not None and cols is not None:

                if df.index.equals(idx) and df.columns.equals(cols):
                    val = df.copy()._values
                else:
                    val = df.reindex(idx, columns=cols)._values
                return val

        elif (isinstance(indexer, slice) or is_list_like_indexer(indexer)) and is_frame:
            ax = self.obj.index[indexer]
            if df.index.equals(ax):
                val = df.copy()._values
            else:

                # we have a multi-index and are trying to align
                # with a particular, level GH3738
                if (
                    isinstance(ax, ABCMultiIndex)
                    and isinstance(df.index, ABCMultiIndex)
                    and ax.nlevels != df.index.nlevels
                ):
                    raise TypeError(
                        "cannot align on a multi-index with out "
                        "specifying the join levels"
                    )

                val = df.reindex(index=ax)._values
            return val

        raise ValueError("Incompatible indexer with DataFrame")


class _ScalarAccessIndexer(NDFrameIndexerBase):
    """
    Access scalars quickly.
    """

    def _convert_key(self, key, is_setter: bool = False):
        raise AbstractMethodError(self)

    def __getitem__(self, key):
        if not isinstance(key, tuple):

            # we could have a convertible item here (e.g. Timestamp)
            if not is_list_like_indexer(key):
                key = (key,)
            else:
                raise ValueError("Invalid call for scalar access (getting)!")

        key = self._convert_key(key)
        return self.obj._get_value(*key, takeable=self._takeable)

    def __setitem__(self, key, value):
        if isinstance(key, tuple):
            key = tuple(com.apply_if_callable(x, self.obj) for x in key)
        else:
            # scalar callable may return tuple
            key = com.apply_if_callable(key, self.obj)

        if not isinstance(key, tuple):
            key = _tuplify(self.ndim, key)
        key = list(self._convert_key(key, is_setter=True))
        if len(key) != self.ndim:
            raise ValueError("Not enough indexers for scalar access (setting)!")

        self.obj._set_value(*key, value=value, takeable=self._takeable)


@doc(IndexingMixin.at)
class _AtIndexer(_ScalarAccessIndexer):
    _takeable = False

    def _convert_key(self, key, is_setter: bool = False):
        """
        Require they keys to be the same type as the index. (so we don't
        fallback)
        """
        # GH 26989
        # For series, unpacking key needs to result in the label.
        # This is already the case for len(key) == 1; e.g. (1,)
        if self.ndim == 1 and len(key) > 1:
            key = (key,)

        # allow arbitrary setting
        if is_setter:
            return list(key)

        return key

    @property
    def _axes_are_unique(self) -> bool:
        # Only relevant for self.ndim == 2
        assert self.ndim == 2
        return self.obj.index.is_unique and self.obj.columns.is_unique

    def __getitem__(self, key):

        if self.ndim == 2 and not self._axes_are_unique:
            # GH#33041 fall back to .loc
            if not isinstance(key, tuple) or not all(is_scalar(x) for x in key):
                raise ValueError("Invalid call for scalar access (getting)!")
            return self.obj.loc[key]

        return super().__getitem__(key)

    def __setitem__(self, key, value):
        if self.ndim == 2 and not self._axes_are_unique:
            # GH#33041 fall back to .loc
            if not isinstance(key, tuple) or not all(is_scalar(x) for x in key):
                raise ValueError("Invalid call for scalar access (setting)!")

            self.obj.loc[key] = value
            return

        return super().__setitem__(key, value)


@doc(IndexingMixin.iat)
class _iAtIndexer(_ScalarAccessIndexer):
    _takeable = True

    def _convert_key(self, key, is_setter: bool = False):
        """
        Require integer args. (and convert to label arguments)
        """
        for i in key:
            if not is_integer(i):
                raise ValueError("iAt based indexing can only have integer indexers")
        return key


def _tuplify(ndim: int, loc: Hashable) -> tuple[Hashable | slice, ...]:
    """
    Given an indexer for the first dimension, create an equivalent tuple
    for indexing over all dimensions.

    Parameters
    ----------
    ndim : int
    loc : object

    Returns
    -------
    tuple
    """
    _tup: list[Hashable | slice]
    _tup = [slice(None, None) for _ in range(ndim)]
    _tup[0] = loc
    return tuple(_tup)


def convert_to_index_sliceable(obj: DataFrame, key):
    """
    If we are index sliceable, then return my slicer, otherwise return None.
    """
    idx = obj.index
    if isinstance(key, slice):
        return idx._convert_slice_indexer(key, kind="getitem")

    elif isinstance(key, str):

        # we are an actual column
        if key in obj.columns:
            return None

        # We might have a datetimelike string that we can translate to a
        # slice here via partial string indexing
        if idx._supports_partial_string_indexing:
            try:
                res = idx._get_string_slice(key)
                warnings.warn(
                    "Indexing a DataFrame with a datetimelike index using a single "
                    "string to slice the rows, like `frame[string]`, is deprecated "
                    "and will be removed in a future version. Use `frame.loc[string]` "
                    "instead.",
                    FutureWarning,
                    stacklevel=3,
                )
                return res
            except (KeyError, ValueError, NotImplementedError):
                return None

    return None


def check_bool_indexer(index: Index, key) -> np.ndarray:
    """
    Check if key is a valid boolean indexer for an object with such index and
    perform reindexing or conversion if needed.

    This function assumes that is_bool_indexer(key) == True.

    Parameters
    ----------
    index : Index
        Index of the object on which the indexing is done.
    key : list-like
        Boolean indexer to check.

    Returns
    -------
    np.array
        Resulting key.

    Raises
    ------
    IndexError
        If the key does not have the same length as index.
    IndexingError
        If the index of the key is unalignable to index.
    """
    result = key
    if isinstance(key, ABCSeries) and not key.index.equals(index):
        result = result.reindex(index)
        mask = isna(result._values)
        if mask.any():
            raise IndexingError(
                "Unalignable boolean Series provided as "
                "indexer (index of the boolean Series and of "
                "the indexed object do not match)."
            )
        return result.astype(bool)._values
    if is_object_dtype(key):
        # key might be object-dtype bool, check_array_indexer needs bool array
        result = np.asarray(result, dtype=bool)
    elif not is_array_like(result):
        # GH 33924
        # key may contain nan elements, check_array_indexer needs bool array
        result = pd_array(result, dtype=bool)
    return check_array_indexer(index, result)


def convert_missing_indexer(indexer):
    """
    Reverse convert a missing indexer, which is a dict
    return the scalar indexer and a boolean indicating if we converted
    """
    if isinstance(indexer, dict):

        # a missing key (but not a tuple indexer)
        indexer = indexer["key"]

        if isinstance(indexer, bool):
            raise KeyError("cannot use a single bool to index into setitem")
        return indexer, True

    return indexer, False


def convert_from_missing_indexer_tuple(indexer, axes):
    """
    Create a filtered indexer that doesn't have any missing indexers.
    """

    def get_indexer(_i, _idx):
        return axes[_i].get_loc(_idx["key"]) if isinstance(_idx, dict) else _idx

    return tuple(get_indexer(_i, _idx) for _i, _idx in enumerate(indexer))


def maybe_convert_ix(*args):
    """
    We likely want to take the cross-product.
    """
    for arg in args:
        if not isinstance(arg, (np.ndarray, list, ABCSeries, Index)):
            return args
    return np.ix_(*args)


def is_nested_tuple(tup, labels) -> bool:
    """
    Returns
    -------
    bool
    """
    # check for a compatible nested tuple and multiindexes among the axes
    if not isinstance(tup, tuple):
        return False

    for k in tup:
        if is_list_like(k) or isinstance(k, slice):
            return isinstance(labels, ABCMultiIndex)

    return False


def is_label_like(key) -> bool:
    """
    Returns
    -------
    bool
    """
    # select a label or row
    return (
        not isinstance(key, slice)
        and not is_list_like_indexer(key)
        and key is not Ellipsis
    )


def need_slice(obj: slice) -> bool:
    """
    Returns
    -------
    bool
    """
    return (
        obj.start is not None
        or obj.stop is not None
        or (obj.step is not None and obj.step != 1)
    )<|MERGE_RESOLUTION|>--- conflicted
+++ resolved
@@ -4,13 +4,6 @@
 from typing import (
     TYPE_CHECKING,
     Hashable,
-<<<<<<< HEAD
-    List,
-    Tuple,
-    Union,
-=======
-    Sequence,
->>>>>>> 2196004e
 )
 import warnings
 
@@ -740,8 +733,7 @@
         """
         raise AbstractMethodError(self)
 
-<<<<<<< HEAD
-    def _expand_ellipsis(self, tup: Tuple) -> Tuple:
+    def _expand_ellipsis(self, tup: tuple) -> tuple:
         """
         If a tuple key includes an Ellipsis, replace it with an appropriate
         number of null slices.
@@ -762,10 +754,7 @@
             #  by _validate_key_length
         return tup
 
-    def _validate_tuple_indexer(self, key: Tuple) -> Tuple:
-=======
-    def _has_valid_tuple(self, key: tuple):
->>>>>>> 2196004e
+    def _validate_tuple_indexer(self, key: tuple) -> tuple:
         """
         Check the key for valid keys across my indexer.
         """
@@ -810,7 +799,7 @@
 
         return tuple(keyidx)
 
-    def _validate_key_length(self, key: Tuple) -> Tuple:
+    def _validate_key_length(self, key: tuple) -> tuple:
         if len(key) > self.ndim:
             if key[0] is Ellipsis:
                 # e.g. Series.iloc[..., 3] reduces to just Series.iloc[3]
