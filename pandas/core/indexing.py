from __future__ import annotations

from contextlib import suppress
from typing import TYPE_CHECKING, Any, Hashable, List, Sequence, Tuple, Union
import warnings

import numpy as np

from pandas._config.config import option_context

from pandas._libs.indexing import NDFrameIndexerBase
from pandas._libs.lib import item_from_zerodim
from pandas.errors import AbstractMethodError, InvalidIndexError
from pandas.util._decorators import doc

from pandas.core.dtypes.cast import maybe_infer_dtype_type
from pandas.core.dtypes.common import (
    is_array_like,
    is_bool_dtype,
    is_hashable,
    is_integer,
    is_iterator,
    is_list_like,
    is_numeric_dtype,
    is_object_dtype,
    is_scalar,
    is_sequence,
)
from pandas.core.dtypes.concat import concat_compat
from pandas.core.dtypes.generic import ABCDataFrame, ABCMultiIndex, ABCSeries
from pandas.core.dtypes.missing import infer_fill_value, isna

import pandas.core.common as com
from pandas.core.construction import array as pd_array
from pandas.core.indexers import (
    check_array_indexer,
    is_exact_shape_match,
    is_list_like_indexer,
    length_of_indexer,
)
from pandas.core.indexes.api import Index

if TYPE_CHECKING:
    from pandas import DataFrame, Series

# "null slice"
_NS = slice(None, None)


# the public IndexSlicerMaker
class _IndexSlice:
    """
    Create an object to more easily perform multi-index slicing.

    See Also
    --------
    MultiIndex.remove_unused_levels : New MultiIndex with no unused levels.

    Notes
    -----
    See :ref:`Defined Levels <advanced.shown_levels>`
    for further info on slicing a MultiIndex.

    Examples
    --------
    >>> midx = pd.MultiIndex.from_product([['A0','A1'], ['B0','B1','B2','B3']])
    >>> columns = ['foo', 'bar']
    >>> dfmi = pd.DataFrame(np.arange(16).reshape((len(midx), len(columns))),
    ...                     index=midx, columns=columns)

    Using the default slice command:

    >>> dfmi.loc[(slice(None), slice('B0', 'B1')), :]
               foo  bar
        A0 B0    0    1
           B1    2    3
        A1 B0    8    9
           B1   10   11

    Using the IndexSlice class for a more intuitive command:

    >>> idx = pd.IndexSlice
    >>> dfmi.loc[idx[:, 'B0':'B1'], :]
               foo  bar
        A0 B0    0    1
           B1    2    3
        A1 B0    8    9
           B1   10   11
    """

    def __getitem__(self, arg):
        return arg


IndexSlice = _IndexSlice()


class IndexingError(Exception):
    pass


class IndexingMixin:
    """
    Mixin for adding .loc/.iloc/.at/.iat to Dataframes and Series.
    """

    @property
    def iloc(self) -> _iLocIndexer:
        """
        Purely integer-location based indexing for selection by position.

        ``.iloc[]`` is primarily integer position based (from ``0`` to
        ``length-1`` of the axis), but may also be used with a boolean
        array.

        Allowed inputs are:

        - An integer, e.g. ``5``.
        - A list or array of integers, e.g. ``[4, 3, 0]``.
        - A slice object with ints, e.g. ``1:7``.
        - A boolean array.
        - A ``callable`` function with one argument (the calling Series or
          DataFrame) and that returns valid output for indexing (one of the above).
          This is useful in method chains, when you don't have a reference to the
          calling object, but would like to base your selection on some value.

        ``.iloc`` will raise ``IndexError`` if a requested indexer is
        out-of-bounds, except *slice* indexers which allow out-of-bounds
        indexing (this conforms with python/numpy *slice* semantics).

        See more at :ref:`Selection by Position <indexing.integer>`.

        See Also
        --------
        DataFrame.iat : Fast integer location scalar accessor.
        DataFrame.loc : Purely label-location based indexer for selection by label.
        Series.iloc : Purely integer-location based indexing for
                       selection by position.

        Examples
        --------
        >>> mydict = [{'a': 1, 'b': 2, 'c': 3, 'd': 4},
        ...           {'a': 100, 'b': 200, 'c': 300, 'd': 400},
        ...           {'a': 1000, 'b': 2000, 'c': 3000, 'd': 4000 }]
        >>> df = pd.DataFrame(mydict)
        >>> df
              a     b     c     d
        0     1     2     3     4
        1   100   200   300   400
        2  1000  2000  3000  4000

        **Indexing just the rows**

        With a scalar integer.

        >>> type(df.iloc[0])
        <class 'pandas.core.series.Series'>
        >>> df.iloc[0]
        a    1
        b    2
        c    3
        d    4
        Name: 0, dtype: int64

        With a list of integers.

        >>> df.iloc[[0]]
           a  b  c  d
        0  1  2  3  4
        >>> type(df.iloc[[0]])
        <class 'pandas.core.frame.DataFrame'>

        >>> df.iloc[[0, 1]]
             a    b    c    d
        0    1    2    3    4
        1  100  200  300  400

        With a `slice` object.

        >>> df.iloc[:3]
              a     b     c     d
        0     1     2     3     4
        1   100   200   300   400
        2  1000  2000  3000  4000

        With a boolean mask the same length as the index.

        >>> df.iloc[[True, False, True]]
              a     b     c     d
        0     1     2     3     4
        2  1000  2000  3000  4000

        With a callable, useful in method chains. The `x` passed
        to the ``lambda`` is the DataFrame being sliced. This selects
        the rows whose index label even.

        >>> df.iloc[lambda x: x.index % 2 == 0]
              a     b     c     d
        0     1     2     3     4
        2  1000  2000  3000  4000

        **Indexing both axes**

        You can mix the indexer types for the index and columns. Use ``:`` to
        select the entire axis.

        With scalar integers.

        >>> df.iloc[0, 1]
        2

        With lists of integers.

        >>> df.iloc[[0, 2], [1, 3]]
              b     d
        0     2     4
        2  2000  4000

        With `slice` objects.

        >>> df.iloc[1:3, 0:3]
              a     b     c
        1   100   200   300
        2  1000  2000  3000

        With a boolean array whose length matches the columns.

        >>> df.iloc[:, [True, False, True, False]]
              a     c
        0     1     3
        1   100   300
        2  1000  3000

        With a callable function that expects the Series or DataFrame.

        >>> df.iloc[:, lambda df: [0, 2]]
              a     c
        0     1     3
        1   100   300
        2  1000  3000
        """
        return _iLocIndexer("iloc", self)

    @property
    def loc(self) -> _LocIndexer:
        """
        Access a group of rows and columns by label(s) or a boolean array.

        ``.loc[]`` is primarily label based, but may also be used with a
        boolean array.

        Allowed inputs are:

        - A single label, e.g. ``5`` or ``'a'``, (note that ``5`` is
          interpreted as a *label* of the index, and **never** as an
          integer position along the index).
        - A list or array of labels, e.g. ``['a', 'b', 'c']``.
        - A slice object with labels, e.g. ``'a':'f'``.

          .. warning:: Note that contrary to usual python slices, **both** the
              start and the stop are included

        - A boolean array of the same length as the axis being sliced,
          e.g. ``[True, False, True]``.
        - An alignable boolean Series. The index of the key will be aligned before
          masking.
        - An alignable Index. The Index of the returned selection will be the input.
        - A ``callable`` function with one argument (the calling Series or
          DataFrame) and that returns valid output for indexing (one of the above)

        See more at :ref:`Selection by Label <indexing.label>`.

        Raises
        ------
        KeyError
            If any items are not found.
        IndexingError
            If an indexed key is passed and its index is unalignable to the frame index.

        See Also
        --------
        DataFrame.at : Access a single value for a row/column label pair.
        DataFrame.iloc : Access group of rows and columns by integer position(s).
        DataFrame.xs : Returns a cross-section (row(s) or column(s)) from the
            Series/DataFrame.
        Series.loc : Access group of values using labels.

        Examples
        --------
        **Getting values**

        >>> df = pd.DataFrame([[1, 2], [4, 5], [7, 8]],
        ...      index=['cobra', 'viper', 'sidewinder'],
        ...      columns=['max_speed', 'shield'])
        >>> df
                    max_speed  shield
        cobra               1       2
        viper               4       5
        sidewinder          7       8

        Single label. Note this returns the row as a Series.

        >>> df.loc['viper']
        max_speed    4
        shield       5
        Name: viper, dtype: int64

        List of labels. Note using ``[[]]`` returns a DataFrame.

        >>> df.loc[['viper', 'sidewinder']]
                    max_speed  shield
        viper               4       5
        sidewinder          7       8

        Single label for row and column

        >>> df.loc['cobra', 'shield']
        2

        Slice with labels for row and single label for column. As mentioned
        above, note that both the start and stop of the slice are included.

        >>> df.loc['cobra':'viper', 'max_speed']
        cobra    1
        viper    4
        Name: max_speed, dtype: int64

        Boolean list with the same length as the row axis

        >>> df.loc[[False, False, True]]
                    max_speed  shield
        sidewinder          7       8

        Alignable boolean Series:

        >>> df.loc[pd.Series([False, True, False],
        ...        index=['viper', 'sidewinder', 'cobra'])]
                    max_speed  shield
        sidewinder          7       8

        Index (same behavior as ``df.reindex``)

        >>> df.loc[pd.Index(["cobra", "viper"], name="foo")]
               max_speed  shield
        foo
        cobra          1       2
        viper          4       5

        Conditional that returns a boolean Series

        >>> df.loc[df['shield'] > 6]
                    max_speed  shield
        sidewinder          7       8

        Conditional that returns a boolean Series with column labels specified

        >>> df.loc[df['shield'] > 6, ['max_speed']]
                    max_speed
        sidewinder          7

        Callable that returns a boolean Series

        >>> df.loc[lambda df: df['shield'] == 8]
                    max_speed  shield
        sidewinder          7       8

        **Setting values**

        Set value for all items matching the list of labels

        >>> df.loc[['viper', 'sidewinder'], ['shield']] = 50
        >>> df
                    max_speed  shield
        cobra               1       2
        viper               4      50
        sidewinder          7      50

        Set value for an entire row

        >>> df.loc['cobra'] = 10
        >>> df
                    max_speed  shield
        cobra              10      10
        viper               4      50
        sidewinder          7      50

        Set value for an entire column

        >>> df.loc[:, 'max_speed'] = 30
        >>> df
                    max_speed  shield
        cobra              30      10
        viper              30      50
        sidewinder         30      50

        Set value for rows matching callable condition

        >>> df.loc[df['shield'] > 35] = 0
        >>> df
                    max_speed  shield
        cobra              30      10
        viper               0       0
        sidewinder          0       0

        **Getting values on a DataFrame with an index that has integer labels**

        Another example using integers for the index

        >>> df = pd.DataFrame([[1, 2], [4, 5], [7, 8]],
        ...      index=[7, 8, 9], columns=['max_speed', 'shield'])
        >>> df
           max_speed  shield
        7          1       2
        8          4       5
        9          7       8

        Slice with integer labels for rows. As mentioned above, note that both
        the start and stop of the slice are included.

        >>> df.loc[7:9]
           max_speed  shield
        7          1       2
        8          4       5
        9          7       8

        **Getting values with a MultiIndex**

        A number of examples using a DataFrame with a MultiIndex

        >>> tuples = [
        ...    ('cobra', 'mark i'), ('cobra', 'mark ii'),
        ...    ('sidewinder', 'mark i'), ('sidewinder', 'mark ii'),
        ...    ('viper', 'mark ii'), ('viper', 'mark iii')
        ... ]
        >>> index = pd.MultiIndex.from_tuples(tuples)
        >>> values = [[12, 2], [0, 4], [10, 20],
        ...         [1, 4], [7, 1], [16, 36]]
        >>> df = pd.DataFrame(values, columns=['max_speed', 'shield'], index=index)
        >>> df
                             max_speed  shield
        cobra      mark i           12       2
                   mark ii           0       4
        sidewinder mark i           10      20
                   mark ii           1       4
        viper      mark ii           7       1
                   mark iii         16      36

        Single label. Note this returns a DataFrame with a single index.

        >>> df.loc['cobra']
                 max_speed  shield
        mark i          12       2
        mark ii          0       4

        Single index tuple. Note this returns a Series.

        >>> df.loc[('cobra', 'mark ii')]
        max_speed    0
        shield       4
        Name: (cobra, mark ii), dtype: int64

        Single label for row and column. Similar to passing in a tuple, this
        returns a Series.

        >>> df.loc['cobra', 'mark i']
        max_speed    12
        shield        2
        Name: (cobra, mark i), dtype: int64

        Single tuple. Note using ``[[]]`` returns a DataFrame.

        >>> df.loc[[('cobra', 'mark ii')]]
                       max_speed  shield
        cobra mark ii          0       4

        Single tuple for the index with a single label for the column

        >>> df.loc[('cobra', 'mark i'), 'shield']
        2

        Slice from index tuple to single label

        >>> df.loc[('cobra', 'mark i'):'viper']
                             max_speed  shield
        cobra      mark i           12       2
                   mark ii           0       4
        sidewinder mark i           10      20
                   mark ii           1       4
        viper      mark ii           7       1
                   mark iii         16      36

        Slice from index tuple to index tuple

        >>> df.loc[('cobra', 'mark i'):('viper', 'mark ii')]
                            max_speed  shield
        cobra      mark i          12       2
                   mark ii          0       4
        sidewinder mark i          10      20
                   mark ii          1       4
        viper      mark ii          7       1
        """
        return _LocIndexer("loc", self)

    @property
    def at(self) -> _AtIndexer:
        """
        Access a single value for a row/column label pair.

        Similar to ``loc``, in that both provide label-based lookups. Use
        ``at`` if you only need to get or set a single value in a DataFrame
        or Series.

        Raises
        ------
        KeyError
            If 'label' does not exist in DataFrame.

        See Also
        --------
        DataFrame.iat : Access a single value for a row/column pair by integer
            position.
        DataFrame.loc : Access a group of rows and columns by label(s).
        Series.at : Access a single value using a label.

        Examples
        --------
        >>> df = pd.DataFrame([[0, 2, 3], [0, 4, 1], [10, 20, 30]],
        ...                   index=[4, 5, 6], columns=['A', 'B', 'C'])
        >>> df
            A   B   C
        4   0   2   3
        5   0   4   1
        6  10  20  30

        Get value at specified row/column pair

        >>> df.at[4, 'B']
        2

        Set value at specified row/column pair

        >>> df.at[4, 'B'] = 10
        >>> df.at[4, 'B']
        10

        Get value within a Series

        >>> df.loc[5].at['B']
        4
        """
        return _AtIndexer("at", self)

    @property
    def iat(self) -> _iAtIndexer:
        """
        Access a single value for a row/column pair by integer position.

        Similar to ``iloc``, in that both provide integer-based lookups. Use
        ``iat`` if you only need to get or set a single value in a DataFrame
        or Series.

        Raises
        ------
        IndexError
            When integer position is out of bounds.

        See Also
        --------
        DataFrame.at : Access a single value for a row/column label pair.
        DataFrame.loc : Access a group of rows and columns by label(s).
        DataFrame.iloc : Access a group of rows and columns by integer position(s).

        Examples
        --------
        >>> df = pd.DataFrame([[0, 2, 3], [0, 4, 1], [10, 20, 30]],
        ...                   columns=['A', 'B', 'C'])
        >>> df
            A   B   C
        0   0   2   3
        1   0   4   1
        2  10  20  30

        Get value at specified row/column pair

        >>> df.iat[1, 2]
        1

        Set value at specified row/column pair

        >>> df.iat[1, 2] = 10
        >>> df.iat[1, 2]
        10

        Get value within a series

        >>> df.loc[0].iat[1]
        2
        """
        return _iAtIndexer("iat", self)


class _LocationIndexer(NDFrameIndexerBase):
    _valid_types: str
    axis = None

    def __call__(self, axis=None):
        # we need to return a copy of ourselves
        new_self = type(self)(self.name, self.obj)

        if axis is not None:
            axis = self.obj._get_axis_number(axis)
        new_self.axis = axis
        return new_self

    def _get_setitem_indexer(self, key):
        """
        Convert a potentially-label-based key into a positional indexer.
        """
        if self.name == "loc":
            self._ensure_listlike_indexer(key)

        if self.axis is not None:
            return self._convert_tuple(key, is_setter=True)

        ax = self.obj._get_axis(0)

        if isinstance(ax, ABCMultiIndex) and self.name != "iloc":
            with suppress(TypeError, KeyError, InvalidIndexError):
                # TypeError e.g. passed a bool
                return ax.get_loc(key)

        if isinstance(key, tuple):
            with suppress(IndexingError):
                return self._convert_tuple(key, is_setter=True)

        if isinstance(key, range):
            return list(key)

        try:
            return self._convert_to_indexer(key, axis=0, is_setter=True)
        except TypeError as e:

            # invalid indexer type vs 'other' indexing errors
            if "cannot do" in str(e):
                raise
            elif "unhashable type" in str(e):
                raise
            raise IndexingError(key) from e

    def _ensure_listlike_indexer(self, key, axis=None, value=None):
        """
        Ensure that a list-like of column labels are all present by adding them if
        they do not already exist.

        Parameters
        ----------
        key : list-like of column labels
            Target labels.
        axis : key axis if known
        """
        column_axis = 1

        # column only exists in 2-dimensional DataFrame
        if self.ndim != 2:
            return

        if isinstance(key, tuple) and len(key) > 1:
            # key may be a tuple if we are .loc
            # if length of key is > 1 set key to column part
            key = key[column_axis]
            axis = column_axis

        if (
            axis == column_axis
            and not isinstance(self.obj.columns, ABCMultiIndex)
            and is_list_like_indexer(key)
            and not com.is_bool_indexer(key)
            and all(is_hashable(k) for k in key)
        ):
            # GH#38148
            keys = self.obj.columns.union(key, sort=False)

            # Try to get the right dtype when we do this reindex.
            fv = None
            if not is_list_like(value):
                fv = value
            elif len(value) and not is_list_like(value[0]):
                fv = value[0]
            else:
                dtype = maybe_infer_dtype_type(value)
                if dtype is not None:
                    fv = dtype.type(0)

            self.obj._mgr = self.obj._mgr.reindex_axis(
                keys,
                axis=0,
                copy=False,
                consolidate=False,
                only_slice=True,
                fill_value=fv,
            )

    def __setitem__(self, key, value):
        if isinstance(key, tuple):
            key = tuple(com.apply_if_callable(x, self.obj) for x in key)
        else:
            key = com.apply_if_callable(key, self.obj)
        indexer = self._get_setitem_indexer(key)
        self._has_valid_setitem_indexer(key)

        iloc = self if self.name == "iloc" else self.obj.iloc
        iloc._setitem_with_indexer(indexer, value, self.name)

    def _validate_key(self, key, axis: int):
        """
        Ensure that key is valid for current indexer.

        Parameters
        ----------
        key : scalar, slice or list-like
            Key requested.
        axis : int
            Dimension on which the indexing is being made.

        Raises
        ------
        TypeError
            If the key (or some element of it) has wrong type.
        IndexError
            If the key (or some element of it) is out of bounds.
        KeyError
            If the key was not found.
        """
        raise AbstractMethodError(self)

    def _has_valid_tuple(self, key: Tuple):
        """
        Check the key for valid keys across my indexer.
        """
        self._validate_key_length(key)
        for i, k in enumerate(key):
            try:
                self._validate_key(k, i)
            except ValueError as err:
                raise ValueError(
                    "Location based indexing can only have "
                    f"[{self._valid_types}] types"
                ) from err

    def _is_nested_tuple_indexer(self, tup: Tuple) -> bool:
        """
        Returns
        -------
        bool
        """
        if any(isinstance(ax, ABCMultiIndex) for ax in self.obj.axes):
            return any(is_nested_tuple(tup, ax) for ax in self.obj.axes)
        return False

    def _convert_tuple(self, key, is_setter: bool = False):
        keyidx = []
        if self.axis is not None:
            axis = self.obj._get_axis_number(self.axis)
            for i in range(self.ndim):
                if i == axis:
                    keyidx.append(
                        self._convert_to_indexer(key, axis=axis, is_setter=is_setter)
                    )
                else:
                    keyidx.append(slice(None))
        else:
            self._validate_key_length(key)
            for i, k in enumerate(key):
                idx = self._convert_to_indexer(k, axis=i, is_setter=is_setter)
                keyidx.append(idx)

        return tuple(keyidx)

    def _validate_key_length(self, key: Sequence[Any]) -> None:
        if len(key) > self.ndim:
            raise IndexingError("Too many indexers")

    def _getitem_tuple_same_dim(self, tup: Tuple):
        """
        Index with indexers that should return an object of the same dimension
        as self.obj.

        This is only called after a failed call to _getitem_lowerdim.
        """
        retval = self.obj
        for i, key in enumerate(tup):
            if com.is_null_slice(key):
                continue

            retval = getattr(retval, self.name)._getitem_axis(key, axis=i)
            # We should never have retval.ndim < self.ndim, as that should
            #  be handled by the _getitem_lowerdim call above.
            assert retval.ndim == self.ndim

        return retval

    def _getitem_lowerdim(self, tup: Tuple):

        # we can directly get the axis result since the axis is specified
        if self.axis is not None:
            axis = self.obj._get_axis_number(self.axis)
            return self._getitem_axis(tup, axis=axis)

        # we may have a nested tuples indexer here
        if self._is_nested_tuple_indexer(tup):
            return self._getitem_nested_tuple(tup)

        # we maybe be using a tuple to represent multiple dimensions here
        ax0 = self.obj._get_axis(0)
        # ...but iloc should handle the tuple as simple integer-location
        # instead of checking it as multiindex representation (GH 13797)
        if isinstance(ax0, ABCMultiIndex) and self.name != "iloc":
            with suppress(IndexingError):
                return self._handle_lowerdim_multi_index_axis0(tup)

        self._validate_key_length(tup)

        for i, key in enumerate(tup):
            if is_label_like(key):
                # We don't need to check for tuples here because those are
                #  caught by the _is_nested_tuple_indexer check above.
                section = self._getitem_axis(key, axis=i)

                # We should never have a scalar section here, because
                #  _getitem_lowerdim is only called after a check for
                #  is_scalar_access, which that would be.
                if section.ndim == self.ndim:
                    # we're in the middle of slicing through a MultiIndex
                    # revise the key wrt to `section` by inserting an _NS
                    new_key = tup[:i] + (_NS,) + tup[i + 1 :]

                else:
                    # Note: the section.ndim == self.ndim check above
                    #  rules out having DataFrame here, so we dont need to worry
                    #  about transposing.
                    new_key = tup[:i] + tup[i + 1 :]

                    if len(new_key) == 1:
                        new_key = new_key[0]

                # Slices should return views, but calling iloc/loc with a null
                # slice returns a new object.
                if com.is_null_slice(new_key):
                    return section
                # This is an elided recursive call to iloc/loc
                return getattr(section, self.name)[new_key]

        raise IndexingError("not applicable")

    def _getitem_nested_tuple(self, tup: Tuple):
        # we have a nested tuple so have at least 1 multi-index level
        # we should be able to match up the dimensionality here

        # we have too many indexers for our dim, but have at least 1
        # multi-index dimension, try to see if we have something like
        # a tuple passed to a series with a multi-index
        if len(tup) > self.ndim:
            if self.name != "loc":
                # This should never be reached, but lets be explicit about it
                raise ValueError("Too many indices")
            if self.ndim == 1 or not any(isinstance(x, slice) for x in tup):
                # GH#10521 Series should reduce MultiIndex dimensions instead of
                #  DataFrame, IndexingError is not raised when slice(None,None,None)
                #  with one row.
                with suppress(IndexingError):
                    return self._handle_lowerdim_multi_index_axis0(tup)

            # this is a series with a multi-index specified a tuple of
            # selectors
            axis = self.axis or 0
            return self._getitem_axis(tup, axis=axis)

        # handle the multi-axis by taking sections and reducing
        # this is iterative
        obj = self.obj
        axis = 0
        for key in tup:

            if com.is_null_slice(key):
                axis += 1
                continue

            current_ndim = obj.ndim
            obj = getattr(obj, self.name)._getitem_axis(key, axis=axis)
            axis += 1

            # if we have a scalar, we are done
            if is_scalar(obj) or not hasattr(obj, "ndim"):
                break

            # has the dim of the obj changed?
            # GH 7199
            if obj.ndim < current_ndim:
                axis -= 1

        return obj

    def _convert_to_indexer(self, key, axis: int, is_setter: bool = False):
        raise AbstractMethodError(self)

    def __getitem__(self, key):
        if type(key) is tuple:
            key = tuple(com.apply_if_callable(x, self.obj) for x in key)
            if self._is_scalar_access(key):
                with suppress(KeyError, IndexError, AttributeError):
                    # AttributeError for IntervalTree get_value
                    return self.obj._get_value(*key, takeable=self._takeable)
            return self._getitem_tuple(key)
        else:
            # we by definition only have the 0th axis
            axis = self.axis or 0

            maybe_callable = com.apply_if_callable(key, self.obj)
            return self._getitem_axis(maybe_callable, axis=axis)

    def _is_scalar_access(self, key: Tuple):
        raise NotImplementedError()

    def _getitem_tuple(self, tup: Tuple):
        raise AbstractMethodError(self)

    def _getitem_axis(self, key, axis: int):
        raise NotImplementedError()

    def _has_valid_setitem_indexer(self, indexer) -> bool:
        raise AbstractMethodError(self)

    def _getbool_axis(self, key, axis: int):
        # caller is responsible for ensuring non-None axis
        labels = self.obj._get_axis(axis)
        key = check_bool_indexer(labels, key)
        inds = key.nonzero()[0]
        return self.obj._take_with_is_copy(inds, axis=axis)


@doc(IndexingMixin.loc)
class _LocIndexer(_LocationIndexer):
    _takeable: bool = False
    _valid_types = (
        "labels (MUST BE IN THE INDEX), slices of labels (BOTH "
        "endpoints included! Can be slices of integers if the "
        "index is integers), listlike of labels, boolean"
    )

    # -------------------------------------------------------------------
    # Key Checks

    @doc(_LocationIndexer._validate_key)
    def _validate_key(self, key, axis: int):

        # valid for a collection of labels (we check their presence later)
        # slice of labels (where start-end in labels)
        # slice of integers (only if in the labels)
        # boolean
        pass

    def _has_valid_setitem_indexer(self, indexer) -> bool:
        return True

    def _is_scalar_access(self, key: Tuple) -> bool:
        """
        Returns
        -------
        bool
        """
        # this is a shortcut accessor to both .loc and .iloc
        # that provide the equivalent access of .at and .iat
        # a) avoid getting things via sections and (to minimize dtype changes)
        # b) provide a performant path
        if len(key) != self.ndim:
            return False

        for i, k in enumerate(key):
            if not is_scalar(k):
                return False

            ax = self.obj.axes[i]
            if isinstance(ax, ABCMultiIndex):
                return False

            if isinstance(k, str) and ax._supports_partial_string_indexing:
                # partial string indexing, df.loc['2000', 'A']
                # should not be considered scalar
                return False

            if not ax.is_unique:
                return False

        return True

    # -------------------------------------------------------------------
    # MultiIndex Handling

    def _multi_take_opportunity(self, tup: Tuple) -> bool:
        """
        Check whether there is the possibility to use ``_multi_take``.

        Currently the limit is that all axes being indexed, must be indexed with
        list-likes.

        Parameters
        ----------
        tup : tuple
            Tuple of indexers, one per axis.

        Returns
        -------
        bool
            Whether the current indexing,
            can be passed through `_multi_take`.
        """
        if not all(is_list_like_indexer(x) for x in tup):
            return False

        # just too complicated
        return not any(com.is_bool_indexer(x) for x in tup)

    def _multi_take(self, tup: Tuple):
        """
        Create the indexers for the passed tuple of keys, and
        executes the take operation. This allows the take operation to be
        executed all at once, rather than once for each dimension.
        Improving efficiency.

        Parameters
        ----------
        tup : tuple
            Tuple of indexers, one per axis.

        Returns
        -------
        values: same type as the object being indexed
        """
        # GH 836
        d = {
            axis: self._get_listlike_indexer(key, axis)
            for (key, axis) in zip(tup, self.obj._AXIS_ORDERS)
        }
        return self.obj._reindex_with_indexers(d, copy=True, allow_dups=True)

    # -------------------------------------------------------------------

    def _getitem_iterable(self, key, axis: int):
        """
        Index current object with an iterable collection of keys.

        Parameters
        ----------
        key : iterable
            Targeted labels.
        axis: int
            Dimension on which the indexing is being made.

        Raises
        ------
        KeyError
            If no key was found. Will change in the future to raise if not all
            keys were found.

        Returns
        -------
        scalar, DataFrame, or Series: indexed value(s).
        """
        # we assume that not com.is_bool_indexer(key), as that is
        #  handled before we get here.
        self._validate_key(key, axis)

        # A collection of keys
        keyarr, indexer = self._get_listlike_indexer(key, axis, raise_missing=False)
        return self.obj._reindex_with_indexers(
            {axis: [keyarr, indexer]}, copy=True, allow_dups=True
        )

    def _getitem_tuple(self, tup: Tuple):
        with suppress(IndexingError):
            return self._getitem_lowerdim(tup)

        # no multi-index, so validate all of the indexers
        self._has_valid_tuple(tup)

        # ugly hack for GH #836
        if self._multi_take_opportunity(tup):
            return self._multi_take(tup)

        return self._getitem_tuple_same_dim(tup)

    def _get_label(self, label, axis: int):
        # GH#5667 this will fail if the label is not present in the axis.
        return self.obj.xs(label, axis=axis)

    def _handle_lowerdim_multi_index_axis0(self, tup: Tuple):
        # we have an axis0 multi-index, handle or raise
        axis = self.axis or 0
        try:
            # fast path for series or for tup devoid of slices
            return self._get_label(tup, axis=axis)
        except (TypeError, InvalidIndexError):
            # slices are unhashable
            pass
        except KeyError as ek:
            # raise KeyError if number of indexers match
            # else IndexingError will be raised
            if self.ndim < len(tup) <= self.obj.index.nlevels:
                raise ek

        raise IndexingError("No label returned")

    def _getitem_axis(self, key, axis: int):
        key = item_from_zerodim(key)
        if is_iterator(key):
            key = list(key)

        labels = self.obj._get_axis(axis)
        key = labels._get_partial_string_timestamp_match_key(key)

        if isinstance(key, slice):
            self._validate_key(key, axis)
            return self._get_slice_axis(key, axis=axis)
        elif com.is_bool_indexer(key):
            return self._getbool_axis(key, axis=axis)
        elif is_list_like_indexer(key):

            # an iterable multi-selection
            if not (isinstance(key, tuple) and isinstance(labels, ABCMultiIndex)):

                if hasattr(key, "ndim") and key.ndim > 1:
                    raise ValueError("Cannot index with multidimensional key")

                return self._getitem_iterable(key, axis=axis)

            # nested tuple slicing
            if is_nested_tuple(key, labels):
                locs = labels.get_locs(key)
                indexer = [slice(None)] * self.ndim
                indexer[axis] = locs
                return self.obj.iloc[tuple(indexer)]

        # fall thru to straight lookup
        self._validate_key(key, axis)
        return self._get_label(key, axis=axis)

    def _get_slice_axis(self, slice_obj: slice, axis: int):
        """
        This is pretty simple as we just have to deal with labels.
        """
        # caller is responsible for ensuring non-None axis
        obj = self.obj
        if not need_slice(slice_obj):
            return obj.copy(deep=False)

        labels = obj._get_axis(axis)
        indexer = labels.slice_indexer(
            slice_obj.start, slice_obj.stop, slice_obj.step, kind="loc"
        )

        if isinstance(indexer, slice):
            return self.obj._slice(indexer, axis=axis)
        else:
            # DatetimeIndex overrides Index.slice_indexer and may
            #  return a DatetimeIndex instead of a slice object.
            return self.obj.take(indexer, axis=axis)

    def _convert_to_indexer(self, key, axis: int, is_setter: bool = False):
        """
        Convert indexing key into something we can use to do actual fancy
        indexing on a ndarray.

        Examples
        ix[:5] -> slice(0, 5)
        ix[[1,2,3]] -> [1,2,3]
        ix[['foo', 'bar', 'baz']] -> [i, j, k] (indices of foo, bar, baz)

        Going by Zen of Python?
        'In the face of ambiguity, refuse the temptation to guess.'
        raise AmbiguousIndexError with integer labels?
        - No, prefer label-based indexing
        """
        labels = self.obj._get_axis(axis)

        if isinstance(key, slice):
            return labels._convert_slice_indexer(key, kind="loc")

        # see if we are positional in nature
        is_int_index = labels.is_integer()
        is_int_positional = is_integer(key) and not is_int_index

        if is_scalar(key) or isinstance(labels, ABCMultiIndex):
            # Otherwise get_loc will raise InvalidIndexError

            # if we are a label return me
            try:
                return labels.get_loc(key)
            except LookupError:
                if isinstance(key, tuple) and isinstance(labels, ABCMultiIndex):
                    if len(key) == labels.nlevels:
                        return {"key": key}
                    raise
            except InvalidIndexError:
                # GH35015, using datetime as column indices raises exception
                if not isinstance(labels, ABCMultiIndex):
                    raise
            except TypeError:
                pass
            except ValueError:
                if not is_int_positional:
                    raise

        # a positional
        if is_int_positional:

            # if we are setting and its not a valid location
            # its an insert which fails by definition

            # always valid
            return {"key": key}

        if is_nested_tuple(key, labels):
            return labels.get_locs(key)

        elif is_list_like_indexer(key):

            if com.is_bool_indexer(key):
                key = check_bool_indexer(labels, key)
                (inds,) = key.nonzero()
                return inds
            else:
                # When setting, missing keys are not allowed, even with .loc:
                return self._get_listlike_indexer(key, axis, raise_missing=True)[1]
        else:
            try:
                return labels.get_loc(key)
            except LookupError:
                # allow a not found key only if we are a setter
                if not is_list_like_indexer(key):
                    return {"key": key}
                raise

    def _get_listlike_indexer(self, key, axis: int, raise_missing: bool = False):
        """
        Transform a list-like of keys into a new index and an indexer.

        Parameters
        ----------
        key : list-like
            Targeted labels.
        axis: int
            Dimension on which the indexing is being made.
        raise_missing: bool, default False
            Whether to raise a KeyError if some labels were not found.
            Will be removed in the future, and then this method will always behave as
            if ``raise_missing=True``.

        Raises
        ------
        KeyError
            If at least one key was requested but none was found, and
            raise_missing=True.

        Returns
        -------
        keyarr: Index
            New index (coinciding with 'key' if the axis is unique).
        values : array-like
            Indexer for the return object, -1 denotes keys not found.
        """
        ax = self.obj._get_axis(axis)

        # Have the index compute an indexer or return None
        # if it cannot handle:
        indexer, keyarr = ax._convert_listlike_indexer(key)
        # We only act on all found values:
        if indexer is not None and (indexer != -1).all():
            # _validate_read_indexer is a no-op if no -1s, so skip
            return ax[indexer], indexer

        if ax._index_as_unique:
            indexer = ax.get_indexer_for(keyarr)
            keyarr = ax.reindex(keyarr)[0]
        else:
            keyarr, indexer, new_indexer = ax._reindex_non_unique(keyarr)

        self._validate_read_indexer(keyarr, indexer, axis, raise_missing=raise_missing)
        return keyarr, indexer

    def _validate_read_indexer(
        self, key, indexer, axis: int, raise_missing: bool = False
    ):
        """
        Check that indexer can be used to return a result.

        e.g. at least one element was found,
        unless the list of keys was actually empty.

        Parameters
        ----------
        key : list-like
            Targeted labels (only used to show correct error message).
        indexer: array-like of booleans
            Indices corresponding to the key,
            (with -1 indicating not found).
        axis: int
            Dimension on which the indexing is being made.
        raise_missing: bool
            Whether to raise a KeyError if some labels are not found. Will be
            removed in the future, and then this method will always behave as
            if raise_missing=True.

        Raises
        ------
        KeyError
            If at least one key was requested but none was found, and
            raise_missing=True.
        """
        if len(key) == 0:
            return

        # Count missing values:
        missing_mask = indexer < 0
        missing = (missing_mask).sum()

        if missing:
            if missing == len(indexer):
                axis_name = self.obj._get_axis_name(axis)
                raise KeyError(f"None of [{key}] are in the [{axis_name}]")

            ax = self.obj._get_axis(axis)

            # We (temporarily) allow for some missing keys with .loc, except in
            # some cases (e.g. setting) in which "raise_missing" will be False
            if raise_missing:
                not_found = list(set(key) - set(ax))
                raise KeyError(f"{not_found} not in index")

            not_found = key[missing_mask]

            with option_context("display.max_seq_items", 10, "display.width", 80):
                raise KeyError(
                    "Passing list-likes to .loc or [] with any missing labels "
                    "is no longer supported. "
                    f"The following labels were missing: {not_found}. "
                    "See https://pandas.pydata.org/pandas-docs/stable/user_guide/indexing.html#deprecate-loc-reindex-listlike"  # noqa:E501
                )


@doc(IndexingMixin.iloc)
class _iLocIndexer(_LocationIndexer):
    _valid_types = (
        "integer, integer slice (START point is INCLUDED, END "
        "point is EXCLUDED), listlike of integers, boolean array"
    )
    _takeable = True

    # -------------------------------------------------------------------
    # Key Checks

    def _validate_key(self, key, axis: int):
        if com.is_bool_indexer(key):
            if hasattr(key, "index") and isinstance(key.index, Index):
                if key.index.inferred_type == "integer":
                    raise NotImplementedError(
                        "iLocation based boolean "
                        "indexing on an integer type "
                        "is not available"
                    )
                raise ValueError(
                    "iLocation based boolean indexing cannot use "
                    "an indexable as a mask"
                )
            return

        if isinstance(key, slice):
            return
        elif is_integer(key):
            self._validate_integer(key, axis)
        elif isinstance(key, tuple):
            # a tuple should already have been caught by this point
            # so don't treat a tuple as a valid indexer
            raise IndexingError("Too many indexers")
        elif is_list_like_indexer(key):
            arr = np.array(key)
            len_axis = len(self.obj._get_axis(axis))

            # check that the key has a numeric dtype
            if not is_numeric_dtype(arr.dtype):
                raise IndexError(f".iloc requires numeric indexers, got {arr}")

            # check that the key does not exceed the maximum size of the index
            if len(arr) and (arr.max() >= len_axis or arr.min() < -len_axis):
                raise IndexError("positional indexers are out-of-bounds")
        else:
            raise ValueError(f"Can only index by location with a [{self._valid_types}]")

    def _has_valid_setitem_indexer(self, indexer) -> bool:
        """
        Validate that a positional indexer cannot enlarge its target
        will raise if needed, does not modify the indexer externally.

        Returns
        -------
        bool
        """
        if isinstance(indexer, dict):
            raise IndexError("iloc cannot enlarge its target object")

        if not isinstance(indexer, tuple):
            indexer = _tuplify(self.ndim, indexer)

        for ax, i in zip(self.obj.axes, indexer):
            if isinstance(i, slice):
                # should check the stop slice?
                pass
            elif is_list_like_indexer(i):
                # should check the elements?
                pass
            elif is_integer(i):
                if i >= len(ax):
                    raise IndexError("iloc cannot enlarge its target object")
            elif isinstance(i, dict):
                raise IndexError("iloc cannot enlarge its target object")

        return True

    def _is_scalar_access(self, key: Tuple) -> bool:
        """
        Returns
        -------
        bool
        """
        # this is a shortcut accessor to both .loc and .iloc
        # that provide the equivalent access of .at and .iat
        # a) avoid getting things via sections and (to minimize dtype changes)
        # b) provide a performant path
        if len(key) != self.ndim:
            return False

        return all(is_integer(k) for k in key)

    def _validate_integer(self, key: int, axis: int) -> None:
        """
        Check that 'key' is a valid position in the desired axis.

        Parameters
        ----------
        key : int
            Requested position.
        axis : int
            Desired axis.

        Raises
        ------
        IndexError
            If 'key' is not a valid position in axis 'axis'.
        """
        len_axis = len(self.obj._get_axis(axis))
        if key >= len_axis or key < -len_axis:
            raise IndexError("single positional indexer is out-of-bounds")

    # -------------------------------------------------------------------

    def _getitem_tuple(self, tup: Tuple):

        self._has_valid_tuple(tup)
        with suppress(IndexingError):
            return self._getitem_lowerdim(tup)

        return self._getitem_tuple_same_dim(tup)

    def _get_list_axis(self, key, axis: int):
        """
        Return Series values by list or array of integers.

        Parameters
        ----------
        key : list-like positional indexer
        axis : int

        Returns
        -------
        Series object

        Notes
        -----
        `axis` can only be zero.
        """
        try:
            return self.obj._take_with_is_copy(key, axis=axis)
        except IndexError as err:
            # re-raise with different error message
            raise IndexError("positional indexers are out-of-bounds") from err

    def _getitem_axis(self, key, axis: int):
        if isinstance(key, slice):
            return self._get_slice_axis(key, axis=axis)

        if isinstance(key, list):
            key = np.asarray(key)

        if com.is_bool_indexer(key):
            self._validate_key(key, axis)
            return self._getbool_axis(key, axis=axis)

        # a list of integers
        elif is_list_like_indexer(key):
            return self._get_list_axis(key, axis=axis)

        # a single integer
        else:
            key = item_from_zerodim(key)
            if not is_integer(key):
                raise TypeError("Cannot index by location index with a non-integer key")

            # validate the location
            self._validate_integer(key, axis)

            return self.obj._ixs(key, axis=axis)

    def _get_slice_axis(self, slice_obj: slice, axis: int):
        # caller is responsible for ensuring non-None axis
        obj = self.obj

        if not need_slice(slice_obj):
            return obj.copy(deep=False)

        labels = obj._get_axis(axis)
        labels._validate_positional_slice(slice_obj)
        return self.obj._slice(slice_obj, axis=axis)

    def _convert_to_indexer(self, key, axis: int, is_setter: bool = False):
        """
        Much simpler as we only have to deal with our valid types.
        """
        return key

    def _get_setitem_indexer(self, key):
        # GH#32257 Fall through to let numpy do validation
        return key

    # -------------------------------------------------------------------

    def _setitem_with_indexer(self, indexer, value, name="iloc"):
        """
        _setitem_with_indexer is for setting values on a Series/DataFrame
        using positional indexers.

        If the relevant keys are not present, the Series/DataFrame may be
        expanded.

        This method is currently broken when dealing with non-unique Indexes,
        since it goes from positional indexers back to labels when calling
        BlockManager methods, see GH#12991, GH#22046, GH#15686.
        """
        info_axis = self.obj._info_axis_number

        # maybe partial set
        take_split_path = not self.obj._mgr.is_single_block

        # if there is only one block/type, still have to take split path
        # unless the block is one-dimensional or it can hold the value
        if not take_split_path and self.obj._mgr.blocks and self.ndim > 1:
            # in case of dict, keys are indices
            val = list(value.values()) if isinstance(value, dict) else value
            blk = self.obj._mgr.blocks[0]
            take_split_path = not blk._can_hold_element(val)

        # if we have any multi-indexes that have non-trivial slices
        # (not null slices) then we must take the split path, xref
        # GH 10360, GH 27841
        if isinstance(indexer, tuple) and len(indexer) == len(self.obj.axes):
            for i, ax in zip(indexer, self.obj.axes):
                if isinstance(ax, ABCMultiIndex) and not (
                    is_integer(i) or com.is_null_slice(i)
                ):
                    take_split_path = True
                    break

        if isinstance(indexer, tuple):
            nindexer = []
            for i, idx in enumerate(indexer):
                if isinstance(idx, dict):

                    # reindex the axis to the new value
                    # and set inplace
                    key, _ = convert_missing_indexer(idx)

                    # if this is the items axes, then take the main missing
                    # path first
                    # this correctly sets the dtype and avoids cache issues
                    # essentially this separates out the block that is needed
                    # to possibly be modified
                    if self.ndim > 1 and i == info_axis:
                        # add the new item, and set the value
                        # must have all defined axes if we have a scalar
                        # or a list-like on the non-info axes if we have a
                        # list-like
                        if not len(self.obj):
                            if not is_list_like_indexer(value):
                                raise ValueError(
                                    "cannot set a frame with no "
                                    "defined index and a scalar"
                                )
                            self.obj[key] = value
                            return

                        # add a new item with the dtype setup
                        if com.is_null_slice(indexer[0]):
                            # We are setting an entire column
                            self.obj[key] = value
                        else:
                            self.obj[key] = infer_fill_value(value)

                        new_indexer = convert_from_missing_indexer_tuple(
                            indexer, self.obj.axes
                        )
                        self._setitem_with_indexer(new_indexer, value, name)

                        return

                    # reindex the axis
                    # make sure to clear the cache because we are
                    # just replacing the block manager here
                    # so the object is the same
                    index = self.obj._get_axis(i)
                    labels = index.insert(len(index), key)
                    self.obj._mgr = self.obj.reindex(labels, axis=i)._mgr
                    self.obj._maybe_update_cacher(clear=True)
                    self.obj._is_copy = None

                    nindexer.append(labels.get_loc(key))

                else:
                    nindexer.append(idx)

            indexer = tuple(nindexer)
        else:

            indexer, missing = convert_missing_indexer(indexer)

            if missing:
                self._setitem_with_indexer_missing(indexer, value)
                return

        # align and set the values
        if take_split_path:
            # We have to operate column-wise
            self._setitem_with_indexer_split_path(indexer, value, name)
        else:
            self._setitem_single_block(indexer, value, name)

    def _setitem_with_indexer_split_path(self, indexer, value, name: str):
        """
        Setitem column-wise.
        """
        # Above we only set take_split_path to True for 2D cases
        assert self.ndim == 2

        if not isinstance(indexer, tuple):
            indexer = _tuplify(self.ndim, indexer)
        if len(indexer) > self.ndim:
            raise IndexError("too many indices for array")
        if isinstance(indexer[0], np.ndarray) and indexer[0].ndim > 2:
            raise ValueError(r"Cannot set values with ndim > 2")

        if (isinstance(value, ABCSeries) and name != "iloc") or isinstance(value, dict):
            from pandas import Series

            value = self._align_series(indexer, Series(value))

        # Ensure we have something we can iterate over
        info_axis = indexer[1]
        ilocs = self._ensure_iterable_column_indexer(info_axis)

        pi = indexer[0]
        lplane_indexer = length_of_indexer(pi, self.obj.index)
        # lplane_indexer gives the expected length of obj[indexer[0]]

        # we need an iterable, with a ndim of at least 1
        # eg. don't pass through np.array(0)
        if is_list_like_indexer(value) and getattr(value, "ndim", 1) > 0:

            if isinstance(value, ABCDataFrame):
                self._setitem_with_indexer_frame_value(indexer, value, name)

            elif np.ndim(value) == 2:
                self._setitem_with_indexer_2d_value(indexer, value)

            elif len(ilocs) == 1 and lplane_indexer == len(value) and not is_scalar(pi):
                # We are setting multiple rows in a single column.
                self._setitem_single_column(ilocs[0], value, pi)

            elif len(ilocs) == 1 and 0 != lplane_indexer != len(value):
                # We are trying to set N values into M entries of a single
                #  column, which is invalid for N != M
                # Exclude zero-len for e.g. boolean masking that is all-false

                if len(value) == 1 and not is_integer(info_axis):
                    # This is a case like df.iloc[:3, [1]] = [0]
                    #  where we treat as df.iloc[:3, 1] = 0
                    return self._setitem_with_indexer((pi, info_axis[0]), value[0])

                raise ValueError(
                    "Must have equal len keys and value "
                    "when setting with an iterable"
                )

            elif lplane_indexer == 0 and len(value) == len(self.obj.index):
                # We get here in one case via .loc with a all-False mask
                pass

            elif len(ilocs) == len(value):
                # We are setting multiple columns in a single row.
                for loc, v in zip(ilocs, value):
                    self._setitem_single_column(loc, v, pi)

            elif len(ilocs) == 1 and com.is_null_slice(pi) and len(self.obj) == 0:
                # This is a setitem-with-expansion, see
                #  test_loc_setitem_empty_append_expands_rows_mixed_dtype
                # e.g. df = DataFrame(columns=["x", "y"])
                #  df["x"] = df["x"].astype(np.int64)
                #  df.loc[:, "x"] = [1, 2, 3]
                self._setitem_single_column(ilocs[0], value, pi)

            else:
                raise ValueError(
                    "Must have equal len keys and value "
                    "when setting with an iterable"
                )

        else:

            # scalar value
            for loc in ilocs:
                self._setitem_single_column(loc, value, pi)

    def _setitem_with_indexer_2d_value(self, indexer, value):
        # We get here with np.ndim(value) == 2, excluding DataFrame,
        #  which goes through _setitem_with_indexer_frame_value
        pi = indexer[0]

        ilocs = self._ensure_iterable_column_indexer(indexer[1])

        # GH#7551 Note that this coerces the dtype if we are mixed
        value = np.array(value, dtype=object)
        if len(ilocs) != value.shape[1]:
            raise ValueError(
                "Must have equal len keys and value when setting with an ndarray"
            )

        for i, loc in enumerate(ilocs):
            # setting with a list, re-coerces
            self._setitem_single_column(loc, value[:, i].tolist(), pi)

    def _setitem_with_indexer_frame_value(self, indexer, value: DataFrame, name: str):
        ilocs = self._ensure_iterable_column_indexer(indexer[1])

        sub_indexer = list(indexer)
        pi = indexer[0]

        multiindex_indexer = isinstance(self.obj.columns, ABCMultiIndex)

        unique_cols = value.columns.is_unique

        # We do not want to align the value in case of iloc GH#37728
        if name == "iloc":
            for i, loc in enumerate(ilocs):
                val = value.iloc[:, i]
                self._setitem_single_column(loc, val, pi)

        elif not unique_cols and value.columns.equals(self.obj.columns):
            # We assume we are already aligned, see
            # test_iloc_setitem_frame_duplicate_columns_multiple_blocks
            for loc in ilocs:
                item = self.obj.columns[loc]
                if item in value:
                    sub_indexer[1] = item
                    val = self._align_series(
                        tuple(sub_indexer),
                        value.iloc[:, loc],
                        multiindex_indexer,
                    )
                else:
                    val = np.nan

                self._setitem_single_column(loc, val, pi)

        elif not unique_cols:
            raise ValueError("Setting with non-unique columns is not allowed.")

        else:
            for loc in ilocs:
                item = self.obj.columns[loc]
                if item in value:
                    sub_indexer[1] = item
                    val = self._align_series(
                        tuple(sub_indexer), value[item], multiindex_indexer
                    )
                else:
                    val = np.nan

                self._setitem_single_column(loc, val, pi)

    def _setitem_single_column(self, loc: int, value, plane_indexer):
        """

        Parameters
        ----------
        loc : int
            Indexer for column position
        plane_indexer : int, slice, listlike[int]
            The indexer we use for setitem along axis=0.
        """
        pi = plane_indexer

        ser = self.obj._ixs(loc, axis=1)

        # perform the equivalent of a setitem on the info axis
        # as we have a null slice or a slice with full bounds
        # which means essentially reassign to the columns of a
        # multi-dim object
        # GH#6149 (null slice), GH#10408 (full bounds)
        if com.is_null_slice(pi) or com.is_full_slice(pi, len(self.obj)):
            blk = ser._mgr.blocks[0]
            if blk._can_hold_element(value) and is_scalar(value):
                # FIXME: ExtensionBlock._can_hold_element
                # We can do an inplace-setting, do it directly on _values
                #  to get our underlying
                ser._values[plane_indexer] = value
                return
            ser = value
        elif is_array_like(value) and is_exact_shape_match(ser, value):
            ser = value

        else:
            # set the item, possibly having a dtype change
            ser = ser.copy()
            ser._mgr = ser._mgr.setitem(indexer=(pi,), value=value)
            ser._maybe_update_cacher(clear=True)

        # reset the sliced object if unique
        self.obj._iset_item(loc, ser, inplace=True)

    def _setitem_single_block(self, indexer, value, name: str):
        """
        _setitem_with_indexer for the case when we have a single Block.
        """
        from pandas import Series

        info_axis = self.obj._info_axis_number
        item_labels = self.obj._get_axis(info_axis)

        if isinstance(indexer, tuple):

            # if we are setting on the info axis ONLY
            # set using those methods to avoid block-splitting
            # logic here
            if (
                len(indexer) > info_axis
                and is_integer(indexer[info_axis])
                and all(
                    com.is_null_slice(idx)
                    for i, idx in enumerate(indexer)
                    if i != info_axis
                )
            ):
<<<<<<< HEAD
                col = item_labels[indexer[info_axis]]
                loc = item_labels.get_loc(col)
                if isinstance(value, ABCDataFrame):
                    return self.obj._set_item_frame_value(col, value)
                self.obj._iset_item(loc, value, inplace=True)
                return
=======
                selected_item_labels = item_labels[indexer[info_axis]]
                if len(item_labels.get_indexer_for([selected_item_labels])) == 1:
                    self.obj[selected_item_labels] = value
                    return
>>>>>>> 7e531e3d

            indexer = maybe_convert_ix(*indexer)
        if (isinstance(value, ABCSeries) and name != "iloc") or isinstance(value, dict):
            # TODO(EA): ExtensionBlock.setitem this causes issues with
            # setting for extensionarrays that store dicts. Need to decide
            # if it's worth supporting that.
            value = self._align_series(indexer, Series(value))

        elif isinstance(value, ABCDataFrame) and name != "iloc":
            value = self._align_frame(indexer, value)

        # check for chained assignment
        self.obj._check_is_chained_assignment_possible()

        # actually do the set
        self.obj._mgr = self.obj._mgr.setitem(indexer=indexer, value=value)
        self.obj._maybe_update_cacher(clear=True)

    def _setitem_with_indexer_missing(self, indexer, value):
        """
        Insert new row(s) or column(s) into the Series or DataFrame.
        """
        from pandas import Series

        # reindex the axis to the new value
        # and set inplace
        if self.ndim == 1:
            index = self.obj.index
            new_index = index.insert(len(index), indexer)

            # we have a coerced indexer, e.g. a float
            # that matches in an Int64Index, so
            # we will not create a duplicate index, rather
            # index to that element
            # e.g. 0.0 -> 0
            # GH#12246
            if index.is_unique:
                new_indexer = index.get_indexer([new_index[-1]])
                if (new_indexer != -1).any():
                    # We get only here with loc, so can hard code
                    return self._setitem_with_indexer(new_indexer, value, "loc")

            # this preserves dtype of the value
            new_values = Series([value])._values
            if len(self.obj._values):
                # GH#22717 handle casting compatibility that np.concatenate
                #  does incorrectly
                new_values = concat_compat([self.obj._values, new_values])
            self.obj._mgr = self.obj._constructor(
                new_values, index=new_index, name=self.obj.name
            )._mgr
            self.obj._maybe_update_cacher(clear=True)

        elif self.ndim == 2:

            if not len(self.obj.columns):
                # no columns and scalar
                raise ValueError("cannot set a frame with no defined columns")

            if isinstance(value, ABCSeries):
                # append a Series
                value = value.reindex(index=self.obj.columns, copy=True)
                value.name = indexer
            elif isinstance(value, dict):
                value = Series(
                    value, index=self.obj.columns, name=indexer, dtype=object
                )
            else:
                # a list-list
                if is_list_like_indexer(value):
                    # must have conforming columns
                    if len(value) != len(self.obj.columns):
                        raise ValueError("cannot set a row with mismatched columns")

                value = Series(value, index=self.obj.columns, name=indexer)

            self.obj._mgr = self.obj.append(value)._mgr
            self.obj._maybe_update_cacher(clear=True)

    def _ensure_iterable_column_indexer(self, column_indexer):
        """
        Ensure that our column indexer is something that can be iterated over.
        """
        if is_integer(column_indexer):
            ilocs = [column_indexer]
        elif isinstance(column_indexer, slice):
            ilocs = np.arange(len(self.obj.columns))[column_indexer]
        elif isinstance(column_indexer, np.ndarray) and is_bool_dtype(
            column_indexer.dtype
        ):
            ilocs = np.arange(len(column_indexer))[column_indexer]
        else:
            ilocs = column_indexer
        return ilocs

    def _align_series(self, indexer, ser: Series, multiindex_indexer: bool = False):
        """
        Parameters
        ----------
        indexer : tuple, slice, scalar
            Indexer used to get the locations that will be set to `ser`.
        ser : pd.Series
            Values to assign to the locations specified by `indexer`.
        multiindex_indexer : boolean, optional
            Defaults to False. Should be set to True if `indexer` was from
            a `pd.MultiIndex`, to avoid unnecessary broadcasting.

        Returns
        -------
        `np.array` of `ser` broadcast to the appropriate shape for assignment
        to the locations selected by `indexer`
        """
        if isinstance(indexer, (slice, np.ndarray, list, Index)):
            indexer = (indexer,)

        if isinstance(indexer, tuple):

            # flatten np.ndarray indexers
            def ravel(i):
                return i.ravel() if isinstance(i, np.ndarray) else i

            indexer = tuple(map(ravel, indexer))

            aligners = [not com.is_null_slice(idx) for idx in indexer]
            sum_aligners = sum(aligners)
            single_aligner = sum_aligners == 1
            is_frame = self.ndim == 2
            obj = self.obj

            # are we a single alignable value on a non-primary
            # dim (e.g. panel: 1,2, or frame: 0) ?
            # hence need to align to a single axis dimension
            # rather that find all valid dims

            # frame
            if is_frame:
                single_aligner = single_aligner and aligners[0]

            # we have a frame, with multiple indexers on both axes; and a
            # series, so need to broadcast (see GH5206)
            if sum_aligners == self.ndim and all(is_sequence(_) for _ in indexer):
                ser = ser.reindex(obj.axes[0][indexer[0]], copy=True)._values

                # single indexer
                if len(indexer) > 1 and not multiindex_indexer:
                    len_indexer = len(indexer[1])
                    ser = np.tile(ser, len_indexer).reshape(len_indexer, -1).T

                return ser

            for i, idx in enumerate(indexer):
                ax = obj.axes[i]

                # multiple aligners (or null slices)
                if is_sequence(idx) or isinstance(idx, slice):
                    if single_aligner and com.is_null_slice(idx):
                        continue
                    new_ix = ax[idx]
                    if not is_list_like_indexer(new_ix):
                        new_ix = Index([new_ix])
                    else:
                        new_ix = Index(new_ix)
                    if ser.index.equals(new_ix) or not len(new_ix):
                        return ser._values.copy()

                    return ser.reindex(new_ix)._values

                # 2 dims
                elif single_aligner:

                    # reindex along index
                    ax = self.obj.axes[1]
                    if ser.index.equals(ax) or not len(ax):
                        return ser._values.copy()
                    return ser.reindex(ax)._values

        elif is_scalar(indexer):
            ax = self.obj._get_axis(1)

            if ser.index.equals(ax):
                return ser._values.copy()

            return ser.reindex(ax)._values

        raise ValueError("Incompatible indexer with Series")

    def _align_frame(self, indexer, df: DataFrame):
        is_frame = self.ndim == 2

        if isinstance(indexer, tuple):

            idx, cols = None, None
            sindexers = []
            for i, ix in enumerate(indexer):
                ax = self.obj.axes[i]
                if is_sequence(ix) or isinstance(ix, slice):
                    if isinstance(ix, np.ndarray):
                        ix = ix.ravel()
                    if idx is None:
                        idx = ax[ix]
                    elif cols is None:
                        cols = ax[ix]
                    else:
                        break
                else:
                    sindexers.append(i)

            if idx is not None and cols is not None:

                if df.index.equals(idx) and df.columns.equals(cols):
                    val = df.copy()._values
                else:
                    val = df.reindex(idx, columns=cols)._values
                return val

        elif (isinstance(indexer, slice) or is_list_like_indexer(indexer)) and is_frame:
            ax = self.obj.index[indexer]
            if df.index.equals(ax):
                val = df.copy()._values
            else:

                # we have a multi-index and are trying to align
                # with a particular, level GH3738
                if (
                    isinstance(ax, ABCMultiIndex)
                    and isinstance(df.index, ABCMultiIndex)
                    and ax.nlevels != df.index.nlevels
                ):
                    raise TypeError(
                        "cannot align on a multi-index with out "
                        "specifying the join levels"
                    )

                val = df.reindex(index=ax)._values
            return val

        raise ValueError("Incompatible indexer with DataFrame")


class _ScalarAccessIndexer(NDFrameIndexerBase):
    """
    Access scalars quickly.
    """

    def _convert_key(self, key, is_setter: bool = False):
        raise AbstractMethodError(self)

    def __getitem__(self, key):
        if not isinstance(key, tuple):

            # we could have a convertible item here (e.g. Timestamp)
            if not is_list_like_indexer(key):
                key = (key,)
            else:
                raise ValueError("Invalid call for scalar access (getting)!")

        key = self._convert_key(key)
        return self.obj._get_value(*key, takeable=self._takeable)

    def __setitem__(self, key, value):
        if isinstance(key, tuple):
            key = tuple(com.apply_if_callable(x, self.obj) for x in key)
        else:
            # scalar callable may return tuple
            key = com.apply_if_callable(key, self.obj)

        if not isinstance(key, tuple):
            key = _tuplify(self.ndim, key)
        key = list(self._convert_key(key, is_setter=True))
        if len(key) != self.ndim:
            raise ValueError("Not enough indexers for scalar access (setting)!")

        self.obj._set_value(*key, value=value, takeable=self._takeable)


@doc(IndexingMixin.at)
class _AtIndexer(_ScalarAccessIndexer):
    _takeable = False

    def _convert_key(self, key, is_setter: bool = False):
        """
        Require they keys to be the same type as the index. (so we don't
        fallback)
        """
        # GH 26989
        # For series, unpacking key needs to result in the label.
        # This is already the case for len(key) == 1; e.g. (1,)
        if self.ndim == 1 and len(key) > 1:
            key = (key,)

        # allow arbitrary setting
        if is_setter:
            return list(key)

        return key

    @property
    def _axes_are_unique(self) -> bool:
        # Only relevant for self.ndim == 2
        assert self.ndim == 2
        return self.obj.index.is_unique and self.obj.columns.is_unique

    def __getitem__(self, key):

        if self.ndim == 2 and not self._axes_are_unique:
            # GH#33041 fall back to .loc
            if not isinstance(key, tuple) or not all(is_scalar(x) for x in key):
                raise ValueError("Invalid call for scalar access (getting)!")
            return self.obj.loc[key]

        return super().__getitem__(key)

    def __setitem__(self, key, value):
        if self.ndim == 2 and not self._axes_are_unique:
            # GH#33041 fall back to .loc
            if not isinstance(key, tuple) or not all(is_scalar(x) for x in key):
                raise ValueError("Invalid call for scalar access (setting)!")

            self.obj.loc[key] = value
            return

        return super().__setitem__(key, value)


@doc(IndexingMixin.iat)
class _iAtIndexer(_ScalarAccessIndexer):
    _takeable = True

    def _convert_key(self, key, is_setter: bool = False):
        """
        Require integer args. (and convert to label arguments)
        """
        for a, i in zip(self.obj.axes, key):
            if not is_integer(i):
                raise ValueError("iAt based indexing can only have integer indexers")
        return key


def _tuplify(ndim: int, loc: Hashable) -> Tuple[Union[Hashable, slice], ...]:
    """
    Given an indexer for the first dimension, create an equivalent tuple
    for indexing over all dimensions.

    Parameters
    ----------
    ndim : int
    loc : object

    Returns
    -------
    tuple
    """
    _tup: List[Union[Hashable, slice]]
    _tup = [slice(None, None) for _ in range(ndim)]
    _tup[0] = loc
    return tuple(_tup)


def convert_to_index_sliceable(obj: DataFrame, key):
    """
    If we are index sliceable, then return my slicer, otherwise return None.
    """
    idx = obj.index
    if isinstance(key, slice):
        return idx._convert_slice_indexer(key, kind="getitem")

    elif isinstance(key, str):

        # we are an actual column
        if key in obj.columns:
            return None

        # We might have a datetimelike string that we can translate to a
        # slice here via partial string indexing
        if idx._supports_partial_string_indexing:
            try:
                res = idx._get_string_slice(key)
                warnings.warn(
                    "Indexing a DataFrame with a datetimelike index using a single "
                    "string to slice the rows, like `frame[string]`, is deprecated "
                    "and will be removed in a future version. Use `frame.loc[string]` "
                    "instead.",
                    FutureWarning,
                    stacklevel=3,
                )
                return res
            except (KeyError, ValueError, NotImplementedError):
                return None

    return None


def check_bool_indexer(index: Index, key) -> np.ndarray:
    """
    Check if key is a valid boolean indexer for an object with such index and
    perform reindexing or conversion if needed.

    This function assumes that is_bool_indexer(key) == True.

    Parameters
    ----------
    index : Index
        Index of the object on which the indexing is done.
    key : list-like
        Boolean indexer to check.

    Returns
    -------
    np.array
        Resulting key.

    Raises
    ------
    IndexError
        If the key does not have the same length as index.
    IndexingError
        If the index of the key is unalignable to index.
    """
    result = key
    if isinstance(key, ABCSeries) and not key.index.equals(index):
        result = result.reindex(index)
        mask = isna(result._values)
        if mask.any():
            raise IndexingError(
                "Unalignable boolean Series provided as "
                "indexer (index of the boolean Series and of "
                "the indexed object do not match)."
            )
        return result.astype(bool)._values
    if is_object_dtype(key):
        # key might be object-dtype bool, check_array_indexer needs bool array
        result = np.asarray(result, dtype=bool)
    elif not is_array_like(result):
        # GH 33924
        # key may contain nan elements, check_array_indexer needs bool array
        result = pd_array(result, dtype=bool)
    return check_array_indexer(index, result)


def convert_missing_indexer(indexer):
    """
    Reverse convert a missing indexer, which is a dict
    return the scalar indexer and a boolean indicating if we converted
    """
    if isinstance(indexer, dict):

        # a missing key (but not a tuple indexer)
        indexer = indexer["key"]

        if isinstance(indexer, bool):
            raise KeyError("cannot use a single bool to index into setitem")
        return indexer, True

    return indexer, False


def convert_from_missing_indexer_tuple(indexer, axes):
    """
    Create a filtered indexer that doesn't have any missing indexers.
    """

    def get_indexer(_i, _idx):
        return axes[_i].get_loc(_idx["key"]) if isinstance(_idx, dict) else _idx

    return tuple(get_indexer(_i, _idx) for _i, _idx in enumerate(indexer))


def maybe_convert_ix(*args):
    """
    We likely want to take the cross-product.
    """
    for arg in args:
        if not isinstance(arg, (np.ndarray, list, ABCSeries, Index)):
            return args
    return np.ix_(*args)


def is_nested_tuple(tup, labels) -> bool:
    """
    Returns
    -------
    bool
    """
    # check for a compatible nested tuple and multiindexes among the axes
    if not isinstance(tup, tuple):
        return False

    for k in tup:
        if is_list_like(k) or isinstance(k, slice):
            return isinstance(labels, ABCMultiIndex)

    return False


def is_label_like(key) -> bool:
    """
    Returns
    -------
    bool
    """
    # select a label or row
    return not isinstance(key, slice) and not is_list_like_indexer(key)


def need_slice(obj) -> bool:
    """
    Returns
    -------
    bool
    """
    return (
        obj.start is not None
        or obj.stop is not None
        or (obj.step is not None and obj.step != 1)
    )


def non_reducing_slice(slice_):
    """
    Ensure that a slice doesn't reduce to a Series or Scalar.

    Any user-passed `subset` should have this called on it
    to make sure we're always working with DataFrames.
    """
    # default to column slice, like DataFrame
    # ['A', 'B'] -> IndexSlices[:, ['A', 'B']]
    kinds = (ABCSeries, np.ndarray, Index, list, str)
    if isinstance(slice_, kinds):
        slice_ = IndexSlice[:, slice_]

    def pred(part) -> bool:
        """
        Returns
        -------
        bool
            True if slice does *not* reduce,
            False if `part` is a tuple.
        """
        # true when slice does *not* reduce, False when part is a tuple,
        # i.e. MultiIndex slice
        return (isinstance(part, slice) or is_list_like(part)) and not isinstance(
            part, tuple
        )

    if not is_list_like(slice_):
        if not isinstance(slice_, slice):
            # a 1-d slice, like df.loc[1]
            slice_ = [[slice_]]
        else:
            # slice(a, b, c)
            slice_ = [slice_]  # to tuplize later
    else:
        slice_ = [part if pred(part) else [part] for part in slice_]
    return tuple(slice_)


def maybe_numeric_slice(df, slice_, include_bool: bool = False):
    """
    Want nice defaults for background_gradient that don't break
    with non-numeric data. But if slice_ is passed go with that.
    """
    if slice_ is None:
        dtypes = [np.number]
        if include_bool:
            dtypes.append(bool)
        slice_ = IndexSlice[:, df.select_dtypes(include=dtypes).columns]
    return slice_<|MERGE_RESOLUTION|>--- conflicted
+++ resolved
@@ -1866,19 +1866,14 @@
                     if i != info_axis
                 )
             ):
-<<<<<<< HEAD
                 col = item_labels[indexer[info_axis]]
                 loc = item_labels.get_loc(col)
-                if isinstance(value, ABCDataFrame):
-                    return self.obj._set_item_frame_value(col, value)
-                self.obj._iset_item(loc, value, inplace=True)
-                return
-=======
-                selected_item_labels = item_labels[indexer[info_axis]]
-                if len(item_labels.get_indexer_for([selected_item_labels])) == 1:
-                    self.obj[selected_item_labels] = value
+                if len(item_labels.get_indexer_for([col])) == 1:
+                    if isinstance(value, ABCDataFrame):
+                        self.obj._set_item_frame_value(col, value)
+                        return
+                    self.obj._iset_item(loc, value, inplace=True)
                     return
->>>>>>> 7e531e3d
 
             indexer = maybe_convert_ix(*indexer)
         if (isinstance(value, ABCSeries) and name != "iloc") or isinstance(value, dict):
