--- conflicted
+++ resolved
@@ -1009,15 +1009,8 @@
     tm.assert_frame_equal(result, expected)
 
 
-<<<<<<< HEAD
 def test_apply_with_timezones_aware():
-=======
-def test_apply_with_timezones_aware(using_array_manager, request):
->>>>>>> f4b67b5e
     # GH: 27212
-    if not using_array_manager:
-        request.node.add_marker(pytest.mark.xfail(reason="GH-34998"))
-
     dates = ["2001-01-01"] * 2 + ["2001-01-02"] * 2 + ["2001-01-03"] * 2
     index_no_tz = pd.DatetimeIndex(dates)
     index_tz = pd.DatetimeIndex(dates, tz="UTC")
