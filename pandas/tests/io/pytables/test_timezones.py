--- conflicted
+++ resolved
@@ -107,11 +107,10 @@
         _compare_with_tz(result, df_crosses_dst)
         tm.assert_frame_equal(result, df_crosses_dst)
 
-        msg = (
-            r"invalid info for \[values_block_1\] for \[tz\], "
-            r"existing_value \[(dateutil/.*)?US/Eastern\] "
-            r"conflicts with new value \[(dateutil/.*)?EET\]"
-        )
+        # df_mixed_tz has two blocks, whereas df_crosses_dst only has one,
+        #  so we cannot set into the same pytables structure
+        assert df_crosses_dst._mgr.nblocks == 1
+        assert df_mixed_tz._mgr.nblocks == 2
         msg = r"cannot match existing table structure for \[A,B\] on appending data"
         with pytest.raises(ValueError, match=msg):
             store.append("df_tz", df_mixed_tz)
@@ -144,90 +143,6 @@
 
     with ensure_clean_store(setup_path) as store:
 
-<<<<<<< HEAD
-        _maybe_remove(store, "df_tz")
-        df = DataFrame(
-            {
-                "A": [
-                    Timestamp("20130102 2:00:00", tz="US/Eastern")
-                    + timedelta(hours=1) * i
-                    for i in range(5)
-                ]
-            }
-        )
-        store.append("df_tz", df, data_columns=["A"])
-        result = store["df_tz"]
-        _compare_with_tz(result, df)
-        tm.assert_frame_equal(result, df)
-
-        # select with tz aware
-        _compare_with_tz(store.select("df_tz", where="A>=df.A[3]"), df[df.A >= df.A[3]])
-
-        _maybe_remove(store, "df_tz")
-        # ensure we include dates in DST and STD time here.
-        df = DataFrame(
-            {
-                "A": Timestamp("20130102", tz="US/Eastern"),
-                "B": Timestamp("20130603", tz="US/Eastern"),
-            },
-            index=range(5),
-        )
-        store.append("df_tz", df)
-        result = store["df_tz"]
-        _compare_with_tz(result, df)
-        tm.assert_frame_equal(result, df)
-
-        df = DataFrame(
-            {
-                "A": Timestamp("20130102", tz="US/Eastern"),
-                "B": Timestamp("20130102", tz="EET"),
-            },
-            index=range(5),
-        )
-
-        msg = (
-            r"invalid info for \[values_block_1\] for \[tz\], "
-            r"existing_value \[US/Eastern\] conflicts with new value \[EET\]"
-        )
-        msg = r"cannot match existing table structure for \[A,B\] on appending data"
-        with pytest.raises(ValueError, match=msg):
-            store.append("df_tz", df)
-
-        # this is ok
-        _maybe_remove(store, "df_tz")
-        store.append("df_tz", df, data_columns=["A", "B"])
-        result = store["df_tz"]
-        _compare_with_tz(result, df)
-        tm.assert_frame_equal(result, df)
-
-        # can't append with diff timezone
-        df = DataFrame(
-            {
-                "A": Timestamp("20130102", tz="US/Eastern"),
-                "B": Timestamp("20130102", tz="CET"),
-            },
-            index=range(5),
-        )
-
-        # TODO: can we share this with other similar tests?
-        msg = (
-            r"invalid info for \[B\] for \[tz\], "
-            r"existing_value \[EET\] conflicts with new value \[CET\]"
-        )
-        with pytest.raises(ValueError, match=msg):
-            store.append("df_tz", df)
-
-    # as index
-    with ensure_clean_store(setup_path) as store:
-
-        dti = date_range("2000-1-1", periods=3, freq="H", tz="US/Eastern")
-        dti = dti._with_freq(None)  # freq doesnt round-trip
-
-        # GH 4098 example
-        df = DataFrame({"A": Series(range(3), index=dti)})
-
-=======
->>>>>>> b88660b2
         _maybe_remove(store, "df")
         store.put("df", df)
         result = store.select("df")
