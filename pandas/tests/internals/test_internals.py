from datetime import (
    date,
    datetime,
)
import itertools
import re

import numpy as np
import pytest

from pandas._libs.internals import BlockPlacement
import pandas.util._test_decorators as td

from pandas.core.dtypes.common import is_scalar

import pandas as pd
from pandas import (
    Categorical,
    DataFrame,
    DatetimeIndex,
    Index,
    IntervalIndex,
    Series,
    Timedelta,
    Timestamp,
    period_range,
)
import pandas._testing as tm
import pandas.core.algorithms as algos
from pandas.core.arrays import (
    DatetimeArray,
    SparseArray,
    TimedeltaArray,
)
from pandas.core.internals import (
    BlockManager,
    SingleBlockManager,
    make_block,
)
from pandas.core.internals.blocks import (
    ensure_block_shape,
    new_block,
)

# this file contains BlockManager specific tests
# TODO(ArrayManager) factor out interleave_dtype tests
pytestmark = td.skip_array_manager_invalid_test


@pytest.fixture(params=[new_block, make_block])
def block_maker(request):
    """
    Fixture to test both the internal new_block and pseudo-public make_block.
    """
    return request.param


@pytest.fixture
def mgr():
    return create_mgr(
        "a: f8; b: object; c: f8; d: object; e: f8;"
        "f: bool; g: i8; h: complex; i: datetime-1; j: datetime-2;"
        "k: M8[ns, US/Eastern]; l: M8[ns, CET];"
    )


def assert_block_equal(left, right):
    tm.assert_numpy_array_equal(left.values, right.values)
    assert left.dtype == right.dtype
    assert isinstance(left.mgr_locs, BlockPlacement)
    assert isinstance(right.mgr_locs, BlockPlacement)
    tm.assert_numpy_array_equal(left.mgr_locs.as_array, right.mgr_locs.as_array)


def get_numeric_mat(shape):
    arr = np.arange(shape[0])
    return np.lib.stride_tricks.as_strided(
        x=arr, shape=shape, strides=(arr.itemsize,) + (0,) * (len(shape) - 1)
    ).copy()


N = 10


def create_block(typestr, placement, item_shape=None, num_offset=0, maker=new_block):
    """
    Supported typestr:

        * float, f8, f4, f2
        * int, i8, i4, i2, i1
        * uint, u8, u4, u2, u1
        * complex, c16, c8
        * bool
        * object, string, O
        * datetime, dt, M8[ns], M8[ns, tz]
        * timedelta, td, m8[ns]
        * sparse (SparseArray with fill_value=0.0)
        * sparse_na (SparseArray with fill_value=np.nan)
        * category, category2

    """
    placement = BlockPlacement(placement)
    num_items = len(placement)

    if item_shape is None:
        item_shape = (N,)

    shape = (num_items,) + item_shape

    mat = get_numeric_mat(shape)

    if typestr in (
        "float",
        "f8",
        "f4",
        "f2",
        "int",
        "i8",
        "i4",
        "i2",
        "i1",
        "uint",
        "u8",
        "u4",
        "u2",
        "u1",
    ):
        values = mat.astype(typestr) + num_offset
    elif typestr in ("complex", "c16", "c8"):
        values = 1.0j * (mat.astype(typestr) + num_offset)
    elif typestr in ("object", "string", "O"):
        values = np.reshape([f"A{i:d}" for i in mat.ravel() + num_offset], shape)
    elif typestr in ("b", "bool"):
        values = np.ones(shape, dtype=np.bool_)
    elif typestr in ("datetime", "dt", "M8[ns]"):
        values = (mat * 1e9).astype("M8[ns]")
    elif typestr.startswith("M8[ns"):
        # datetime with tz
        m = re.search(r"M8\[ns,\s*(\w+\/?\w*)\]", typestr)
        assert m is not None, f"incompatible typestr -> {typestr}"
        tz = m.groups()[0]
        assert num_items == 1, "must have only 1 num items for a tz-aware"
        values = DatetimeIndex(np.arange(N) * 1e9, tz=tz)._data
<<<<<<< HEAD
        if len(shape) == 2:
            values = values.reshape(1, -1)
=======
        values = ensure_block_shape(values, ndim=len(shape))
>>>>>>> 0727d2be
    elif typestr in ("timedelta", "td", "m8[ns]"):
        values = (mat * 1).astype("m8[ns]")
    elif typestr in ("category",):
        values = Categorical([1, 1, 2, 2, 3, 3, 3, 3, 4, 4])
    elif typestr in ("category2",):
        values = Categorical(["a", "a", "a", "a", "b", "b", "c", "c", "c", "d"])
    elif typestr in ("sparse", "sparse_na"):
        # FIXME: doesn't support num_rows != 10
        assert shape[-1] == 10
        assert all(s == 1 for s in shape[:-1])
        if typestr.endswith("_na"):
            fill_value = np.nan
        else:
            fill_value = 0.0
        values = SparseArray(
            [fill_value, fill_value, 1, 2, 3, fill_value, 4, 5, fill_value, 6],
            fill_value=fill_value,
        )
        arr = values.sp_values.view()
        arr += num_offset - 1
    else:
        raise ValueError(f'Unsupported typestr: "{typestr}"')

    return maker(values, placement=placement, ndim=len(shape))


def create_single_mgr(typestr, num_rows=None):
    if num_rows is None:
        num_rows = N

    return SingleBlockManager(
        create_block(typestr, placement=slice(0, num_rows), item_shape=()),
        Index(np.arange(num_rows)),
    )


def create_mgr(descr, item_shape=None):
    """
    Construct BlockManager from string description.

    String description syntax looks similar to np.matrix initializer.  It looks
    like this::

        a,b,c: f8; d,e,f: i8

    Rules are rather simple:

    * see list of supported datatypes in `create_block` method
    * components are semicolon-separated
    * each component is `NAME,NAME,NAME: DTYPE_ID`
    * whitespace around colons & semicolons are removed
    * components with same DTYPE_ID are combined into single block
    * to force multiple blocks with same dtype, use '-SUFFIX'::

        'a:f8-1; b:f8-2; c:f8-foobar'

    """
    if item_shape is None:
        item_shape = (N,)

    offset = 0
    mgr_items = []
    block_placements = {}
    for d in descr.split(";"):
        d = d.strip()
        if not len(d):
            continue
        names, blockstr = d.partition(":")[::2]
        blockstr = blockstr.strip()
        names = names.strip().split(",")

        mgr_items.extend(names)
        placement = list(np.arange(len(names)) + offset)
        try:
            block_placements[blockstr].extend(placement)
        except KeyError:
            block_placements[blockstr] = placement
        offset += len(names)

    mgr_items = Index(mgr_items)

    blocks = []
    num_offset = 0
    for blockstr, placement in block_placements.items():
        typestr = blockstr.split("-")[0]
        blocks.append(
            create_block(
                typestr, placement, item_shape=item_shape, num_offset=num_offset
            )
        )
        num_offset += len(placement)

    return BlockManager(
        sorted(blocks, key=lambda b: b.mgr_locs[0]),
        [mgr_items] + [np.arange(n) for n in item_shape],
    )


class TestBlock:
    def setup_method(self, method):
        self.fblock = create_block("float", [0, 2, 4])
        self.cblock = create_block("complex", [7])
        self.oblock = create_block("object", [1, 3])
        self.bool_block = create_block("bool", [5])

    def test_constructor(self):
        int32block = create_block("i4", [0])
        assert int32block.dtype == np.int32

    def test_pickle(self):
        def _check(blk):
            assert_block_equal(tm.round_trip_pickle(blk), blk)

        _check(self.fblock)
        _check(self.cblock)
        _check(self.oblock)
        _check(self.bool_block)

    def test_mgr_locs(self):
        assert isinstance(self.fblock.mgr_locs, BlockPlacement)
        tm.assert_numpy_array_equal(
            self.fblock.mgr_locs.as_array, np.array([0, 2, 4], dtype=np.intp)
        )

    def test_attrs(self):
        assert self.fblock.shape == self.fblock.values.shape
        assert self.fblock.dtype == self.fblock.values.dtype
        assert len(self.fblock) == len(self.fblock.values)

    def test_copy(self):
        cop = self.fblock.copy()
        assert cop is not self.fblock
        assert_block_equal(self.fblock, cop)

    def test_delete(self):
        newb = self.fblock.copy()
        newb.delete(0)
        assert isinstance(newb.mgr_locs, BlockPlacement)
        tm.assert_numpy_array_equal(
            newb.mgr_locs.as_array, np.array([2, 4], dtype=np.intp)
        )
        assert (newb.values[0] == 1).all()

        newb = self.fblock.copy()
        newb.delete(1)
        assert isinstance(newb.mgr_locs, BlockPlacement)
        tm.assert_numpy_array_equal(
            newb.mgr_locs.as_array, np.array([0, 4], dtype=np.intp)
        )
        assert (newb.values[1] == 2).all()

        newb = self.fblock.copy()
        newb.delete(2)
        tm.assert_numpy_array_equal(
            newb.mgr_locs.as_array, np.array([0, 2], dtype=np.intp)
        )
        assert (newb.values[1] == 1).all()

        newb = self.fblock.copy()

        with pytest.raises(IndexError, match=None):
            newb.delete(3)

    def test_delete_datetimelike(self):
        # dont use np.delete on values, as that will coerce from DTA/TDA to ndarray
        arr = np.arange(20, dtype="i8").reshape(5, 4).view("m8[ns]")
        df = DataFrame(arr)
        blk = df._mgr.blocks[0]
        assert isinstance(blk.values, TimedeltaArray)

        blk.delete(1)
        assert isinstance(blk.values, TimedeltaArray)

        df = DataFrame(arr.view("M8[ns]"))
        blk = df._mgr.blocks[0]
        assert isinstance(blk.values, DatetimeArray)

        blk.delete([1, 3])
        assert isinstance(blk.values, DatetimeArray)

    def test_split(self):
        # GH#37799
        values = np.random.randn(3, 4)
        blk = new_block(values, placement=[3, 1, 6], ndim=2)
        result = blk._split()

        # check that we get views, not copies
        values[:] = -9999
        assert (blk.values == -9999).all()

        assert len(result) == 3
        expected = [
            new_block(values[[0]], placement=[3], ndim=2),
            new_block(values[[1]], placement=[1], ndim=2),
            new_block(values[[2]], placement=[6], ndim=2),
        ]
        for res, exp in zip(result, expected):
            assert_block_equal(res, exp)

    def test_is_categorical_deprecated(self):
        # GH#40571
        blk = self.fblock
        with tm.assert_produces_warning(DeprecationWarning):
            blk.is_categorical


class TestBlockManager:
    def test_attrs(self):
        mgr = create_mgr("a,b,c: f8-1; d,e,f: f8-2")
        assert mgr.nblocks == 2
        assert len(mgr) == 6

    def test_duplicate_ref_loc_failure(self):
        tmp_mgr = create_mgr("a:bool; a: f8")

        axes, blocks = tmp_mgr.axes, tmp_mgr.blocks

        blocks[0].mgr_locs = BlockPlacement(np.array([0]))
        blocks[1].mgr_locs = BlockPlacement(np.array([0]))

        # test trying to create block manager with overlapping ref locs

        msg = "Gaps in blk ref_locs"

        with pytest.raises(AssertionError, match=msg):
            mgr = BlockManager(blocks, axes)
            mgr._rebuild_blknos_and_blklocs()

        blocks[0].mgr_locs = BlockPlacement(np.array([0]))
        blocks[1].mgr_locs = BlockPlacement(np.array([1]))
        mgr = BlockManager(blocks, axes)
        mgr.iget(1)

    def test_pickle(self, mgr):

        mgr2 = tm.round_trip_pickle(mgr)
        tm.assert_frame_equal(DataFrame(mgr), DataFrame(mgr2))

        # GH2431
        assert hasattr(mgr2, "_is_consolidated")
        assert hasattr(mgr2, "_known_consolidated")

        # reset to False on load
        assert not mgr2._is_consolidated
        assert not mgr2._known_consolidated

    @pytest.mark.parametrize("mgr_string", ["a,a,a:f8", "a: f8; a: i8"])
    def test_non_unique_pickle(self, mgr_string):
        mgr = create_mgr(mgr_string)
        mgr2 = tm.round_trip_pickle(mgr)
        tm.assert_frame_equal(DataFrame(mgr), DataFrame(mgr2))

    def test_categorical_block_pickle(self):
        mgr = create_mgr("a: category")
        mgr2 = tm.round_trip_pickle(mgr)
        tm.assert_frame_equal(DataFrame(mgr), DataFrame(mgr2))

        smgr = create_single_mgr("category")
        smgr2 = tm.round_trip_pickle(smgr)
        tm.assert_series_equal(Series(smgr), Series(smgr2))

    def test_iget(self):
        cols = Index(list("abc"))
        values = np.random.rand(3, 3)
        block = new_block(
            values=values.copy(), placement=np.arange(3), ndim=values.ndim
        )
        mgr = BlockManager(blocks=[block], axes=[cols, np.arange(3)])

        tm.assert_almost_equal(mgr.iget(0).internal_values(), values[0])
        tm.assert_almost_equal(mgr.iget(1).internal_values(), values[1])
        tm.assert_almost_equal(mgr.iget(2).internal_values(), values[2])

    def test_set(self):
        mgr = create_mgr("a,b,c: int", item_shape=(3,))

        mgr.insert(len(mgr.items), "d", np.array(["foo"] * 3))
        mgr.iset(1, np.array(["bar"] * 3))
        tm.assert_numpy_array_equal(mgr.iget(0).internal_values(), np.array([0] * 3))
        tm.assert_numpy_array_equal(
            mgr.iget(1).internal_values(), np.array(["bar"] * 3, dtype=np.object_)
        )
        tm.assert_numpy_array_equal(mgr.iget(2).internal_values(), np.array([2] * 3))
        tm.assert_numpy_array_equal(
            mgr.iget(3).internal_values(), np.array(["foo"] * 3, dtype=np.object_)
        )

    def test_set_change_dtype(self, mgr):
        mgr.insert(len(mgr.items), "baz", np.zeros(N, dtype=bool))

        mgr.iset(mgr.items.get_loc("baz"), np.repeat("foo", N))
        idx = mgr.items.get_loc("baz")
        assert mgr.iget(idx).dtype == np.object_

        mgr2 = mgr.consolidate()
        mgr2.iset(mgr2.items.get_loc("baz"), np.repeat("foo", N))
        idx = mgr2.items.get_loc("baz")
        assert mgr2.iget(idx).dtype == np.object_

        mgr2.insert(len(mgr2.items), "quux", np.random.randn(N).astype(int))
        idx = mgr2.items.get_loc("quux")
        assert mgr2.iget(idx).dtype == np.int_

        mgr2.iset(mgr2.items.get_loc("quux"), np.random.randn(N))
        assert mgr2.iget(idx).dtype == np.float_

    def test_copy(self, mgr):
        cp = mgr.copy(deep=False)
        for blk, cp_blk in zip(mgr.blocks, cp.blocks):

            # view assertion
            tm.assert_equal(cp_blk.values, blk.values)
            if isinstance(blk.values, np.ndarray):
                assert cp_blk.values.base is blk.values.base
            else:
                # DatetimeTZBlock has DatetimeIndex values
                assert cp_blk.values._data.base is blk.values._data.base

        cp = mgr.copy(deep=True)
        for blk, cp_blk in zip(mgr.blocks, cp.blocks):

            bvals = blk.values
            cpvals = cp_blk.values

            tm.assert_equal(cpvals, bvals)

            if isinstance(cpvals, np.ndarray):
                lbase = cpvals.base
                rbase = bvals.base
            else:
                lbase = cpvals._ndarray.base
                rbase = bvals._ndarray.base

            # copy assertion we either have a None for a base or in case of
            # some blocks it is an array (e.g. datetimetz), but was copied
            if isinstance(cpvals, DatetimeArray):
                assert (lbase is None and rbase is None) or (lbase is not rbase)
            elif not isinstance(cpvals, np.ndarray):
                assert lbase is not rbase
            else:
                assert lbase is None and rbase is None

    def test_sparse(self):
        mgr = create_mgr("a: sparse-1; b: sparse-2")
        # what to test here?
        assert mgr.as_array().dtype == np.float64

    def test_sparse_mixed(self):
        mgr = create_mgr("a: sparse-1; b: sparse-2; c: f8")
        assert len(mgr.blocks) == 3
        assert isinstance(mgr, BlockManager)

        # TODO: what to test here?

    @pytest.mark.parametrize(
        "mgr_string, dtype",
        [("c: f4; d: f2", np.float32), ("c: f4; d: f2; e: f8", np.float64)],
    )
    def test_as_array_float(self, mgr_string, dtype):
        mgr = create_mgr(mgr_string)
        assert mgr.as_array().dtype == dtype

    @pytest.mark.parametrize(
        "mgr_string, dtype",
        [
            ("a: bool-1; b: bool-2", np.bool_),
            ("a: i8-1; b: i8-2; c: i4; d: i2; e: u1", np.int64),
            ("c: i4; d: i2; e: u1", np.int32),
        ],
    )
    def test_as_array_int_bool(self, mgr_string, dtype):
        mgr = create_mgr(mgr_string)
        assert mgr.as_array().dtype == dtype

    def test_as_array_datetime(self):
        mgr = create_mgr("h: datetime-1; g: datetime-2")
        assert mgr.as_array().dtype == "M8[ns]"

    def test_as_array_datetime_tz(self):
        mgr = create_mgr("h: M8[ns, US/Eastern]; g: M8[ns, CET]")
        assert mgr.iget(0).dtype == "datetime64[ns, US/Eastern]"
        assert mgr.iget(1).dtype == "datetime64[ns, CET]"
        assert mgr.as_array().dtype == "object"

    @pytest.mark.parametrize("t", ["float16", "float32", "float64", "int32", "int64"])
    def test_astype(self, t):
        # coerce all
        mgr = create_mgr("c: f4; d: f2; e: f8")

        warn = FutureWarning if t == "int64" else None
        # datetimelike.astype(int64) deprecated

        t = np.dtype(t)
        tmgr = mgr.astype(t)
        assert tmgr.iget(0).dtype.type == t
        assert tmgr.iget(1).dtype.type == t
        assert tmgr.iget(2).dtype.type == t

        # mixed
        mgr = create_mgr("a,b: object; c: bool; d: datetime; e: f4; f: f2; g: f8")

        t = np.dtype(t)
        with tm.assert_produces_warning(warn, check_stacklevel=False):
            tmgr = mgr.astype(t, errors="ignore")
        assert tmgr.iget(2).dtype.type == t
        assert tmgr.iget(4).dtype.type == t
        assert tmgr.iget(5).dtype.type == t
        assert tmgr.iget(6).dtype.type == t

        assert tmgr.iget(0).dtype.type == np.object_
        assert tmgr.iget(1).dtype.type == np.object_
        if t != np.int64:
            assert tmgr.iget(3).dtype.type == np.datetime64
        else:
            assert tmgr.iget(3).dtype.type == t

    def test_convert(self):
        def _compare(old_mgr, new_mgr):
            """ compare the blocks, numeric compare ==, object don't """
            old_blocks = set(old_mgr.blocks)
            new_blocks = set(new_mgr.blocks)
            assert len(old_blocks) == len(new_blocks)

            # compare non-numeric
            for b in old_blocks:
                found = False
                for nb in new_blocks:
                    if (b.values == nb.values).all():
                        found = True
                        break
                assert found

            for b in new_blocks:
                found = False
                for ob in old_blocks:
                    if (b.values == ob.values).all():
                        found = True
                        break
                assert found

        # noops
        mgr = create_mgr("f: i8; g: f8")
        new_mgr = mgr.convert()
        _compare(mgr, new_mgr)

        # convert
        mgr = create_mgr("a,b,foo: object; f: i8; g: f8")
        mgr.iset(0, np.array(["1"] * N, dtype=np.object_))
        mgr.iset(1, np.array(["2."] * N, dtype=np.object_))
        mgr.iset(2, np.array(["foo."] * N, dtype=np.object_))
        new_mgr = mgr.convert(numeric=True)
        assert new_mgr.iget(0).dtype == np.int64
        assert new_mgr.iget(1).dtype == np.float64
        assert new_mgr.iget(2).dtype == np.object_
        assert new_mgr.iget(3).dtype == np.int64
        assert new_mgr.iget(4).dtype == np.float64

        mgr = create_mgr(
            "a,b,foo: object; f: i4; bool: bool; dt: datetime; i: i8; g: f8; h: f2"
        )
        mgr.iset(0, np.array(["1"] * N, dtype=np.object_))
        mgr.iset(1, np.array(["2."] * N, dtype=np.object_))
        mgr.iset(2, np.array(["foo."] * N, dtype=np.object_))
        new_mgr = mgr.convert(numeric=True)
        assert new_mgr.iget(0).dtype == np.int64
        assert new_mgr.iget(1).dtype == np.float64
        assert new_mgr.iget(2).dtype == np.object_
        assert new_mgr.iget(3).dtype == np.int32
        assert new_mgr.iget(4).dtype == np.bool_
        assert new_mgr.iget(5).dtype.type, np.datetime64
        assert new_mgr.iget(6).dtype == np.int64
        assert new_mgr.iget(7).dtype == np.float64
        assert new_mgr.iget(8).dtype == np.float16

    def test_invalid_ea_block(self):
        with pytest.raises(ValueError, match="need to split"):
            create_mgr("a: category; b: category")

        with pytest.raises(ValueError, match="need to split"):
            create_mgr("a: category2; b: category2")

    def test_interleave(self):
        # self
        for dtype in ["f8", "i8", "object", "bool", "complex", "M8[ns]", "m8[ns]"]:
            mgr = create_mgr(f"a: {dtype}")
            assert mgr.as_array().dtype == dtype
            mgr = create_mgr(f"a: {dtype}; b: {dtype}")
            assert mgr.as_array().dtype == dtype

    @pytest.mark.parametrize(
        "mgr_string, dtype",
        [
            ("a: category", "i8"),
            ("a: category; b: category", "i8"),
            ("a: category; b: category2", "object"),
            ("a: category2", "object"),
            ("a: category2; b: category2", "object"),
            ("a: f8", "f8"),
            ("a: f8; b: i8", "f8"),
            ("a: f4; b: i8", "f8"),
            ("a: f4; b: i8; d: object", "object"),
            ("a: bool; b: i8", "object"),
            ("a: complex", "complex"),
            ("a: f8; b: category", "object"),
            ("a: M8[ns]; b: category", "object"),
            ("a: M8[ns]; b: bool", "object"),
            ("a: M8[ns]; b: i8", "object"),
            ("a: m8[ns]; b: bool", "object"),
            ("a: m8[ns]; b: i8", "object"),
            ("a: M8[ns]; b: m8[ns]", "object"),
        ],
    )
    def test_interleave_dtype(self, mgr_string, dtype):
        # will be converted according the actual dtype of the underlying
        mgr = create_mgr("a: category")
        assert mgr.as_array().dtype == "i8"
        mgr = create_mgr("a: category; b: category2")
        assert mgr.as_array().dtype == "object"
        mgr = create_mgr("a: category2")
        assert mgr.as_array().dtype == "object"

        # combinations
        mgr = create_mgr("a: f8")
        assert mgr.as_array().dtype == "f8"
        mgr = create_mgr("a: f8; b: i8")
        assert mgr.as_array().dtype == "f8"
        mgr = create_mgr("a: f4; b: i8")
        assert mgr.as_array().dtype == "f8"
        mgr = create_mgr("a: f4; b: i8; d: object")
        assert mgr.as_array().dtype == "object"
        mgr = create_mgr("a: bool; b: i8")
        assert mgr.as_array().dtype == "object"
        mgr = create_mgr("a: complex")
        assert mgr.as_array().dtype == "complex"
        mgr = create_mgr("a: f8; b: category")
        assert mgr.as_array().dtype == "f8"
        mgr = create_mgr("a: M8[ns]; b: category")
        assert mgr.as_array().dtype == "object"
        mgr = create_mgr("a: M8[ns]; b: bool")
        assert mgr.as_array().dtype == "object"
        mgr = create_mgr("a: M8[ns]; b: i8")
        assert mgr.as_array().dtype == "object"
        mgr = create_mgr("a: m8[ns]; b: bool")
        assert mgr.as_array().dtype == "object"
        mgr = create_mgr("a: m8[ns]; b: i8")
        assert mgr.as_array().dtype == "object"
        mgr = create_mgr("a: M8[ns]; b: m8[ns]")
        assert mgr.as_array().dtype == "object"

    def test_consolidate_ordering_issues(self, mgr):
        mgr.iset(mgr.items.get_loc("f"), np.random.randn(N))
        mgr.iset(mgr.items.get_loc("d"), np.random.randn(N))
        mgr.iset(mgr.items.get_loc("b"), np.random.randn(N))
        mgr.iset(mgr.items.get_loc("g"), np.random.randn(N))
        mgr.iset(mgr.items.get_loc("h"), np.random.randn(N))

        # we have datetime/tz blocks in mgr
        cons = mgr.consolidate()
        assert cons.nblocks == 4
        cons = mgr.consolidate().get_numeric_data()
        assert cons.nblocks == 1
        assert isinstance(cons.blocks[0].mgr_locs, BlockPlacement)
        tm.assert_numpy_array_equal(
            cons.blocks[0].mgr_locs.as_array, np.arange(len(cons.items), dtype=np.intp)
        )

    def test_reindex_items(self):
        # mgr is not consolidated, f8 & f8-2 blocks
        mgr = create_mgr("a: f8; b: i8; c: f8; d: i8; e: f8; f: bool; g: f8-2")

        reindexed = mgr.reindex_axis(["g", "c", "a", "d"], axis=0)
        assert reindexed.nblocks == 2
        tm.assert_index_equal(reindexed.items, Index(["g", "c", "a", "d"]))
        tm.assert_almost_equal(
            mgr.iget(6).internal_values(), reindexed.iget(0).internal_values()
        )
        tm.assert_almost_equal(
            mgr.iget(2).internal_values(), reindexed.iget(1).internal_values()
        )
        tm.assert_almost_equal(
            mgr.iget(0).internal_values(), reindexed.iget(2).internal_values()
        )
        tm.assert_almost_equal(
            mgr.iget(3).internal_values(), reindexed.iget(3).internal_values()
        )

    def test_get_numeric_data(self):
        mgr = create_mgr(
            "int: int; float: float; complex: complex;"
            "str: object; bool: bool; obj: object; dt: datetime",
            item_shape=(3,),
        )
        mgr.iset(5, np.array([1, 2, 3], dtype=np.object_))

        numeric = mgr.get_numeric_data()
        tm.assert_index_equal(numeric.items, Index(["int", "float", "complex", "bool"]))
        tm.assert_almost_equal(
            mgr.iget(mgr.items.get_loc("float")).internal_values(),
            numeric.iget(numeric.items.get_loc("float")).internal_values(),
        )

        # Check sharing
        numeric.iset(numeric.items.get_loc("float"), np.array([100.0, 200.0, 300.0]))
        tm.assert_almost_equal(
            mgr.iget(mgr.items.get_loc("float")).internal_values(),
            np.array([100.0, 200.0, 300.0]),
        )

        numeric2 = mgr.get_numeric_data(copy=True)
        tm.assert_index_equal(numeric.items, Index(["int", "float", "complex", "bool"]))
        numeric2.iset(
            numeric2.items.get_loc("float"), np.array([1000.0, 2000.0, 3000.0])
        )
        tm.assert_almost_equal(
            mgr.iget(mgr.items.get_loc("float")).internal_values(),
            np.array([100.0, 200.0, 300.0]),
        )

    def test_get_bool_data(self):
        mgr = create_mgr(
            "int: int; float: float; complex: complex;"
            "str: object; bool: bool; obj: object; dt: datetime",
            item_shape=(3,),
        )
        mgr.iset(6, np.array([True, False, True], dtype=np.object_))

        bools = mgr.get_bool_data()
        tm.assert_index_equal(bools.items, Index(["bool", "dt"]))
        tm.assert_almost_equal(
            mgr.iget(mgr.items.get_loc("bool")).internal_values(),
            bools.iget(bools.items.get_loc("bool")).internal_values(),
        )

        bools.iset(0, np.array([True, False, True]))
        tm.assert_numpy_array_equal(
            mgr.iget(mgr.items.get_loc("bool")).internal_values(),
            np.array([True, False, True]),
        )

        # Check sharing
        bools2 = mgr.get_bool_data(copy=True)
        bools2.iset(0, np.array([False, True, False]))
        tm.assert_numpy_array_equal(
            mgr.iget(mgr.items.get_loc("bool")).internal_values(),
            np.array([True, False, True]),
        )

    def test_unicode_repr_doesnt_raise(self):
        repr(create_mgr("b,\u05d0: object"))

    @pytest.mark.parametrize(
        "mgr_string", ["a,b,c: i8-1; d,e,f: i8-2", "a,a,a: i8-1; b,b,b: i8-2"]
    )
    def test_equals(self, mgr_string):
        # unique items
        bm1 = create_mgr(mgr_string)
        bm2 = BlockManager(bm1.blocks[::-1], bm1.axes)
        assert bm1.equals(bm2)

    @pytest.mark.parametrize(
        "mgr_string",
        [
            "a:i8;b:f8",  # basic case
            "a:i8;b:f8;c:c8;d:b",  # many types
            "a:i8;e:dt;f:td;g:string",  # more types
            "a:i8;b:category;c:category2",  # categories
            "c:sparse;d:sparse_na;b:f8",  # sparse
        ],
    )
    def test_equals_block_order_different_dtypes(self, mgr_string):
        # GH 9330
        bm = create_mgr(mgr_string)
        block_perms = itertools.permutations(bm.blocks)
        for bm_perm in block_perms:
            bm_this = BlockManager(bm_perm, bm.axes)
            assert bm.equals(bm_this)
            assert bm_this.equals(bm)

    def test_single_mgr_ctor(self):
        mgr = create_single_mgr("f8", num_rows=5)
        assert mgr.as_array().tolist() == [0.0, 1.0, 2.0, 3.0, 4.0]

    @pytest.mark.parametrize("value", [1, "True", [1, 2, 3], 5.0])
    def test_validate_bool_args(self, value):
        bm1 = create_mgr("a,b,c: i8-1; d,e,f: i8-2")

        msg = (
            'For argument "inplace" expected type bool, '
            f"received type {type(value).__name__}."
        )
        with pytest.raises(ValueError, match=msg):
            bm1.replace_list([1], [2], inplace=value)


class TestIndexing:
    # Nosetests-style data-driven tests.
    #
    # This test applies different indexing routines to block managers and
    # compares the outcome to the result of same operations on np.ndarray.
    #
    # NOTE: sparse (SparseBlock with fill_value != np.nan) fail a lot of tests
    #       and are disabled.

    MANAGERS = [
        create_single_mgr("f8", N),
        create_single_mgr("i8", N),
        # 2-dim
        create_mgr("a,b,c,d,e,f: f8", item_shape=(N,)),
        create_mgr("a,b,c,d,e,f: i8", item_shape=(N,)),
        create_mgr("a,b: f8; c,d: i8; e,f: string", item_shape=(N,)),
        create_mgr("a,b: f8; c,d: i8; e,f: f8", item_shape=(N,)),
    ]

    @pytest.mark.parametrize("mgr", MANAGERS)
    def test_get_slice(self, mgr):
        def assert_slice_ok(mgr, axis, slobj):
            mat = mgr.as_array()

            # we maybe using an ndarray to test slicing and
            # might not be the full length of the axis
            if isinstance(slobj, np.ndarray):
                ax = mgr.axes[axis]
                if len(ax) and len(slobj) and len(slobj) != len(ax):
                    slobj = np.concatenate(
                        [slobj, np.zeros(len(ax) - len(slobj), dtype=bool)]
                    )

            if isinstance(slobj, slice):
                sliced = mgr.get_slice(slobj, axis=axis)
            elif mgr.ndim == 1 and axis == 0:
                sliced = mgr.getitem_mgr(slobj)
            else:
                # BlockManager doesn't support non-slice, SingleBlockManager
                #  doesn't support axis > 0
                return

            mat_slobj = (slice(None),) * axis + (slobj,)
            tm.assert_numpy_array_equal(
                mat[mat_slobj], sliced.as_array(), check_dtype=False
            )
            tm.assert_index_equal(mgr.axes[axis][slobj], sliced.axes[axis])

        assert mgr.ndim <= 2, mgr.ndim
        for ax in range(mgr.ndim):
            # slice
            assert_slice_ok(mgr, ax, slice(None))
            assert_slice_ok(mgr, ax, slice(3))
            assert_slice_ok(mgr, ax, slice(100))
            assert_slice_ok(mgr, ax, slice(1, 4))
            assert_slice_ok(mgr, ax, slice(3, 0, -2))

            if mgr.ndim < 2:
                # 2D only support slice objects

                # boolean mask
                assert_slice_ok(mgr, ax, np.array([], dtype=np.bool_))
                assert_slice_ok(mgr, ax, np.ones(mgr.shape[ax], dtype=np.bool_))
                assert_slice_ok(mgr, ax, np.zeros(mgr.shape[ax], dtype=np.bool_))

                if mgr.shape[ax] >= 3:
                    assert_slice_ok(mgr, ax, np.arange(mgr.shape[ax]) % 3 == 0)
                    assert_slice_ok(
                        mgr, ax, np.array([True, True, False], dtype=np.bool_)
                    )

                # fancy indexer
                assert_slice_ok(mgr, ax, [])
                assert_slice_ok(mgr, ax, list(range(mgr.shape[ax])))

                if mgr.shape[ax] >= 3:
                    assert_slice_ok(mgr, ax, [0, 1, 2])
                    assert_slice_ok(mgr, ax, [-1, -2, -3])

    @pytest.mark.parametrize("mgr", MANAGERS)
    def test_take(self, mgr):
        def assert_take_ok(mgr, axis, indexer):
            mat = mgr.as_array()
            taken = mgr.take(indexer, axis)
            tm.assert_numpy_array_equal(
                np.take(mat, indexer, axis), taken.as_array(), check_dtype=False
            )
            tm.assert_index_equal(mgr.axes[axis].take(indexer), taken.axes[axis])

        for ax in range(mgr.ndim):
            # take/fancy indexer
            assert_take_ok(mgr, ax, indexer=[])
            assert_take_ok(mgr, ax, indexer=[0, 0, 0])
            assert_take_ok(mgr, ax, indexer=list(range(mgr.shape[ax])))

            if mgr.shape[ax] >= 3:
                assert_take_ok(mgr, ax, indexer=[0, 1, 2])
                assert_take_ok(mgr, ax, indexer=[-1, -2, -3])

    @pytest.mark.parametrize("mgr", MANAGERS)
    @pytest.mark.parametrize("fill_value", [None, np.nan, 100.0])
    def test_reindex_axis(self, fill_value, mgr):
        def assert_reindex_axis_is_ok(mgr, axis, new_labels, fill_value):
            mat = mgr.as_array()
            indexer = mgr.axes[axis].get_indexer_for(new_labels)

            reindexed = mgr.reindex_axis(new_labels, axis, fill_value=fill_value)
            tm.assert_numpy_array_equal(
                algos.take_nd(mat, indexer, axis, fill_value=fill_value),
                reindexed.as_array(),
                check_dtype=False,
            )
            tm.assert_index_equal(reindexed.axes[axis], new_labels)

        for ax in range(mgr.ndim):
            assert_reindex_axis_is_ok(mgr, ax, Index([]), fill_value)
            assert_reindex_axis_is_ok(mgr, ax, mgr.axes[ax], fill_value)
            assert_reindex_axis_is_ok(mgr, ax, mgr.axes[ax][[0, 0, 0]], fill_value)
            assert_reindex_axis_is_ok(mgr, ax, Index(["foo", "bar", "baz"]), fill_value)
            assert_reindex_axis_is_ok(
                mgr, ax, Index(["foo", mgr.axes[ax][0], "baz"]), fill_value
            )

            if mgr.shape[ax] >= 3:
                assert_reindex_axis_is_ok(mgr, ax, mgr.axes[ax][:-3], fill_value)
                assert_reindex_axis_is_ok(mgr, ax, mgr.axes[ax][-3::-1], fill_value)
                assert_reindex_axis_is_ok(
                    mgr, ax, mgr.axes[ax][[0, 1, 2, 0, 1, 2]], fill_value
                )

    @pytest.mark.parametrize("mgr", MANAGERS)
    @pytest.mark.parametrize("fill_value", [None, np.nan, 100.0])
    def test_reindex_indexer(self, fill_value, mgr):
        def assert_reindex_indexer_is_ok(mgr, axis, new_labels, indexer, fill_value):
            mat = mgr.as_array()
            reindexed_mat = algos.take_nd(mat, indexer, axis, fill_value=fill_value)
            reindexed = mgr.reindex_indexer(
                new_labels, indexer, axis, fill_value=fill_value
            )
            tm.assert_numpy_array_equal(
                reindexed_mat, reindexed.as_array(), check_dtype=False
            )
            tm.assert_index_equal(reindexed.axes[axis], new_labels)

        for ax in range(mgr.ndim):
            assert_reindex_indexer_is_ok(
                mgr, ax, Index([]), np.array([], dtype=np.intp), fill_value
            )
            assert_reindex_indexer_is_ok(
                mgr, ax, mgr.axes[ax], np.arange(mgr.shape[ax]), fill_value
            )
            assert_reindex_indexer_is_ok(
                mgr,
                ax,
                Index(["foo"] * mgr.shape[ax]),
                np.arange(mgr.shape[ax]),
                fill_value,
            )
            assert_reindex_indexer_is_ok(
                mgr, ax, mgr.axes[ax][::-1], np.arange(mgr.shape[ax]), fill_value
            )
            assert_reindex_indexer_is_ok(
                mgr, ax, mgr.axes[ax], np.arange(mgr.shape[ax])[::-1], fill_value
            )
            assert_reindex_indexer_is_ok(
                mgr, ax, Index(["foo", "bar", "baz"]), np.array([0, 0, 0]), fill_value
            )
            assert_reindex_indexer_is_ok(
                mgr, ax, Index(["foo", "bar", "baz"]), np.array([-1, 0, -1]), fill_value
            )
            assert_reindex_indexer_is_ok(
                mgr,
                ax,
                Index(["foo", mgr.axes[ax][0], "baz"]),
                np.array([-1, -1, -1]),
                fill_value,
            )

            if mgr.shape[ax] >= 3:
                assert_reindex_indexer_is_ok(
                    mgr,
                    ax,
                    Index(["foo", "bar", "baz"]),
                    np.array([0, 1, 2]),
                    fill_value,
                )


class TestBlockPlacement:
    @pytest.mark.parametrize(
        "slc, expected",
        [
            (slice(0, 4), 4),
            (slice(0, 4, 2), 2),
            (slice(0, 3, 2), 2),
            (slice(0, 1, 2), 1),
            (slice(1, 0, -1), 1),
        ],
    )
    def test_slice_len(self, slc, expected):
        assert len(BlockPlacement(slc)) == expected

    @pytest.mark.parametrize("slc", [slice(1, 1, 0), slice(1, 2, 0)])
    def test_zero_step_raises(self, slc):
        msg = "slice step cannot be zero"
        with pytest.raises(ValueError, match=msg):
            BlockPlacement(slc)

    def test_slice_canonize_negative_stop(self):
        # GH#37524 negative stop is OK with negative step and positive start
        slc = slice(3, -1, -2)

        bp = BlockPlacement(slc)
        assert bp.indexer == slice(3, None, -2)

    @pytest.mark.parametrize(
        "slc",
        [
            slice(None, None),
            slice(10, None),
            slice(None, None, -1),
            slice(None, 10, -1),
            # These are "unbounded" because negative index will
            #  change depending on container shape.
            slice(-1, None),
            slice(None, -1),
            slice(-1, -1),
            slice(-1, None, -1),
            slice(None, -1, -1),
            slice(-1, -1, -1),
        ],
    )
    def test_unbounded_slice_raises(self, slc):
        msg = "unbounded slice"
        with pytest.raises(ValueError, match=msg):
            BlockPlacement(slc)

    @pytest.mark.parametrize(
        "slc",
        [
            slice(0, 0),
            slice(100, 0),
            slice(100, 100),
            slice(100, 100, -1),
            slice(0, 100, -1),
        ],
    )
    def test_not_slice_like_slices(self, slc):
        assert not BlockPlacement(slc).is_slice_like

    @pytest.mark.parametrize(
        "arr, slc",
        [
            ([0], slice(0, 1, 1)),
            ([100], slice(100, 101, 1)),
            ([0, 1, 2], slice(0, 3, 1)),
            ([0, 5, 10], slice(0, 15, 5)),
            ([0, 100], slice(0, 200, 100)),
            ([2, 1], slice(2, 0, -1)),
        ],
    )
    def test_array_to_slice_conversion(self, arr, slc):
        assert BlockPlacement(arr).as_slice == slc

    @pytest.mark.parametrize(
        "arr",
        [
            [],
            [-1],
            [-1, -2, -3],
            [-10],
            [-1],
            [-1, 0, 1, 2],
            [-2, 0, 2, 4],
            [1, 0, -1],
            [1, 1, 1],
        ],
    )
    def test_not_slice_like_arrays(self, arr):
        assert not BlockPlacement(arr).is_slice_like

    @pytest.mark.parametrize(
        "slc, expected",
        [(slice(0, 3), [0, 1, 2]), (slice(0, 0), []), (slice(3, 0), [])],
    )
    def test_slice_iter(self, slc, expected):
        assert list(BlockPlacement(slc)) == expected

    @pytest.mark.parametrize(
        "slc, arr",
        [
            (slice(0, 3), [0, 1, 2]),
            (slice(0, 0), []),
            (slice(3, 0), []),
            (slice(3, 0, -1), [3, 2, 1]),
        ],
    )
    def test_slice_to_array_conversion(self, slc, arr):
        tm.assert_numpy_array_equal(
            BlockPlacement(slc).as_array, np.asarray(arr, dtype=np.intp)
        )

    def test_blockplacement_add(self):
        bpl = BlockPlacement(slice(0, 5))
        assert bpl.add(1).as_slice == slice(1, 6, 1)
        assert bpl.add(np.arange(5)).as_slice == slice(0, 10, 2)
        assert list(bpl.add(np.arange(5, 0, -1))) == [5, 5, 5, 5, 5]

    @pytest.mark.parametrize(
        "val, inc, expected",
        [
            (slice(0, 0), 0, []),
            (slice(1, 4), 0, [1, 2, 3]),
            (slice(3, 0, -1), 0, [3, 2, 1]),
            ([1, 2, 4], 0, [1, 2, 4]),
            (slice(0, 0), 10, []),
            (slice(1, 4), 10, [11, 12, 13]),
            (slice(3, 0, -1), 10, [13, 12, 11]),
            ([1, 2, 4], 10, [11, 12, 14]),
            (slice(0, 0), -1, []),
            (slice(1, 4), -1, [0, 1, 2]),
            ([1, 2, 4], -1, [0, 1, 3]),
        ],
    )
    def test_blockplacement_add_int(self, val, inc, expected):
        assert list(BlockPlacement(val).add(inc)) == expected

    @pytest.mark.parametrize("val", [slice(1, 4), [1, 2, 4]])
    def test_blockplacement_add_int_raises(self, val):
        msg = "iadd causes length change"
        with pytest.raises(ValueError, match=msg):
            BlockPlacement(val).add(-10)


class TestCanHoldElement:
    @pytest.fixture(
        params=[
            lambda x: x,
            lambda x: x.to_series(),
            lambda x: x._data,
            lambda x: list(x),
            lambda x: x.astype(object),
            lambda x: np.asarray(x),
            lambda x: x[0],
            lambda x: x[:0],
        ]
    )
    def element(self, request):
        """
        Functions that take an Index and return an element that should have
        blk._can_hold_element(element) for a Block with this index's dtype.
        """
        return request.param

    def test_datetime_block_can_hold_element(self):
        block = create_block("datetime", [0])

        assert block._can_hold_element([])

        # We will check that block._can_hold_element iff arr.__setitem__ works
        arr = pd.array(block.values.ravel())

        # coerce None
        assert block._can_hold_element(None)
        arr[0] = None
        assert arr[0] is pd.NaT

        # coerce different types of datetime objects
        vals = [np.datetime64("2010-10-10"), datetime(2010, 10, 10)]
        for val in vals:
            assert block._can_hold_element(val)
            arr[0] = val

        val = date(2010, 10, 10)
        assert not block._can_hold_element(val)

        msg = (
            "value should be a 'Timestamp', 'NaT', "
            "or array of those. Got 'date' instead."
        )
        with pytest.raises(TypeError, match=msg):
            arr[0] = val

    @pytest.mark.parametrize("dtype", [np.int64, np.uint64, np.float64])
    def test_interval_can_hold_element_emptylist(self, dtype, element):
        arr = np.array([1, 3, 4], dtype=dtype)
        ii = IntervalIndex.from_breaks(arr)
        blk = new_block(ii._data, [1], ndim=2)

        assert blk._can_hold_element([])
        # TODO: check this holds for all blocks

    @pytest.mark.parametrize("dtype", [np.int64, np.uint64, np.float64])
    def test_interval_can_hold_element(self, dtype, element):
        arr = np.array([1, 3, 4, 9], dtype=dtype)
        ii = IntervalIndex.from_breaks(arr)
        blk = new_block(ii._data, [1], ndim=2)

        elem = element(ii)
        self.check_series_setitem(elem, ii, True)
        assert blk._can_hold_element(elem)

        # Careful: to get the expected Series-inplace behavior we need
        # `elem` to not have the same length as `arr`
        ii2 = IntervalIndex.from_breaks(arr[:-1], closed="neither")
        elem = element(ii2)
        self.check_series_setitem(elem, ii, False)
        assert not blk._can_hold_element(elem)

        ii3 = IntervalIndex.from_breaks([Timestamp(1), Timestamp(3), Timestamp(4)])
        elem = element(ii3)
        self.check_series_setitem(elem, ii, False)
        assert not blk._can_hold_element(elem)

        ii4 = IntervalIndex.from_breaks([Timedelta(1), Timedelta(3), Timedelta(4)])
        elem = element(ii4)
        self.check_series_setitem(elem, ii, False)
        assert not blk._can_hold_element(elem)

    def test_period_can_hold_element_emptylist(self):
        pi = period_range("2016", periods=3, freq="A")
        blk = new_block(pi._data, [1], ndim=2)

        assert blk._can_hold_element([])

    def test_period_can_hold_element(self, element):
        pi = period_range("2016", periods=3, freq="A")

        elem = element(pi)
        self.check_series_setitem(elem, pi, True)

        # Careful: to get the expected Series-inplace behavior we need
        # `elem` to not have the same length as `arr`
        pi2 = pi.asfreq("D")[:-1]
        elem = element(pi2)
        self.check_series_setitem(elem, pi, False)

        dti = pi.to_timestamp("S")[:-1]
        elem = element(dti)
        self.check_series_setitem(elem, pi, False)

    def check_setting(self, elem, index: Index, inplace: bool):
        self.check_series_setitem(elem, index, inplace)
        self.check_frame_setitem(elem, index, inplace)

    def check_can_hold_element(self, obj, elem, inplace: bool):
        blk = obj._mgr.blocks[0]
        if inplace:
            assert blk._can_hold_element(elem)
        else:
            assert not blk._can_hold_element(elem)

    def check_series_setitem(self, elem, index: Index, inplace: bool):
        arr = index._data.copy()
        ser = Series(arr)

        self.check_can_hold_element(ser, elem, inplace)

        if is_scalar(elem):
            ser[0] = elem
        else:
            ser[: len(elem)] = elem

        if inplace:
            assert ser.array is arr  # i.e. setting was done inplace
        else:
            assert ser.dtype == object

    def check_frame_setitem(self, elem, index: Index, inplace: bool):
        arr = index._data.copy()
        df = DataFrame(arr)

        self.check_can_hold_element(df, elem, inplace)

        if is_scalar(elem):
            df.iloc[0, 0] = elem
        else:
            df.iloc[: len(elem), 0] = elem

        if inplace:
            # assertion here implies setting was done inplace

            # error: Item "ArrayManager" of "Union[ArrayManager, BlockManager]" has no
            #  attribute "blocks"
            assert df._mgr.blocks[0].values is arr  # type:ignore[union-attr]
        else:
            assert df.dtypes[0] == object


class TestShouldStore:
    def test_should_store_categorical(self):
        cat = Categorical(["A", "B", "C"])
        df = DataFrame(cat)
        blk = df._mgr.blocks[0]

        # matching dtype
        assert blk.should_store(cat)
        assert blk.should_store(cat[:-1])

        # different dtype
        assert not blk.should_store(cat.as_ordered())

        # ndarray instead of Categorical
        assert not blk.should_store(np.asarray(cat))


def test_validate_ndim(block_maker):
    values = np.array([1.0, 2.0])
    placement = slice(2)
    msg = r"Wrong number of dimensions. values.ndim != ndim \[1 != 2\]"

    with pytest.raises(ValueError, match=msg):
        block_maker(values, placement, ndim=2)


def test_block_shape():
    idx = Index([0, 1, 2, 3, 4])
    a = Series([1, 2, 3]).reindex(idx)
    b = Series(Categorical([1, 2, 3])).reindex(idx)

    assert a._mgr.blocks[0].mgr_locs.indexer == b._mgr.blocks[0].mgr_locs.indexer


def test_make_block_no_pandas_array(block_maker):
    # https://github.com/pandas-dev/pandas/pull/24866
    arr = pd.arrays.PandasArray(np.array([1, 2]))

    # PandasArray, no dtype
    result = block_maker(arr, slice(len(arr)), ndim=arr.ndim)
    assert result.dtype.kind in ["i", "u"]
    assert result.is_extension is False

    if block_maker is make_block:
        # PandasArray, PandasDtype
        result = block_maker(arr, slice(len(arr)), dtype=arr.dtype, ndim=arr.ndim)
        assert result.dtype.kind in ["i", "u"]
        assert result.is_extension is False

        # new_block no longer taked dtype keyword
        # ndarray, PandasDtype
        result = block_maker(
            arr.to_numpy(), slice(len(arr)), dtype=arr.dtype, ndim=arr.ndim
        )
        assert result.dtype.kind in ["i", "u"]
        assert result.is_extension is False


def test_single_block_manager_fastpath_deprecated():
    # GH#33092
    ser = Series(range(3))
    blk = ser._data.blocks[0]
    with tm.assert_produces_warning(FutureWarning):
        SingleBlockManager(blk, ser.index, fastpath=True)<|MERGE_RESOLUTION|>--- conflicted
+++ resolved
@@ -141,12 +141,7 @@
         tz = m.groups()[0]
         assert num_items == 1, "must have only 1 num items for a tz-aware"
         values = DatetimeIndex(np.arange(N) * 1e9, tz=tz)._data
-<<<<<<< HEAD
-        if len(shape) == 2:
-            values = values.reshape(1, -1)
-=======
         values = ensure_block_shape(values, ndim=len(shape))
->>>>>>> 0727d2be
     elif typestr in ("timedelta", "td", "m8[ns]"):
         values = (mat * 1).astype("m8[ns]")
     elif typestr in ("category",):
