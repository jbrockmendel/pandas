from datetime import date, datetime
import itertools
import operator
import re

import numpy as np
import pytest

from pandas._libs.internals import BlockPlacement

import pandas as pd
from pandas import Categorical, DataFrame, DatetimeIndex, Index, MultiIndex, Series
import pandas._testing as tm
import pandas.core.algorithms as algos
from pandas.core.arrays import DatetimeArray, SparseArray, TimedeltaArray
from pandas.core.internals import BlockManager, SingleBlockManager, make_block


@pytest.fixture
def mgr():
    return create_mgr(
        "a: f8; b: object; c: f8; d: object; e: f8;"
        "f: bool; g: i8; h: complex; i: datetime-1; j: datetime-2;"
        "k: M8[ns, US/Eastern]; l: M8[ns, CET];"
    )


def assert_block_equal(left, right):
    tm.assert_numpy_array_equal(left.values, right.values)
    assert left.dtype == right.dtype
    assert isinstance(left.mgr_locs, BlockPlacement)
    assert isinstance(right.mgr_locs, BlockPlacement)
    tm.assert_numpy_array_equal(left.mgr_locs.as_array, right.mgr_locs.as_array)


def get_numeric_mat(shape):
    arr = np.arange(shape[0])
    return np.lib.stride_tricks.as_strided(
        x=arr, shape=shape, strides=(arr.itemsize,) + (0,) * (len(shape) - 1)
    ).copy()


N = 10


def create_block(typestr, placement, item_shape=None, num_offset=0):
    """
    Supported typestr:

        * float, f8, f4, f2
        * int, i8, i4, i2, i1
        * uint, u8, u4, u2, u1
        * complex, c16, c8
        * bool
        * object, string, O
        * datetime, dt, M8[ns], M8[ns, tz]
        * timedelta, td, m8[ns]
        * sparse (SparseArray with fill_value=0.0)
        * sparse_na (SparseArray with fill_value=np.nan)
        * category, category2

    """
    placement = BlockPlacement(placement)
    num_items = len(placement)

    if item_shape is None:
        item_shape = (N,)

    shape = (num_items,) + item_shape

    mat = get_numeric_mat(shape)

    if typestr in (
        "float",
        "f8",
        "f4",
        "f2",
        "int",
        "i8",
        "i4",
        "i2",
        "i1",
        "uint",
        "u8",
        "u4",
        "u2",
        "u1",
    ):
        values = mat.astype(typestr) + num_offset
    elif typestr in ("complex", "c16", "c8"):
        values = 1.0j * (mat.astype(typestr) + num_offset)
    elif typestr in ("object", "string", "O"):
        values = np.reshape([f"A{i:d}" for i in mat.ravel() + num_offset], shape)
    elif typestr in ("b", "bool"):
        values = np.ones(shape, dtype=np.bool_)
    elif typestr in ("datetime", "dt", "M8[ns]"):
        values = (mat * 1e9).astype("M8[ns]")
    elif typestr.startswith("M8[ns"):
        # datetime with tz
        m = re.search(r"M8\[ns,\s*(\w+\/?\w*)\]", typestr)
        assert m is not None, f"incompatible typestr -> {typestr}"
        tz = m.groups()[0]
        assert num_items == 1, "must have only 1 num items for a tz-aware"
        values = DatetimeIndex(np.arange(N) * 1e9, tz=tz)
    elif typestr in ("timedelta", "td", "m8[ns]"):
        values = (mat * 1).astype("m8[ns]")
    elif typestr in ("category",):
        values = Categorical([1, 1, 2, 2, 3, 3, 3, 3, 4, 4])
    elif typestr in ("category2",):
        values = Categorical(["a", "a", "a", "a", "b", "b", "c", "c", "c", "d"])
    elif typestr in ("sparse", "sparse_na"):
        # FIXME: doesn't support num_rows != 10
        assert shape[-1] == 10
        assert all(s == 1 for s in shape[:-1])
        if typestr.endswith("_na"):
            fill_value = np.nan
        else:
            fill_value = 0.0
        values = SparseArray(
            [fill_value, fill_value, 1, 2, 3, fill_value, 4, 5, fill_value, 6],
            fill_value=fill_value,
        )
        arr = values.sp_values.view()
        arr += num_offset - 1
    else:
        raise ValueError(f'Unsupported typestr: "{typestr}"')

    return make_block(values, placement=placement, ndim=len(shape))


def create_single_mgr(typestr, num_rows=None):
    if num_rows is None:
        num_rows = N

    return SingleBlockManager(
        create_block(typestr, placement=slice(0, num_rows), item_shape=()),
        Index(np.arange(num_rows)),
    )


def create_mgr(descr, item_shape=None):
    """
    Construct BlockManager from string description.

    String description syntax looks similar to np.matrix initializer.  It looks
    like this::

        a,b,c: f8; d,e,f: i8

    Rules are rather simple:

    * see list of supported datatypes in `create_block` method
    * components are semicolon-separated
    * each component is `NAME,NAME,NAME: DTYPE_ID`
    * whitespace around colons & semicolons are removed
    * components with same DTYPE_ID are combined into single block
    * to force multiple blocks with same dtype, use '-SUFFIX'::

        'a:f8-1; b:f8-2; c:f8-foobar'

    """
    if item_shape is None:
        item_shape = (N,)

    offset = 0
    mgr_items = []
    block_placements = {}
    for d in descr.split(";"):
        d = d.strip()
        if not len(d):
            continue
        names, blockstr = d.partition(":")[::2]
        blockstr = blockstr.strip()
        names = names.strip().split(",")

        mgr_items.extend(names)
        placement = list(np.arange(len(names)) + offset)
        try:
            block_placements[blockstr].extend(placement)
        except KeyError:
            block_placements[blockstr] = placement
        offset += len(names)

    mgr_items = Index(mgr_items)

    blocks = []
    num_offset = 0
    for blockstr, placement in block_placements.items():
        typestr = blockstr.split("-")[0]
        blocks.append(
            create_block(
                typestr, placement, item_shape=item_shape, num_offset=num_offset
            )
        )
        num_offset += len(placement)

    return BlockManager(
        sorted(blocks, key=lambda b: b.mgr_locs[0]),
        [mgr_items] + [np.arange(n) for n in item_shape],
    )


class TestBlock:
    def setup_method(self, method):
        self.fblock = create_block("float", [0, 2, 4])
        self.cblock = create_block("complex", [7])
        self.oblock = create_block("object", [1, 3])
        self.bool_block = create_block("bool", [5])

    def test_constructor(self):
        int32block = create_block("i4", [0])
        assert int32block.dtype == np.int32

    def test_pickle(self):
        def _check(blk):
            assert_block_equal(tm.round_trip_pickle(blk), blk)

        _check(self.fblock)
        _check(self.cblock)
        _check(self.oblock)
        _check(self.bool_block)

    def test_mgr_locs(self):
        assert isinstance(self.fblock.mgr_locs, BlockPlacement)
        tm.assert_numpy_array_equal(
            self.fblock.mgr_locs.as_array, np.array([0, 2, 4], dtype=np.int64)
        )

    def test_attrs(self):
        assert self.fblock.shape == self.fblock.values.shape
        assert self.fblock.dtype == self.fblock.values.dtype
        assert len(self.fblock) == len(self.fblock.values)

    def test_copy(self):
        cop = self.fblock.copy()
        assert cop is not self.fblock
        assert_block_equal(self.fblock, cop)

    def test_delete(self):
        newb = self.fblock.copy()
        newb.delete(0)
        assert isinstance(newb.mgr_locs, BlockPlacement)
        tm.assert_numpy_array_equal(
            newb.mgr_locs.as_array, np.array([2, 4], dtype=np.int64)
        )
        assert (newb.values[0] == 1).all()

        newb = self.fblock.copy()
        newb.delete(1)
        assert isinstance(newb.mgr_locs, BlockPlacement)
        tm.assert_numpy_array_equal(
            newb.mgr_locs.as_array, np.array([0, 4], dtype=np.int64)
        )
        assert (newb.values[1] == 2).all()

        newb = self.fblock.copy()
        newb.delete(2)
        tm.assert_numpy_array_equal(
            newb.mgr_locs.as_array, np.array([0, 2], dtype=np.int64)
        )
        assert (newb.values[1] == 1).all()

        newb = self.fblock.copy()

        with pytest.raises(IndexError, match=None):
            newb.delete(3)


class TestBlockManager:
    def test_attrs(self):
        mgr = create_mgr("a,b,c: f8-1; d,e,f: f8-2")
        assert mgr.nblocks == 2
        assert len(mgr) == 6

    def test_duplicate_ref_loc_failure(self):
        tmp_mgr = create_mgr("a:bool; a: f8")

        axes, blocks = tmp_mgr.axes, tmp_mgr.blocks

        blocks[0].mgr_locs = np.array([0])
        blocks[1].mgr_locs = np.array([0])

        # test trying to create block manager with overlapping ref locs

        msg = "Gaps in blk ref_locs"

        with pytest.raises(AssertionError, match=msg):
            mgr = BlockManager(blocks, axes)
            mgr._rebuild_blknos_and_blklocs()

        blocks[0].mgr_locs = np.array([0])
        blocks[1].mgr_locs = np.array([1])
        mgr = BlockManager(blocks, axes)
        mgr.iget(1)

    def test_pickle(self, mgr):

        mgr2 = tm.round_trip_pickle(mgr)
        tm.assert_frame_equal(DataFrame(mgr), DataFrame(mgr2))

        # GH2431
        assert hasattr(mgr2, "_is_consolidated")
        assert hasattr(mgr2, "_known_consolidated")

        # reset to False on load
        assert not mgr2._is_consolidated
        assert not mgr2._known_consolidated

    @pytest.mark.parametrize("mgr_string", ["a,a,a:f8", "a: f8; a: i8"])
    def test_non_unique_pickle(self, mgr_string):
        mgr = create_mgr(mgr_string)
        mgr2 = tm.round_trip_pickle(mgr)
        tm.assert_frame_equal(DataFrame(mgr), DataFrame(mgr2))

    def test_categorical_block_pickle(self):
        mgr = create_mgr("a: category")
        mgr2 = tm.round_trip_pickle(mgr)
        tm.assert_frame_equal(DataFrame(mgr), DataFrame(mgr2))

        smgr = create_single_mgr("category")
        smgr2 = tm.round_trip_pickle(smgr)
        tm.assert_series_equal(Series(smgr), Series(smgr2))

    def test_iget(self):
        cols = Index(list("abc"))
        values = np.random.rand(3, 3)
        block = make_block(values=values.copy(), placement=np.arange(3))
        mgr = BlockManager(blocks=[block], axes=[cols, np.arange(3)])

        tm.assert_almost_equal(mgr.iget(0).internal_values(), values[0])
        tm.assert_almost_equal(mgr.iget(1).internal_values(), values[1])
        tm.assert_almost_equal(mgr.iget(2).internal_values(), values[2])

    def test_set(self):
        mgr = create_mgr("a,b,c: int", item_shape=(3,))

        mgr.insert(len(mgr.items), "d", np.array(["foo"] * 3))
        mgr.iset(1, np.array(["bar"] * 3))
        tm.assert_numpy_array_equal(mgr.iget(0).internal_values(), np.array([0] * 3))
        tm.assert_numpy_array_equal(
            mgr.iget(1).internal_values(), np.array(["bar"] * 3, dtype=np.object_)
        )
        tm.assert_numpy_array_equal(mgr.iget(2).internal_values(), np.array([2] * 3))
        tm.assert_numpy_array_equal(
            mgr.iget(3).internal_values(), np.array(["foo"] * 3, dtype=np.object_)
        )

    def test_set_change_dtype(self, mgr):
        mgr.insert(len(mgr.items), "baz", np.zeros(N, dtype=bool))

        mgr.iset(mgr.items.get_loc("baz"), np.repeat("foo", N))
        idx = mgr.items.get_loc("baz")
        assert mgr.iget(idx).dtype == np.object_

        mgr2 = mgr.consolidate()
        mgr2.iset(mgr2.items.get_loc("baz"), np.repeat("foo", N))
        idx = mgr2.items.get_loc("baz")
        assert mgr2.iget(idx).dtype == np.object_

        mgr2.insert(len(mgr2.items), "quux", tm.randn(N).astype(int))
        idx = mgr2.items.get_loc("quux")
        assert mgr2.iget(idx).dtype == np.int_

        mgr2.iset(mgr2.items.get_loc("quux"), tm.randn(N))
        assert mgr2.iget(idx).dtype == np.float_

    def test_copy(self, mgr):
        cp = mgr.copy(deep=False)
        for blk, cp_blk in zip(mgr.blocks, cp.blocks):

            # view assertion
            tm.assert_equal(cp_blk.values, blk.values)
            if isinstance(blk.values, np.ndarray):
                assert cp_blk.values.base is blk.values.base
            else:
                # DatetimeTZBlock has DatetimeIndex values
                assert cp_blk.values._data.base is blk.values._data.base

        cp = mgr.copy(deep=True)
        for blk, cp_blk in zip(mgr.blocks, cp.blocks):

            # copy assertion we either have a None for a base or in case of
            # some blocks it is an array (e.g. datetimetz), but was copied
            tm.assert_equal(cp_blk.values, blk.values)
            if not isinstance(cp_blk.values, np.ndarray):
                assert cp_blk.values._data.base is not blk.values._data.base
            else:
                assert cp_blk.values.base is None and blk.values.base is None

    def test_sparse(self):
        mgr = create_mgr("a: sparse-1; b: sparse-2")
        # what to test here?
        assert mgr.as_array().dtype == np.float64

    def test_sparse_mixed(self):
        mgr = create_mgr("a: sparse-1; b: sparse-2; c: f8")
        assert len(mgr.blocks) == 3
        assert isinstance(mgr, BlockManager)

        # TODO: what to test here?

    @pytest.mark.parametrize(
        "mgr_string, dtype",
        [("c: f4; d: f2", np.float32), ("c: f4; d: f2; e: f8", np.float64)],
    )
    def test_as_array_float(self, mgr_string, dtype):
        mgr = create_mgr(mgr_string)
        assert mgr.as_array().dtype == dtype

    @pytest.mark.parametrize(
        "mgr_string, dtype",
        [
            ("a: bool-1; b: bool-2", np.bool_),
            ("a: i8-1; b: i8-2; c: i4; d: i2; e: u1", np.int64),
            ("c: i4; d: i2; e: u1", np.int32),
        ],
    )
    def test_as_array_int_bool(self, mgr_string, dtype):
        mgr = create_mgr(mgr_string)
        assert mgr.as_array().dtype == dtype

    def test_as_array_datetime(self):
        mgr = create_mgr("h: datetime-1; g: datetime-2")
        assert mgr.as_array().dtype == "M8[ns]"

    def test_as_array_datetime_tz(self):
        mgr = create_mgr("h: M8[ns, US/Eastern]; g: M8[ns, CET]")
        assert mgr.iget(0).dtype == "datetime64[ns, US/Eastern]"
        assert mgr.iget(1).dtype == "datetime64[ns, CET]"
        assert mgr.as_array().dtype == "object"

    @pytest.mark.parametrize("t", ["float16", "float32", "float64", "int32", "int64"])
    def test_astype(self, t):
        # coerce all
        mgr = create_mgr("c: f4; d: f2; e: f8")

        t = np.dtype(t)
        tmgr = mgr.astype(t)
        assert tmgr.iget(0).dtype.type == t
        assert tmgr.iget(1).dtype.type == t
        assert tmgr.iget(2).dtype.type == t

        # mixed
        mgr = create_mgr("a,b: object; c: bool; d: datetime; e: f4; f: f2; g: f8")

        t = np.dtype(t)
        tmgr = mgr.astype(t, errors="ignore")
        assert tmgr.iget(2).dtype.type == t
        assert tmgr.iget(4).dtype.type == t
        assert tmgr.iget(5).dtype.type == t
        assert tmgr.iget(6).dtype.type == t

        assert tmgr.iget(0).dtype.type == np.object_
        assert tmgr.iget(1).dtype.type == np.object_
        if t != np.int64:
            assert tmgr.iget(3).dtype.type == np.datetime64
        else:
            assert tmgr.iget(3).dtype.type == t

    def test_convert(self):
        def _compare(old_mgr, new_mgr):
            """ compare the blocks, numeric compare ==, object don't """
            old_blocks = set(old_mgr.blocks)
            new_blocks = set(new_mgr.blocks)
            assert len(old_blocks) == len(new_blocks)

            # compare non-numeric
            for b in old_blocks:
                found = False
                for nb in new_blocks:
                    if (b.values == nb.values).all():
                        found = True
                        break
                assert found

            for b in new_blocks:
                found = False
                for ob in old_blocks:
                    if (b.values == ob.values).all():
                        found = True
                        break
                assert found

        # noops
        mgr = create_mgr("f: i8; g: f8")
        new_mgr = mgr.convert()
        _compare(mgr, new_mgr)

        # convert
        mgr = create_mgr("a,b,foo: object; f: i8; g: f8")
        mgr.iset(0, np.array(["1"] * N, dtype=np.object_))
        mgr.iset(1, np.array(["2."] * N, dtype=np.object_))
        mgr.iset(2, np.array(["foo."] * N, dtype=np.object_))
        new_mgr = mgr.convert(numeric=True)
        assert new_mgr.iget(0).dtype == np.int64
        assert new_mgr.iget(1).dtype == np.float64
        assert new_mgr.iget(2).dtype == np.object_
        assert new_mgr.iget(3).dtype == np.int64
        assert new_mgr.iget(4).dtype == np.float64

        mgr = create_mgr(
            "a,b,foo: object; f: i4; bool: bool; dt: datetime; i: i8; g: f8; h: f2"
        )
        mgr.iset(0, np.array(["1"] * N, dtype=np.object_))
        mgr.iset(1, np.array(["2."] * N, dtype=np.object_))
        mgr.iset(2, np.array(["foo."] * N, dtype=np.object_))
        new_mgr = mgr.convert(numeric=True)
        assert new_mgr.iget(0).dtype == np.int64
        assert new_mgr.iget(1).dtype == np.float64
        assert new_mgr.iget(2).dtype == np.object_
        assert new_mgr.iget(3).dtype == np.int32
        assert new_mgr.iget(4).dtype == np.bool_
        assert new_mgr.iget(5).dtype.type, np.datetime64
        assert new_mgr.iget(6).dtype == np.int64
        assert new_mgr.iget(7).dtype == np.float64
        assert new_mgr.iget(8).dtype == np.float16

    def test_invalid_ea_block(self):
        with pytest.raises(AssertionError, match="block.size != values.size"):
            create_mgr("a: category; b: category")

        with pytest.raises(AssertionError, match="block.size != values.size"):
            create_mgr("a: category2; b: category2")

    def test_interleave(self):
        # self
        for dtype in ["f8", "i8", "object", "bool", "complex", "M8[ns]", "m8[ns]"]:
            mgr = create_mgr(f"a: {dtype}")
            assert mgr.as_array().dtype == dtype
            mgr = create_mgr(f"a: {dtype}; b: {dtype}")
            assert mgr.as_array().dtype == dtype

    @pytest.mark.parametrize(
        "mgr_string, dtype",
        [
            ("a: category", "i8"),
            ("a: category; b: category", "i8"),
            ("a: category; b: category2", "object"),
            ("a: category2", "object"),
            ("a: category2; b: category2", "object"),
            ("a: f8", "f8"),
            ("a: f8; b: i8", "f8"),
            ("a: f4; b: i8", "f8"),
            ("a: f4; b: i8; d: object", "object"),
            ("a: bool; b: i8", "object"),
            ("a: complex", "complex"),
            ("a: f8; b: category", "object"),
            ("a: M8[ns]; b: category", "object"),
            ("a: M8[ns]; b: bool", "object"),
            ("a: M8[ns]; b: i8", "object"),
            ("a: m8[ns]; b: bool", "object"),
            ("a: m8[ns]; b: i8", "object"),
            ("a: M8[ns]; b: m8[ns]", "object"),
        ],
    )
    def test_interleave_dtype(self, mgr_string, dtype):
        # will be converted according the actual dtype of the underlying
        mgr = create_mgr("a: category")
        assert mgr.as_array().dtype == "i8"
        mgr = create_mgr("a: category; b: category2")
        assert mgr.as_array().dtype == "object"
        mgr = create_mgr("a: category2")
        assert mgr.as_array().dtype == "object"

        # combinations
        mgr = create_mgr("a: f8")
        assert mgr.as_array().dtype == "f8"
        mgr = create_mgr("a: f8; b: i8")
        assert mgr.as_array().dtype == "f8"
        mgr = create_mgr("a: f4; b: i8")
        assert mgr.as_array().dtype == "f8"
        mgr = create_mgr("a: f4; b: i8; d: object")
        assert mgr.as_array().dtype == "object"
        mgr = create_mgr("a: bool; b: i8")
        assert mgr.as_array().dtype == "object"
        mgr = create_mgr("a: complex")
        assert mgr.as_array().dtype == "complex"
        mgr = create_mgr("a: f8; b: category")
        assert mgr.as_array().dtype == "f8"
        mgr = create_mgr("a: M8[ns]; b: category")
        assert mgr.as_array().dtype == "object"
        mgr = create_mgr("a: M8[ns]; b: bool")
        assert mgr.as_array().dtype == "object"
        mgr = create_mgr("a: M8[ns]; b: i8")
        assert mgr.as_array().dtype == "object"
        mgr = create_mgr("a: m8[ns]; b: bool")
        assert mgr.as_array().dtype == "object"
        mgr = create_mgr("a: m8[ns]; b: i8")
        assert mgr.as_array().dtype == "object"
        mgr = create_mgr("a: M8[ns]; b: m8[ns]")
        assert mgr.as_array().dtype == "object"

    def test_consolidate_ordering_issues(self, mgr):
        mgr.iset(mgr.items.get_loc("f"), tm.randn(N))
        mgr.iset(mgr.items.get_loc("d"), tm.randn(N))
        mgr.iset(mgr.items.get_loc("b"), tm.randn(N))
        mgr.iset(mgr.items.get_loc("g"), tm.randn(N))
        mgr.iset(mgr.items.get_loc("h"), tm.randn(N))

        # we have datetime/tz blocks in mgr
        cons = mgr.consolidate()
        assert cons.nblocks == 4
        cons = mgr.consolidate().get_numeric_data()
        assert cons.nblocks == 1
        assert isinstance(cons.blocks[0].mgr_locs, BlockPlacement)
        tm.assert_numpy_array_equal(
            cons.blocks[0].mgr_locs.as_array, np.arange(len(cons.items), dtype=np.int64)
        )

    def test_reindex_items(self):
        # mgr is not consolidated, f8 & f8-2 blocks
        mgr = create_mgr("a: f8; b: i8; c: f8; d: i8; e: f8; f: bool; g: f8-2")

        reindexed = mgr.reindex_axis(["g", "c", "a", "d"], axis=0)
        assert reindexed.nblocks == 2
        tm.assert_index_equal(reindexed.items, Index(["g", "c", "a", "d"]))
        tm.assert_almost_equal(
            mgr.iget(6).internal_values(), reindexed.iget(0).internal_values()
        )
        tm.assert_almost_equal(
            mgr.iget(2).internal_values(), reindexed.iget(1).internal_values()
        )
        tm.assert_almost_equal(
            mgr.iget(0).internal_values(), reindexed.iget(2).internal_values()
        )
        tm.assert_almost_equal(
            mgr.iget(3).internal_values(), reindexed.iget(3).internal_values()
        )

    def test_get_numeric_data(self):
        mgr = create_mgr(
            "int: int; float: float; complex: complex;"
            "str: object; bool: bool; obj: object; dt: datetime",
            item_shape=(3,),
        )
        mgr.iset(5, np.array([1, 2, 3], dtype=np.object_))
        numeric = mgr.get_numeric_data()
<<<<<<< HEAD
        tm.assert_index_equal(
            numeric.items, pd.Index(["int", "float", "complex", "bool"])
        )
        mgr_idx = mgr.items.get_loc("float")
        num_idx = numeric.items.get_loc("float")

=======
        tm.assert_index_equal(numeric.items, Index(["int", "float", "complex", "bool"]))
>>>>>>> 4aa41b8f
        tm.assert_almost_equal(
            mgr.iget(mgr_idx).internal_values(),
            numeric.iget(num_idx).internal_values(),
        )

        # Check sharing
        numeric.iget(num_idx).internal_values()[:] = [100.0, 200.0, 300.0]
        tm.assert_almost_equal(
            mgr.iget(mgr_idx).internal_values(),
            np.array([100.0, 200.0, 300.0]),
        )

        numeric2 = mgr.get_numeric_data(copy=True)
<<<<<<< HEAD
        tm.assert_index_equal(
            numeric.items, pd.Index(["int", "float", "complex", "bool"])
        )
        numeric2.iget(num_idx).internal_values()[:] = [1000.0, 2000.0, 3000.0]
=======
        tm.assert_index_equal(numeric.items, Index(["int", "float", "complex", "bool"]))
        numeric2.iset(
            numeric2.items.get_loc("float"), np.array([1000.0, 2000.0, 3000.0])
        )
>>>>>>> 4aa41b8f
        tm.assert_almost_equal(
            mgr.iget(mgr_idx).internal_values(),
            np.array([100.0, 200.0, 300.0]),
        )

    def test_get_bool_data(self):
        mgr = create_mgr(
            "int: int; float: float; complex: complex;"
            "str: object; bool: bool; obj: object; dt: datetime",
            item_shape=(3,),
        )
        mgr.iset(6, np.array([True, False, True], dtype=np.object_))

        bools = mgr.get_bool_data()
        tm.assert_index_equal(bools.items, Index(["bool"]))
        tm.assert_almost_equal(
            mgr.iget(mgr.items.get_loc("bool")).internal_values(),
            bools.iget(bools.items.get_loc("bool")).internal_values(),
        )

        # GH#33457 setting a new array on bools does _not_ alter the original
        #  array in-place, so mgr is unchanged
        bools.iset(0, np.array([True, False, True]))
        tm.assert_numpy_array_equal(
            mgr.iget(mgr.items.get_loc("bool")).internal_values(),
            np.array([True, True, True]),
        )

        # Check non-sharing
        bools2 = mgr.get_bool_data(copy=True)
        bools2.blocks[0].values[:] = [[False, True, False]]
        tm.assert_numpy_array_equal(
            mgr.iget(mgr.items.get_loc("bool")).internal_values(),
            np.array([True, True, True]),
        )

    def test_unicode_repr_doesnt_raise(self):
        repr(create_mgr("b,\u05d0: object"))

    @pytest.mark.parametrize(
        "mgr_string", ["a,b,c: i8-1; d,e,f: i8-2", "a,a,a: i8-1; b,b,b: i8-2"]
    )
    def test_equals(self, mgr_string):
        # unique items
        bm1 = create_mgr(mgr_string)
        bm2 = BlockManager(bm1.blocks[::-1], bm1.axes)
        assert bm1.equals(bm2)

    @pytest.mark.parametrize(
        "mgr_string",
        [
            "a:i8;b:f8",  # basic case
            "a:i8;b:f8;c:c8;d:b",  # many types
            "a:i8;e:dt;f:td;g:string",  # more types
            "a:i8;b:category;c:category2",  # categories
            "c:sparse;d:sparse_na;b:f8",  # sparse
        ],
    )
    def test_equals_block_order_different_dtypes(self, mgr_string):
        # GH 9330
        bm = create_mgr(mgr_string)
        block_perms = itertools.permutations(bm.blocks)
        for bm_perm in block_perms:
            bm_this = BlockManager(bm_perm, bm.axes)
            assert bm.equals(bm_this)
            assert bm_this.equals(bm)

    def test_single_mgr_ctor(self):
        mgr = create_single_mgr("f8", num_rows=5)
        assert mgr.as_array().tolist() == [0.0, 1.0, 2.0, 3.0, 4.0]

    @pytest.mark.parametrize("value", [1, "True", [1, 2, 3], 5.0])
    def test_validate_bool_args(self, value):
        bm1 = create_mgr("a,b,c: i8-1; d,e,f: i8-2")

        msg = (
            'For argument "inplace" expected type bool, '
            f"received type {type(value).__name__}."
        )
        with pytest.raises(ValueError, match=msg):
            bm1.replace_list([1], [2], inplace=value)


class TestIndexing:
    # Nosetests-style data-driven tests.
    #
    # This test applies different indexing routines to block managers and
    # compares the outcome to the result of same operations on np.ndarray.
    #
    # NOTE: sparse (SparseBlock with fill_value != np.nan) fail a lot of tests
    #       and are disabled.

    MANAGERS = [
        create_single_mgr("f8", N),
        create_single_mgr("i8", N),
        # 2-dim
        create_mgr("a,b,c,d,e,f: f8", item_shape=(N,)),
        create_mgr("a,b,c,d,e,f: i8", item_shape=(N,)),
        create_mgr("a,b: f8; c,d: i8; e,f: string", item_shape=(N,)),
        create_mgr("a,b: f8; c,d: i8; e,f: f8", item_shape=(N,)),
    ]

    @pytest.mark.parametrize("mgr", MANAGERS)
    def test_get_slice(self, mgr):
        def assert_slice_ok(mgr, axis, slobj):
            mat = mgr.as_array()

            # we maybe using an ndarray to test slicing and
            # might not be the full length of the axis
            if isinstance(slobj, np.ndarray):
                ax = mgr.axes[axis]
                if len(ax) and len(slobj) and len(slobj) != len(ax):
                    slobj = np.concatenate(
                        [slobj, np.zeros(len(ax) - len(slobj), dtype=bool)]
                    )
            sliced = mgr.get_slice(slobj, axis=axis)
            mat_slobj = (slice(None),) * axis + (slobj,)
            tm.assert_numpy_array_equal(
                mat[mat_slobj], sliced.as_array(), check_dtype=False
            )
            tm.assert_index_equal(mgr.axes[axis][slobj], sliced.axes[axis])

        assert mgr.ndim <= 2, mgr.ndim
        for ax in range(mgr.ndim):
            # slice
            assert_slice_ok(mgr, ax, slice(None))
            assert_slice_ok(mgr, ax, slice(3))
            assert_slice_ok(mgr, ax, slice(100))
            assert_slice_ok(mgr, ax, slice(1, 4))
            assert_slice_ok(mgr, ax, slice(3, 0, -2))

            # boolean mask
            assert_slice_ok(mgr, ax, np.array([], dtype=np.bool_))
            assert_slice_ok(mgr, ax, np.ones(mgr.shape[ax], dtype=np.bool_))
            assert_slice_ok(mgr, ax, np.zeros(mgr.shape[ax], dtype=np.bool_))

            if mgr.shape[ax] >= 3:
                assert_slice_ok(mgr, ax, np.arange(mgr.shape[ax]) % 3 == 0)
                assert_slice_ok(mgr, ax, np.array([True, True, False], dtype=np.bool_))

            # fancy indexer
            assert_slice_ok(mgr, ax, [])
            assert_slice_ok(mgr, ax, list(range(mgr.shape[ax])))

            if mgr.shape[ax] >= 3:
                assert_slice_ok(mgr, ax, [0, 1, 2])
                assert_slice_ok(mgr, ax, [-1, -2, -3])

    @pytest.mark.parametrize("mgr", MANAGERS)
    def test_take(self, mgr):
        def assert_take_ok(mgr, axis, indexer):
            mat = mgr.as_array()
            taken = mgr.take(indexer, axis)
            tm.assert_numpy_array_equal(
                np.take(mat, indexer, axis), taken.as_array(), check_dtype=False
            )
            tm.assert_index_equal(mgr.axes[axis].take(indexer), taken.axes[axis])

        for ax in range(mgr.ndim):
            # take/fancy indexer
            assert_take_ok(mgr, ax, indexer=[])
            assert_take_ok(mgr, ax, indexer=[0, 0, 0])
            assert_take_ok(mgr, ax, indexer=list(range(mgr.shape[ax])))

            if mgr.shape[ax] >= 3:
                assert_take_ok(mgr, ax, indexer=[0, 1, 2])
                assert_take_ok(mgr, ax, indexer=[-1, -2, -3])

    @pytest.mark.parametrize("mgr", MANAGERS)
    @pytest.mark.parametrize("fill_value", [None, np.nan, 100.0])
    def test_reindex_axis(self, fill_value, mgr):
        def assert_reindex_axis_is_ok(mgr, axis, new_labels, fill_value):
            mat = mgr.as_array()
            indexer = mgr.axes[axis].get_indexer_for(new_labels)

            reindexed = mgr.reindex_axis(new_labels, axis, fill_value=fill_value)
            tm.assert_numpy_array_equal(
                algos.take_nd(mat, indexer, axis, fill_value=fill_value),
                reindexed.as_array(),
                check_dtype=False,
            )
            tm.assert_index_equal(reindexed.axes[axis], new_labels)

        for ax in range(mgr.ndim):
            assert_reindex_axis_is_ok(mgr, ax, Index([]), fill_value)
            assert_reindex_axis_is_ok(mgr, ax, mgr.axes[ax], fill_value)
            assert_reindex_axis_is_ok(mgr, ax, mgr.axes[ax][[0, 0, 0]], fill_value)
            assert_reindex_axis_is_ok(mgr, ax, Index(["foo", "bar", "baz"]), fill_value)
            assert_reindex_axis_is_ok(
                mgr, ax, Index(["foo", mgr.axes[ax][0], "baz"]), fill_value
            )

            if mgr.shape[ax] >= 3:
                assert_reindex_axis_is_ok(mgr, ax, mgr.axes[ax][:-3], fill_value)
                assert_reindex_axis_is_ok(mgr, ax, mgr.axes[ax][-3::-1], fill_value)
                assert_reindex_axis_is_ok(
                    mgr, ax, mgr.axes[ax][[0, 1, 2, 0, 1, 2]], fill_value
                )

    @pytest.mark.parametrize("mgr", MANAGERS)
    @pytest.mark.parametrize("fill_value", [None, np.nan, 100.0])
    def test_reindex_indexer(self, fill_value, mgr):
        def assert_reindex_indexer_is_ok(mgr, axis, new_labels, indexer, fill_value):
            mat = mgr.as_array()
            reindexed_mat = algos.take_nd(mat, indexer, axis, fill_value=fill_value)
            reindexed = mgr.reindex_indexer(
                new_labels, indexer, axis, fill_value=fill_value
            )
            tm.assert_numpy_array_equal(
                reindexed_mat, reindexed.as_array(), check_dtype=False
            )
            tm.assert_index_equal(reindexed.axes[axis], new_labels)

        for ax in range(mgr.ndim):
            assert_reindex_indexer_is_ok(mgr, ax, Index([]), [], fill_value)
            assert_reindex_indexer_is_ok(
                mgr, ax, mgr.axes[ax], np.arange(mgr.shape[ax]), fill_value
            )
            assert_reindex_indexer_is_ok(
                mgr,
                ax,
                Index(["foo"] * mgr.shape[ax]),
                np.arange(mgr.shape[ax]),
                fill_value,
            )
            assert_reindex_indexer_is_ok(
                mgr, ax, mgr.axes[ax][::-1], np.arange(mgr.shape[ax]), fill_value
            )
            assert_reindex_indexer_is_ok(
                mgr, ax, mgr.axes[ax], np.arange(mgr.shape[ax])[::-1], fill_value
            )
            assert_reindex_indexer_is_ok(
                mgr, ax, Index(["foo", "bar", "baz"]), [0, 0, 0], fill_value
            )
            assert_reindex_indexer_is_ok(
                mgr, ax, Index(["foo", "bar", "baz"]), [-1, 0, -1], fill_value
            )
            assert_reindex_indexer_is_ok(
                mgr,
                ax,
                Index(["foo", mgr.axes[ax][0], "baz"]),
                [-1, -1, -1],
                fill_value,
            )

            if mgr.shape[ax] >= 3:
                assert_reindex_indexer_is_ok(
                    mgr, ax, Index(["foo", "bar", "baz"]), [0, 1, 2], fill_value
                )


class TestBlockPlacement:
    @pytest.mark.parametrize(
        "slc, expected",
        [
            (slice(0, 4), 4),
            (slice(0, 4, 2), 2),
            (slice(0, 3, 2), 2),
            (slice(0, 1, 2), 1),
            (slice(1, 0, -1), 1),
        ],
    )
    def test_slice_len(self, slc, expected):
        assert len(BlockPlacement(slc)) == expected

    @pytest.mark.parametrize("slc", [slice(1, 1, 0), slice(1, 2, 0)])
    def test_zero_step_raises(self, slc):
        msg = "slice step cannot be zero"
        with pytest.raises(ValueError, match=msg):
            BlockPlacement(slc)

    @pytest.mark.parametrize(
        "slc",
        [
            slice(None, None),
            slice(10, None),
            slice(None, None, -1),
            slice(None, 10, -1),
            # These are "unbounded" because negative index will
            #  change depending on container shape.
            slice(-1, None),
            slice(None, -1),
            slice(-1, -1),
            slice(-1, None, -1),
            slice(None, -1, -1),
            slice(-1, -1, -1),
        ],
    )
    def test_unbounded_slice_raises(self, slc):
        msg = "unbounded slice"
        with pytest.raises(ValueError, match=msg):
            BlockPlacement(slc)

    @pytest.mark.parametrize(
        "slc",
        [
            slice(0, 0),
            slice(100, 0),
            slice(100, 100),
            slice(100, 100, -1),
            slice(0, 100, -1),
        ],
    )
    def test_not_slice_like_slices(self, slc):
        assert not BlockPlacement(slc).is_slice_like

    @pytest.mark.parametrize(
        "arr, slc",
        [
            ([0], slice(0, 1, 1)),
            ([100], slice(100, 101, 1)),
            ([0, 1, 2], slice(0, 3, 1)),
            ([0, 5, 10], slice(0, 15, 5)),
            ([0, 100], slice(0, 200, 100)),
            ([2, 1], slice(2, 0, -1)),
        ],
    )
    def test_array_to_slice_conversion(self, arr, slc):
        assert BlockPlacement(arr).as_slice == slc

    @pytest.mark.parametrize(
        "arr",
        [
            [],
            [-1],
            [-1, -2, -3],
            [-10],
            [-1],
            [-1, 0, 1, 2],
            [-2, 0, 2, 4],
            [1, 0, -1],
            [1, 1, 1],
        ],
    )
    def test_not_slice_like_arrays(self, arr):
        assert not BlockPlacement(arr).is_slice_like

    @pytest.mark.parametrize(
        "slc, expected",
        [(slice(0, 3), [0, 1, 2]), (slice(0, 0), []), (slice(3, 0), [])],
    )
    def test_slice_iter(self, slc, expected):
        assert list(BlockPlacement(slc)) == expected

    @pytest.mark.parametrize(
        "slc, arr",
        [
            (slice(0, 3), [0, 1, 2]),
            (slice(0, 0), []),
            (slice(3, 0), []),
            (slice(3, 0, -1), [3, 2, 1]),
        ],
    )
    def test_slice_to_array_conversion(self, slc, arr):
        tm.assert_numpy_array_equal(
            BlockPlacement(slc).as_array, np.asarray(arr, dtype=np.int64)
        )

    def test_blockplacement_add(self):
        bpl = BlockPlacement(slice(0, 5))
        assert bpl.add(1).as_slice == slice(1, 6, 1)
        assert bpl.add(np.arange(5)).as_slice == slice(0, 10, 2)
        assert list(bpl.add(np.arange(5, 0, -1))) == [5, 5, 5, 5, 5]

    @pytest.mark.parametrize(
        "val, inc, expected",
        [
            (slice(0, 0), 0, []),
            (slice(1, 4), 0, [1, 2, 3]),
            (slice(3, 0, -1), 0, [3, 2, 1]),
            ([1, 2, 4], 0, [1, 2, 4]),
            (slice(0, 0), 10, []),
            (slice(1, 4), 10, [11, 12, 13]),
            (slice(3, 0, -1), 10, [13, 12, 11]),
            ([1, 2, 4], 10, [11, 12, 14]),
            (slice(0, 0), -1, []),
            (slice(1, 4), -1, [0, 1, 2]),
            ([1, 2, 4], -1, [0, 1, 3]),
        ],
    )
    def test_blockplacement_add_int(self, val, inc, expected):
        assert list(BlockPlacement(val).add(inc)) == expected

    @pytest.mark.parametrize("val", [slice(1, 4), [1, 2, 4]])
    def test_blockplacement_add_int_raises(self, val):
        msg = "iadd causes length change"
        with pytest.raises(ValueError, match=msg):
            BlockPlacement(val).add(-10)


class DummyElement:
    def __init__(self, value, dtype):
        self.value = value
        self.dtype = np.dtype(dtype)

    def __array__(self):
        return np.array(self.value, dtype=self.dtype)

    def __str__(self) -> str:
        return f"DummyElement({self.value}, {self.dtype})"

    def __repr__(self) -> str:
        return str(self)

    def astype(self, dtype, copy=False):
        self.dtype = dtype
        return self

    def view(self, dtype):
        return type(self)(self.value.view(dtype), dtype)

    def any(self, axis=None):
        return bool(self.value)


class TestCanHoldElement:
    def test_datetime_block_can_hold_element(self):
        block = create_block("datetime", [0])

        # We will check that block._can_hold_element iff arr.__setitem__ works
        arr = pd.array(block.values.ravel())

        # coerce None
        assert block._can_hold_element(None)
        arr[0] = None
        assert arr[0] is pd.NaT

        # coerce different types of datetime objects
        vals = [np.datetime64("2010-10-10"), datetime(2010, 10, 10)]
        for val in vals:
            assert block._can_hold_element(val)
            arr[0] = val

        val = date(2010, 10, 10)
        assert not block._can_hold_element(val)

        msg = (
            "value should be a 'Timestamp', 'NaT', "
            "or array of those. Got 'date' instead."
        )
        with pytest.raises(TypeError, match=msg):
            arr[0] = val

    @pytest.mark.parametrize(
        "value, dtype",
        [
            (1, "i8"),
            (1.0, "f8"),
            (2 ** 63, "f8"),
            (1j, "complex128"),
            (2 ** 63, "complex128"),
            (True, "bool"),
            (np.timedelta64(20, "ns"), "<m8[ns]"),
            (np.datetime64(20, "ns"), "<M8[ns]"),
        ],
    )
    @pytest.mark.parametrize(
        "op",
        [
            operator.add,
            operator.sub,
            operator.mul,
            operator.truediv,
            operator.mod,
            operator.pow,
        ],
        ids=lambda x: x.__name__,
    )
    def test_binop_other(self, op, value, dtype):
        skip = {
            (operator.add, "bool"),
            (operator.sub, "bool"),
            (operator.mul, "bool"),
            (operator.truediv, "bool"),
            (operator.mod, "i8"),
            (operator.mod, "complex128"),
            (operator.pow, "bool"),
        }
        if (op, dtype) in skip:
            pytest.skip(f"Invalid combination {op},{dtype}")

        e = DummyElement(value, dtype)
        s = DataFrame({"A": [e.value, e.value]}, dtype=e.dtype)

        invalid = {
            (operator.pow, "<M8[ns]"),
            (operator.mod, "<M8[ns]"),
            (operator.truediv, "<M8[ns]"),
            (operator.mul, "<M8[ns]"),
            (operator.add, "<M8[ns]"),
            (operator.pow, "<m8[ns]"),
            (operator.mul, "<m8[ns]"),
        }

        if (op, dtype) in invalid:
            msg = (
                None
                if (dtype == "<M8[ns]" and op == operator.add)
                or (dtype == "<m8[ns]" and op == operator.mul)
                else (
                    f"cannot perform __{op.__name__}__ with this "
                    "index type: (DatetimeArray|TimedeltaArray)"
                )
            )

            with pytest.raises(TypeError, match=msg):
                op(s, e.value)
        else:
            # FIXME: Since dispatching to Series, this test no longer
            # asserts anything meaningful
            result = op(s, e.value).dtypes
            expected = op(s, value).dtypes
            tm.assert_series_equal(result, expected)


@pytest.mark.parametrize(
    "typestr, holder",
    [
        ("category", Categorical),
        ("M8[ns]", DatetimeArray),
        ("M8[ns, US/Central]", DatetimeArray),
        ("m8[ns]", TimedeltaArray),
        ("sparse", SparseArray),
    ],
)
def test_holder(typestr, holder):
    blk = create_block(typestr, [1])
    assert blk._holder is holder


def test_validate_ndim():
    values = np.array([1.0, 2.0])
    placement = slice(2)
    msg = r"Wrong number of dimensions. values.ndim != ndim \[1 != 2\]"

    with pytest.raises(ValueError, match=msg):
        make_block(values, placement, ndim=2)


def test_block_shape():
    idx = Index([0, 1, 2, 3, 4])
    a = Series([1, 2, 3]).reindex(idx)
    b = Series(pd.Categorical([1, 2, 3])).reindex(idx)

    assert a._mgr.blocks[0].mgr_locs.indexer == b._mgr.blocks[0].mgr_locs.indexer


def test_make_block_no_pandas_array():
    # https://github.com/pandas-dev/pandas/pull/24866
    arr = pd.arrays.PandasArray(np.array([1, 2]))

    # PandasArray, no dtype
    result = make_block(arr, slice(len(arr)))
    assert result.is_integer is True
    assert result.is_extension is False

    # PandasArray, PandasDtype
    result = make_block(arr, slice(len(arr)), dtype=arr.dtype)
    assert result.is_integer is True
    assert result.is_extension is False

    # ndarray, PandasDtype
    result = make_block(arr.to_numpy(), slice(len(arr)), dtype=arr.dtype)
    assert result.is_integer is True
    assert result.is_extension is False


def test_dataframe_not_equal():
    # see GH28839
    df1 = DataFrame({"a": [1, 2], "b": ["s", "d"]})
    df2 = DataFrame({"a": ["s", "d"], "b": [1, 2]})
    assert df1.equals(df2) is False


def test_missing_unicode_key():
    df = DataFrame({"a": [1]})
    with pytest.raises(KeyError, match="\u05d0"):
        df.loc[:, "\u05d0"]  # should not raise UnicodeEncodeError


def test_set_change_dtype_slice():
    # GH#8850
    cols = MultiIndex.from_tuples([("1st", "a"), ("2nd", "b"), ("3rd", "c")])
    df = DataFrame([[1.0, 2, 3], [4.0, 5, 6]], columns=cols)
    df["2nd"] = df["2nd"] * 2.0

    blocks = df._to_dict_of_blocks()
    assert sorted(blocks.keys()) == ["float64", "int64"]
    tm.assert_frame_equal(
        blocks["float64"], DataFrame([[1.0, 4.0], [4.0, 10.0]], columns=cols[:2])
    )
    tm.assert_frame_equal(blocks["int64"], DataFrame([[3], [6]], columns=cols[2:]))


def test_interleave_non_unique_cols():
    df = DataFrame(
        [[pd.Timestamp("20130101"), 3.5], [pd.Timestamp("20130102"), 4.5]],
        columns=["x", "x"],
        index=[1, 2],
    )

    df_unique = df.copy()
    df_unique.columns = ["x", "y"]
    assert df_unique.values.shape == df.values.shape
    tm.assert_numpy_array_equal(df_unique.values[0], df.values[0])
    tm.assert_numpy_array_equal(df_unique.values[1], df.values[1])


def test_single_block_manager_fastpath_deprecated():
    # GH#33092
    ser = Series(range(3))
    blk = ser._data.blocks[0]
    with tm.assert_produces_warning(FutureWarning):
        SingleBlockManager(blk, ser.index, fastpath=True)<|MERGE_RESOLUTION|>--- conflicted
+++ resolved
@@ -635,16 +635,12 @@
         )
         mgr.iset(5, np.array([1, 2, 3], dtype=np.object_))
         numeric = mgr.get_numeric_data()
-<<<<<<< HEAD
         tm.assert_index_equal(
             numeric.items, pd.Index(["int", "float", "complex", "bool"])
         )
         mgr_idx = mgr.items.get_loc("float")
         num_idx = numeric.items.get_loc("float")
 
-=======
-        tm.assert_index_equal(numeric.items, Index(["int", "float", "complex", "bool"]))
->>>>>>> 4aa41b8f
         tm.assert_almost_equal(
             mgr.iget(mgr_idx).internal_values(),
             numeric.iget(num_idx).internal_values(),
@@ -658,17 +654,10 @@
         )
 
         numeric2 = mgr.get_numeric_data(copy=True)
-<<<<<<< HEAD
         tm.assert_index_equal(
             numeric.items, pd.Index(["int", "float", "complex", "bool"])
         )
         numeric2.iget(num_idx).internal_values()[:] = [1000.0, 2000.0, 3000.0]
-=======
-        tm.assert_index_equal(numeric.items, Index(["int", "float", "complex", "bool"]))
-        numeric2.iset(
-            numeric2.items.get_loc("float"), np.array([1000.0, 2000.0, 3000.0])
-        )
->>>>>>> 4aa41b8f
         tm.assert_almost_equal(
             mgr.iget(mgr_idx).internal_values(),
             np.array([100.0, 200.0, 300.0]),
