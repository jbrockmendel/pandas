import re

import numpy as np
import pytest

import pandas.util._test_decorators as td

import pandas as pd
from pandas import (
    Categorical,
    CategoricalDtype,
    DataFrame,
    DatetimeTZDtype,
    Interval,
    IntervalDtype,
    NaT,
    Series,
    Timedelta,
    Timestamp,
    UInt64Index,
    concat,
    date_range,
    option_context,
)
import pandas._testing as tm


def _check_cast(df, v):
    """
    Check if all dtypes of df are equal to v
    """
    assert all(s.dtype.name == v for _, s in df.items())


class TestAstype:
    def test_astype_float(self, float_frame):
        casted = float_frame.astype(int)
        expected = DataFrame(
            float_frame.values.astype(int),
            index=float_frame.index,
            columns=float_frame.columns,
        )
        tm.assert_frame_equal(casted, expected)

        casted = float_frame.astype(np.int32)
        expected = DataFrame(
            float_frame.values.astype(np.int32),
            index=float_frame.index,
            columns=float_frame.columns,
        )
        tm.assert_frame_equal(casted, expected)

        float_frame["foo"] = "5"
        casted = float_frame.astype(int)
        expected = DataFrame(
            float_frame.values.astype(int),
            index=float_frame.index,
            columns=float_frame.columns,
        )
        tm.assert_frame_equal(casted, expected)

    def test_astype_mixed_float(self, mixed_float_frame):
        # mixed casting
        casted = mixed_float_frame.reindex(columns=["A", "B"]).astype("float32")
        _check_cast(casted, "float32")

        casted = mixed_float_frame.reindex(columns=["A", "B"]).astype("float16")
        _check_cast(casted, "float16")

    def test_astype_mixed_type(self, mixed_type_frame):
        # mixed casting
        mn = mixed_type_frame._get_numeric_data().copy()
        mn["little_float"] = np.array(12345.0, dtype="float16")
        mn["big_float"] = np.array(123456789101112.0, dtype="float64")

        casted = mn.astype("float64")
        _check_cast(casted, "float64")

        casted = mn.astype("int64")
        _check_cast(casted, "int64")

        casted = mn.reindex(columns=["little_float"]).astype("float16")
        _check_cast(casted, "float16")

        casted = mn.astype("float32")
        _check_cast(casted, "float32")

        casted = mn.astype("int32")
        _check_cast(casted, "int32")

        # to object
        casted = mn.astype("O")
        _check_cast(casted, "object")

    @td.skip_array_manager_not_yet_implemented
    def test_astype_with_exclude_string(self, float_frame):
        df = float_frame.copy()
        expected = float_frame.astype(int)
        df["string"] = "foo"
        casted = df.astype(int, errors="ignore")

        expected["string"] = "foo"
        tm.assert_frame_equal(casted, expected)

        df = float_frame.copy()
        expected = float_frame.astype(np.int32)
        df["string"] = "foo"
        casted = df.astype(np.int32, errors="ignore")

        expected["string"] = "foo"
        tm.assert_frame_equal(casted, expected)

    def test_astype_with_view_float(self, float_frame):

        # this is the only real reason to do it this way
        tf = np.round(float_frame).astype(np.int32)
        casted = tf.astype(np.float32, copy=False)

        # TODO(wesm): verification?
        tf = float_frame.astype(np.float64)
        casted = tf.astype(np.int64, copy=False)  # noqa

    def test_astype_with_view_mixed_float(self, mixed_float_frame):

        tf = mixed_float_frame.reindex(columns=["A", "B", "C"])

        casted = tf.astype(np.int64)
        casted = tf.astype(np.float32)  # noqa

    @td.skip_array_manager_not_yet_implemented
    @pytest.mark.parametrize("dtype", [np.int32, np.int64])
    @pytest.mark.parametrize("val", [np.nan, np.inf])
    def test_astype_cast_nan_inf_int(self, val, dtype):
        # see GH#14265
        #
        # Check NaN and inf --> raise error when converting to int.
        msg = "Cannot convert non-finite values \\(NA or inf\\) to integer"
        df = DataFrame([val])

        with pytest.raises(ValueError, match=msg):
            df.astype(dtype)

    def test_astype_str(self):
        # see GH#9757
        a = Series(date_range("2010-01-04", periods=5))
        b = Series(date_range("3/6/2012 00:00", periods=5, tz="US/Eastern"))
        c = Series([Timedelta(x, unit="d") for x in range(5)])
        d = Series(range(5))
        e = Series([0.0, 0.2, 0.4, 0.6, 0.8])

        df = DataFrame({"a": a, "b": b, "c": c, "d": d, "e": e})

        # Datetime-like
        result = df.astype(str)

        expected = DataFrame(
            {
                "a": list(map(str, map(lambda x: Timestamp(x)._date_repr, a._values))),
                "b": list(map(str, map(Timestamp, b._values))),
                "c": list(map(lambda x: Timedelta(x)._repr_base(), c._values)),
                "d": list(map(str, d._values)),
                "e": list(map(str, e._values)),
            }
        )

        tm.assert_frame_equal(result, expected)

    def test_astype_str_float(self):
        # see GH#11302
        result = DataFrame([np.NaN]).astype(str)
        expected = DataFrame(["nan"])

        tm.assert_frame_equal(result, expected)
        result = DataFrame([1.12345678901234567890]).astype(str)

        val = "1.1234567890123457"
        expected = DataFrame([val])
        tm.assert_frame_equal(result, expected)

    @pytest.mark.parametrize("dtype_class", [dict, Series])
    def test_astype_dict_like(self, dtype_class):
        # GH7271 & GH16717
        a = Series(date_range("2010-01-04", periods=5))
        b = Series(range(5))
        c = Series([0.0, 0.2, 0.4, 0.6, 0.8])
        d = Series(["1.0", "2", "3.14", "4", "5.4"])
        df = DataFrame({"a": a, "b": b, "c": c, "d": d})
        original = df.copy(deep=True)

        # change type of a subset of columns
        dt1 = dtype_class({"b": "str", "d": "float32"})
        result = df.astype(dt1)
        expected = DataFrame(
            {
                "a": a,
                "b": Series(["0", "1", "2", "3", "4"]),
                "c": c,
                "d": Series([1.0, 2.0, 3.14, 4.0, 5.4], dtype="float32"),
            }
        )
        tm.assert_frame_equal(result, expected)
        tm.assert_frame_equal(df, original)

        dt2 = dtype_class({"b": np.float32, "c": "float32", "d": np.float64})
        result = df.astype(dt2)
        expected = DataFrame(
            {
                "a": a,
                "b": Series([0.0, 1.0, 2.0, 3.0, 4.0], dtype="float32"),
                "c": Series([0.0, 0.2, 0.4, 0.6, 0.8], dtype="float32"),
                "d": Series([1.0, 2.0, 3.14, 4.0, 5.4], dtype="float64"),
            }
        )
        tm.assert_frame_equal(result, expected)
        tm.assert_frame_equal(df, original)

        # change all columns
        dt3 = dtype_class({"a": str, "b": str, "c": str, "d": str})
        tm.assert_frame_equal(df.astype(dt3), df.astype(str))
        tm.assert_frame_equal(df, original)

        # error should be raised when using something other than column labels
        # in the keys of the dtype dict
        dt4 = dtype_class({"b": str, 2: str})
        dt5 = dtype_class({"e": str})
        msg = "Only a column name can be used for the key in a dtype mappings argument"
        with pytest.raises(KeyError, match=msg):
            df.astype(dt4)
        with pytest.raises(KeyError, match=msg):
            df.astype(dt5)
        tm.assert_frame_equal(df, original)

        # if the dtypes provided are the same as the original dtypes, the
        # resulting DataFrame should be the same as the original DataFrame
        dt6 = dtype_class({col: df[col].dtype for col in df.columns})
        equiv = df.astype(dt6)
        tm.assert_frame_equal(df, equiv)
        tm.assert_frame_equal(df, original)

        # GH#16717
        # if dtypes provided is empty, the resulting DataFrame
        # should be the same as the original DataFrame
        dt7 = dtype_class({}) if dtype_class is dict else dtype_class({}, dtype=object)
        equiv = df.astype(dt7)
        tm.assert_frame_equal(df, equiv)
        tm.assert_frame_equal(df, original)

    def test_astype_duplicate_col(self):
        a1 = Series([1, 2, 3, 4, 5], name="a")
        b = Series([0.1, 0.2, 0.4, 0.6, 0.8], name="b")
        a2 = Series([0, 1, 2, 3, 4], name="a")
        df = concat([a1, b, a2], axis=1)

        result = df.astype(str)
        a1_str = Series(["1", "2", "3", "4", "5"], dtype="str", name="a")
        b_str = Series(["0.1", "0.2", "0.4", "0.6", "0.8"], dtype=str, name="b")
        a2_str = Series(["0", "1", "2", "3", "4"], dtype="str", name="a")
        expected = concat([a1_str, b_str, a2_str], axis=1)
        tm.assert_frame_equal(result, expected)

        result = df.astype({"a": "str"})
        expected = concat([a1_str, b, a2_str], axis=1)
        tm.assert_frame_equal(result, expected)

    @pytest.mark.parametrize(
        "dtype",
        [
            "category",
            CategoricalDtype(),
            CategoricalDtype(ordered=True),
            CategoricalDtype(ordered=False),
            CategoricalDtype(categories=list("abcdef")),
            CategoricalDtype(categories=list("edba"), ordered=False),
            CategoricalDtype(categories=list("edcb"), ordered=True),
        ],
        ids=repr,
    )
    def test_astype_categorical(self, dtype):
        # GH#18099
        d = {"A": list("abbc"), "B": list("bccd"), "C": list("cdde")}
        df = DataFrame(d)
        result = df.astype(dtype)
        expected = DataFrame({k: Categorical(d[k], dtype=dtype) for k in d})
        tm.assert_frame_equal(result, expected)

    @pytest.mark.parametrize("cls", [CategoricalDtype, DatetimeTZDtype, IntervalDtype])
    def test_astype_categoricaldtype_class_raises(self, cls):
        df = DataFrame({"A": ["a", "a", "b", "c"]})
        xpr = f"Expected an instance of {cls.__name__}"
        with pytest.raises(TypeError, match=xpr):
            df.astype({"A": cls})

        with pytest.raises(TypeError, match=xpr):
            df["A"].astype(cls)

    @pytest.mark.parametrize("dtype", ["Int64", "Int32", "Int16"])
    def test_astype_extension_dtypes(self, dtype):
        # GH#22578
        df = DataFrame([[1.0, 2.0], [3.0, 4.0], [5.0, 6.0]], columns=["a", "b"])

        expected1 = DataFrame(
            {
                "a": pd.array([1, 3, 5], dtype=dtype),
                "b": pd.array([2, 4, 6], dtype=dtype),
            }
        )
        tm.assert_frame_equal(df.astype(dtype), expected1)
        tm.assert_frame_equal(df.astype("int64").astype(dtype), expected1)
        tm.assert_frame_equal(df.astype(dtype).astype("float64"), df)

        df = DataFrame([[1.0, 2.0], [3.0, 4.0], [5.0, 6.0]], columns=["a", "b"])
        df["b"] = df["b"].astype(dtype)
        expected2 = DataFrame(
            {"a": [1.0, 3.0, 5.0], "b": pd.array([2, 4, 6], dtype=dtype)}
        )
        tm.assert_frame_equal(df, expected2)

        tm.assert_frame_equal(df.astype(dtype), expected1)
        tm.assert_frame_equal(df.astype("int64").astype(dtype), expected1)

    @pytest.mark.parametrize("dtype", ["Int64", "Int32", "Int16"])
    def test_astype_extension_dtypes_1d(self, dtype):
        # GH#22578
        df = DataFrame({"a": [1.0, 2.0, 3.0]})

        expected1 = DataFrame({"a": pd.array([1, 2, 3], dtype=dtype)})
        tm.assert_frame_equal(df.astype(dtype), expected1)
        tm.assert_frame_equal(df.astype("int64").astype(dtype), expected1)

        df = DataFrame({"a": [1.0, 2.0, 3.0]})
        df["a"] = df["a"].astype(dtype)
        expected2 = DataFrame({"a": pd.array([1, 2, 3], dtype=dtype)})
        tm.assert_frame_equal(df, expected2)

        tm.assert_frame_equal(df.astype(dtype), expected1)
        tm.assert_frame_equal(df.astype("int64").astype(dtype), expected1)

    @pytest.mark.parametrize("dtype", ["category", "Int64"])
    def test_astype_extension_dtypes_duplicate_col(self, dtype):
        # GH#24704
        a1 = Series([0, np.nan, 4], name="a")
        a2 = Series([np.nan, 3, 5], name="a")
        df = concat([a1, a2], axis=1)

        result = df.astype(dtype)
        expected = concat([a1.astype(dtype), a2.astype(dtype)], axis=1)
        tm.assert_frame_equal(result, expected)

    @pytest.mark.parametrize(
        "dtype", [{100: "float64", 200: "uint64"}, "category", "float64"]
    )
    def test_astype_column_metadata(self, dtype):
        # GH#19920
        columns = UInt64Index([100, 200, 300], name="foo")
        df = DataFrame(np.arange(15).reshape(5, 3), columns=columns)
        df = df.astype(dtype)
        tm.assert_index_equal(df.columns, columns)

    @pytest.mark.parametrize("dtype", ["M8", "m8"])
    @pytest.mark.parametrize("unit", ["ns", "us", "ms", "s", "h", "m", "D"])
    def test_astype_from_datetimelike_to_object(self, dtype, unit):
        # tests astype to object dtype
        # GH#19223 / GH#12425
        dtype = f"{dtype}[{unit}]"
        arr = np.array([[1, 2, 3]], dtype=dtype)
        df = DataFrame(arr)
        result = df.astype(object)
        assert (result.dtypes == object).all()

        if dtype.startswith("M8"):
            assert result.iloc[0, 0] == Timestamp(1, unit=unit)
        else:
            assert result.iloc[0, 0] == Timedelta(1, unit=unit)

    @pytest.mark.parametrize("arr_dtype", [np.int64, np.float64])
    @pytest.mark.parametrize("dtype", ["M8", "m8"])
    @pytest.mark.parametrize("unit", ["ns", "us", "ms", "s", "h", "m", "D"])
    def test_astype_to_datetimelike_unit(self, arr_dtype, dtype, unit):
        # tests all units from numeric origination
        # GH#19223 / GH#12425
        dtype = f"{dtype}[{unit}]"
        arr = np.array([[1, 2, 3]], dtype=arr_dtype)
        df = DataFrame(arr)
        result = df.astype(dtype)
        expected = DataFrame(arr.astype(dtype))

        tm.assert_frame_equal(result, expected)

    @td.skip_array_manager_not_yet_implemented
    @pytest.mark.parametrize("unit", ["ns", "us", "ms", "s", "h", "m", "D"])
    def test_astype_to_datetime_unit(self, unit):
        # tests all units from datetime origination
        # GH#19223
        dtype = f"M8[{unit}]"
        arr = np.array([[1, 2, 3]], dtype=dtype)
        df = DataFrame(arr)
        result = df.astype(dtype)
        expected = DataFrame(arr.astype(dtype))

        tm.assert_frame_equal(result, expected)

    @pytest.mark.parametrize("unit", ["ns"])
    def test_astype_to_timedelta_unit_ns(self, unit):
        # preserver the timedelta conversion
        # GH#19223
        dtype = f"m8[{unit}]"
        arr = np.array([[1, 2, 3]], dtype=dtype)
        df = DataFrame(arr)
        result = df.astype(dtype)
        expected = DataFrame(arr.astype(dtype))

        tm.assert_frame_equal(result, expected)

    @td.skip_array_manager_not_yet_implemented
    @pytest.mark.parametrize("unit", ["us", "ms", "s", "h", "m", "D"])
    def test_astype_to_timedelta_unit(self, unit):
        # coerce to float
        # GH#19223
        dtype = f"m8[{unit}]"
        arr = np.array([[1, 2, 3]], dtype=dtype)
        df = DataFrame(arr)
        result = df.astype(dtype)
        expected = DataFrame(df.values.astype(dtype).astype(float))

        tm.assert_frame_equal(result, expected)

    @pytest.mark.parametrize("unit", ["ns", "us", "ms", "s", "h", "m", "D"])
    def test_astype_to_incorrect_datetimelike(self, unit):
        # trying to astype a m to a M, or vice-versa
        # GH#19224
        dtype = f"M8[{unit}]"
        other = f"m8[{unit}]"

        df = DataFrame(np.array([[1, 2, 3]], dtype=dtype))
        msg = (
<<<<<<< HEAD
            fr"Cannot cast DatetimeArray to dtype timedelta64\[{unit}\]"
=======
            fr"cannot astype a datetimelike from \[datetime64\[ns\]\] to "
            fr"\[timedelta64\[{unit}\]\]"
            fr"|(Cannot cast DatetimeArray to dtype timedelta64\[{unit}\])"
>>>>>>> a6bc6ecc
        )
        with pytest.raises(TypeError, match=msg):
            df.astype(other)

        msg = (
<<<<<<< HEAD
            fr"Cannot cast TimedeltaArray to dtype datetime64\[{unit}\]"
=======
            fr"cannot astype a timedelta from \[timedelta64\[ns\]\] to "
            fr"\[datetime64\[{unit}\]\]"
            fr"|(Cannot cast TimedeltaArray to dtype datetime64\[{unit}\])"
>>>>>>> a6bc6ecc
        )
        df = DataFrame(np.array([[1, 2, 3]], dtype=other))
        with pytest.raises(TypeError, match=msg):
            df.astype(dtype)

    @td.skip_array_manager_not_yet_implemented
    def test_astype_arg_for_errors(self):
        # GH#14878

        df = DataFrame([1, 2, 3])

        msg = (
            "Expected value of kwarg 'errors' to be one of "
            "['raise', 'ignore']. Supplied value is 'True'"
        )
        with pytest.raises(ValueError, match=re.escape(msg)):
            df.astype(np.float64, errors=True)

        df.astype(np.int8, errors="ignore")

    def test_astype_arg_for_errors_dictlist(self):
        # GH#25905
        df = DataFrame(
            [
                {"a": "1", "b": "16.5%", "c": "test"},
                {"a": "2.2", "b": "15.3", "c": "another_test"},
            ]
        )
        expected = DataFrame(
            [
                {"a": 1.0, "b": "16.5%", "c": "test"},
                {"a": 2.2, "b": "15.3", "c": "another_test"},
            ]
        )
        type_dict = {"a": "float64", "b": "float64", "c": "object"}

        result = df.astype(dtype=type_dict, errors="ignore")

        tm.assert_frame_equal(result, expected)

    def test_astype_dt64tz(self, timezone_frame):
        # astype
        expected = np.array(
            [
                [
                    Timestamp("2013-01-01 00:00:00"),
                    Timestamp("2013-01-02 00:00:00"),
                    Timestamp("2013-01-03 00:00:00"),
                ],
                [
                    Timestamp("2013-01-01 00:00:00-0500", tz="US/Eastern"),
                    NaT,
                    Timestamp("2013-01-03 00:00:00-0500", tz="US/Eastern"),
                ],
                [
                    Timestamp("2013-01-01 00:00:00+0100", tz="CET"),
                    NaT,
                    Timestamp("2013-01-03 00:00:00+0100", tz="CET"),
                ],
            ],
            dtype=object,
        ).T
        expected = DataFrame(
            expected,
            index=timezone_frame.index,
            columns=timezone_frame.columns,
            dtype=object,
        )
        result = timezone_frame.astype(object)
        tm.assert_frame_equal(result, expected)

        result = timezone_frame.astype("datetime64[ns]")
        expected = DataFrame(
            {
                "A": date_range("20130101", periods=3),
                "B": (
                    date_range("20130101", periods=3, tz="US/Eastern")
                    .tz_convert("UTC")
                    .tz_localize(None)
                ),
                "C": (
                    date_range("20130101", periods=3, tz="CET")
                    .tz_convert("UTC")
                    .tz_localize(None)
                ),
            }
        )
        expected.iloc[1, 1] = NaT
        expected.iloc[1, 2] = NaT
        tm.assert_frame_equal(result, expected)

    def test_astype_dt64tz_to_str(self, timezone_frame):
        # str formatting
        result = timezone_frame.astype(str)
        expected = DataFrame(
            [
                [
                    "2013-01-01",
                    "2013-01-01 00:00:00-05:00",
                    "2013-01-01 00:00:00+01:00",
                ],
                ["2013-01-02", "NaT", "NaT"],
                [
                    "2013-01-03",
                    "2013-01-03 00:00:00-05:00",
                    "2013-01-03 00:00:00+01:00",
                ],
            ],
            columns=timezone_frame.columns,
        )
        tm.assert_frame_equal(result, expected)

        with option_context("display.max_columns", 20):
            result = str(timezone_frame)
            assert (
                "0 2013-01-01 2013-01-01 00:00:00-05:00 2013-01-01 00:00:00+01:00"
            ) in result
            assert (
                "1 2013-01-02                       NaT                       NaT"
            ) in result
            assert (
                "2 2013-01-03 2013-01-03 00:00:00-05:00 2013-01-03 00:00:00+01:00"
            ) in result

    def test_astype_empty_dtype_dict(self):
        # issue mentioned further down in the following issue's thread
        # https://github.com/pandas-dev/pandas/issues/33113
        df = DataFrame()
        result = df.astype({})
        tm.assert_frame_equal(result, df)
        assert result is not df

    @td.skip_array_manager_not_yet_implemented  # TODO(ArrayManager) ignore keyword
    @pytest.mark.parametrize(
        "df",
        [
            DataFrame(Series(["x", "y", "z"], dtype="string")),
            DataFrame(Series(["x", "y", "z"], dtype="category")),
            DataFrame(Series(3 * [Timestamp("2020-01-01", tz="UTC")])),
            DataFrame(Series(3 * [Interval(0, 1)])),
        ],
    )
    @pytest.mark.parametrize("errors", ["raise", "ignore"])
    def test_astype_ignores_errors_for_extension_dtypes(self, df, errors):
        # https://github.com/pandas-dev/pandas/issues/35471
        if errors == "ignore":
            expected = df
            result = df.astype(float, errors=errors)
            tm.assert_frame_equal(result, expected)
        else:
            msg = "(Cannot cast)|(could not convert)"
            with pytest.raises((ValueError, TypeError), match=msg):
                df.astype(float, errors=errors)

    def test_astype_tz_conversion(self):
        # GH 35973
        val = {"tz": date_range("2020-08-30", freq="d", periods=2, tz="Europe/London")}
        df = DataFrame(val)
        result = df.astype({"tz": "datetime64[ns, Europe/Berlin]"})

        expected = df
        expected["tz"] = expected["tz"].dt.tz_convert("Europe/Berlin")
        tm.assert_frame_equal(result, expected)

    @pytest.mark.parametrize("tz", ["UTC", "Europe/Berlin"])
    def test_astype_tz_object_conversion(self, tz):
        # GH 35973
        val = {"tz": date_range("2020-08-30", freq="d", periods=2, tz="Europe/London")}
        expected = DataFrame(val)

        # convert expected to object dtype from other tz str (independently tested)
        result = expected.astype({"tz": f"datetime64[ns, {tz}]"})
        result = result.astype({"tz": "object"})

        # do real test: object dtype to a specified tz, different from construction tz.
        result = result.astype({"tz": "datetime64[ns, Europe/London]"})
        tm.assert_frame_equal(result, expected)

    def test_astype_dt64_to_string(self, frame_or_series, tz_naive_fixture, request):
        tz = tz_naive_fixture
        if tz is None:
            mark = pytest.mark.xfail(
                reason="GH#36153 uses ndarray formatting instead of DTA formatting"
            )
            request.node.add_marker(mark)

        dti = date_range("2016-01-01", periods=3, tz=tz)
        dta = dti._data
        dta[0] = NaT

        obj = frame_or_series(dta)
        result = obj.astype("string")

        # Check that Series/DataFrame.astype matches DatetimeArray.astype
        expected = frame_or_series(dta.astype("string"))
        tm.assert_equal(result, expected)

        item = result.iloc[0]
        if frame_or_series is DataFrame:
            item = item.iloc[0]
        assert item is pd.NA

        # For non-NA values, we should match what we get for non-EA str
        alt = obj.astype(str)
        assert np.all(alt.iloc[1:] == result.iloc[1:])<|MERGE_RESOLUTION|>--- conflicted
+++ resolved
@@ -432,27 +432,11 @@
         other = f"m8[{unit}]"
 
         df = DataFrame(np.array([[1, 2, 3]], dtype=dtype))
-        msg = (
-<<<<<<< HEAD
-            fr"Cannot cast DatetimeArray to dtype timedelta64\[{unit}\]"
-=======
-            fr"cannot astype a datetimelike from \[datetime64\[ns\]\] to "
-            fr"\[timedelta64\[{unit}\]\]"
-            fr"|(Cannot cast DatetimeArray to dtype timedelta64\[{unit}\])"
->>>>>>> a6bc6ecc
-        )
+        msg = fr"Cannot cast DatetimeArray to dtype timedelta64\[{unit}\]"
         with pytest.raises(TypeError, match=msg):
             df.astype(other)
 
-        msg = (
-<<<<<<< HEAD
-            fr"Cannot cast TimedeltaArray to dtype datetime64\[{unit}\]"
-=======
-            fr"cannot astype a timedelta from \[timedelta64\[ns\]\] to "
-            fr"\[datetime64\[{unit}\]\]"
-            fr"|(Cannot cast TimedeltaArray to dtype datetime64\[{unit}\])"
->>>>>>> a6bc6ecc
-        )
+        msg = fr"Cannot cast TimedeltaArray to dtype datetime64\[{unit}\]"
         df = DataFrame(np.array([[1, 2, 3]], dtype=other))
         with pytest.raises(TypeError, match=msg):
             df.astype(dtype)
