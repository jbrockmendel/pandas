--- conflicted
+++ resolved
@@ -279,634 +279,4 @@
         result = op(DataFrame(left), DataFrame(right))
         expected = DataFrame(expected)
 
-<<<<<<< HEAD
-        tm.assert_frame_equal(result, expected)
-
-
-class TestDataFrameOperators:
-    @pytest.mark.parametrize(
-        "op", [operator.add, operator.sub, operator.mul, operator.truediv]
-    )
-    def test_operators_none_as_na(self, op):
-        df = DataFrame(
-            {"col1": [2, 5.0, 123, None], "col2": [1, 2, 3, 4]}, dtype=object
-        )
-
-        # since filling converts dtypes from object, changed expected to be
-        # object
-        filled = df.fillna(np.nan)
-        result = op(df, 3)
-        expected = op(filled, 3).astype(object)
-        expected[com.isna(expected)] = None
-        tm.assert_frame_equal(result, expected)
-
-        result = op(df, df)
-        expected = op(filled, filled).astype(object)
-        expected[com.isna(expected)] = None
-        tm.assert_frame_equal(result, expected)
-
-        result = op(df, df.fillna(7))
-        tm.assert_frame_equal(result, expected)
-
-        result = op(df.fillna(7), df)
-        tm.assert_frame_equal(result, expected, check_dtype=False)
-
-    @pytest.mark.parametrize("op,res", [("__eq__", False), ("__ne__", True)])
-    # TODO: not sure what's correct here.
-    @pytest.mark.filterwarnings("ignore:elementwise:FutureWarning")
-    def test_logical_typeerror_with_non_valid(self, op, res, float_frame):
-        # we are comparing floats vs a string
-        result = getattr(float_frame, op)("foo")
-        assert bool(result.all().all()) is res
-
-    def test_binary_ops_align(self):
-
-        # test aligning binary ops
-
-        # GH 6681
-        index = MultiIndex.from_product(
-            [list("abc"), ["one", "two", "three"], [1, 2, 3]],
-            names=["first", "second", "third"],
-        )
-
-        df = DataFrame(
-            np.arange(27 * 3).reshape(27, 3),
-            index=index,
-            columns=["value1", "value2", "value3"],
-        ).sort_index()
-
-        idx = pd.IndexSlice
-        for op in ["add", "sub", "mul", "div", "truediv"]:
-            opa = getattr(operator, op, None)
-            if opa is None:
-                continue
-
-            x = Series([1.0, 10.0, 100.0], [1, 2, 3])
-            result = getattr(df, op)(x, level="third", axis=0)
-
-            expected = pd.concat(
-                [opa(df.loc[idx[:, :, i], :], v) for i, v in x.items()]
-            ).sort_index()
-            tm.assert_frame_equal(result, expected)
-
-            x = Series([1.0, 10.0], ["two", "three"])
-            result = getattr(df, op)(x, level="second", axis=0)
-
-            expected = (
-                pd.concat([opa(df.loc[idx[:, i], :], v) for i, v in x.items()])
-                .reindex_like(df)
-                .sort_index()
-            )
-            tm.assert_frame_equal(result, expected)
-
-        # GH9463 (alignment level of dataframe with series)
-
-        midx = MultiIndex.from_product([["A", "B"], ["a", "b"]])
-        df = DataFrame(np.ones((2, 4), dtype="int64"), columns=midx)
-        s = pd.Series({"a": 1, "b": 2})
-
-        df2 = df.copy()
-        df2.columns.names = ["lvl0", "lvl1"]
-        s2 = s.copy()
-        s2.index.name = "lvl1"
-
-        # different cases of integer/string level names:
-        res1 = df.mul(s, axis=1, level=1)
-        res2 = df.mul(s2, axis=1, level=1)
-        res3 = df2.mul(s, axis=1, level=1)
-        res4 = df2.mul(s2, axis=1, level=1)
-        res5 = df2.mul(s, axis=1, level="lvl1")
-        res6 = df2.mul(s2, axis=1, level="lvl1")
-
-        exp = DataFrame(
-            np.array([[1, 2, 1, 2], [1, 2, 1, 2]], dtype="int64"), columns=midx
-        )
-
-        for res in [res1, res2]:
-            tm.assert_frame_equal(res, exp)
-
-        exp.columns.names = ["lvl0", "lvl1"]
-        for res in [res3, res4, res5, res6]:
-            tm.assert_frame_equal(res, exp)
-
-    def test_dti_tz_convert_to_utc(self):
-        base = pd.DatetimeIndex(["2011-01-01", "2011-01-02", "2011-01-03"], tz="UTC")
-        idx1 = base.tz_convert("Asia/Tokyo")[:2]
-        idx2 = base.tz_convert("US/Eastern")[1:]
-
-        df1 = DataFrame({"A": [1, 2]}, index=idx1)
-        df2 = DataFrame({"A": [1, 1]}, index=idx2)
-        exp = DataFrame({"A": [np.nan, 3, np.nan]}, index=base)
-        tm.assert_frame_equal(df1 + df2, exp)
-
-    def test_combineFrame(self, float_frame, mixed_float_frame, mixed_int_frame):
-        frame_copy = float_frame.reindex(float_frame.index[::2])
-
-        del frame_copy["D"]
-        frame_copy["C"][:5] = np.nan
-
-        added = float_frame + frame_copy
-
-        indexer = added["A"].dropna().index
-        exp = (float_frame["A"] * 2).copy()
-
-        tm.assert_series_equal(added["A"].dropna(), exp.loc[indexer])
-
-        exp.loc[~exp.index.isin(indexer)] = np.nan
-        tm.assert_series_equal(added["A"], exp.loc[added["A"].index])
-
-        assert np.isnan(added["C"].reindex(frame_copy.index)[:5]).all()
-
-        # assert(False)
-
-        assert np.isnan(added["D"]).all()
-
-        self_added = float_frame + float_frame
-        tm.assert_index_equal(self_added.index, float_frame.index)
-
-        added_rev = frame_copy + float_frame
-        assert np.isnan(added["D"]).all()
-        assert np.isnan(added_rev["D"]).all()
-
-        # corner cases
-
-        # empty
-        plus_empty = float_frame + DataFrame()
-        assert np.isnan(plus_empty.values).all()
-
-        empty_plus = DataFrame() + float_frame
-        assert np.isnan(empty_plus.values).all()
-
-        empty_empty = DataFrame() + DataFrame()
-        assert empty_empty.empty
-
-        # out of order
-        reverse = float_frame.reindex(columns=float_frame.columns[::-1])
-
-        tm.assert_frame_equal(reverse + float_frame, float_frame * 2)
-
-        # mix vs float64, upcast
-        added = float_frame + mixed_float_frame
-        _check_mixed_float(added, dtype="float64")
-        added = mixed_float_frame + float_frame
-        _check_mixed_float(added, dtype="float64")
-
-        # mix vs mix
-        added = mixed_float_frame + mixed_float_frame
-        _check_mixed_float(added, dtype=dict(C=None))
-
-        # with int
-        added = float_frame + mixed_int_frame
-        _check_mixed_float(added, dtype="float64")
-
-    # TODO: arithmetic test
-    def test_combine_series(
-        self, float_frame, mixed_float_frame, mixed_int_frame, datetime_frame
-    ):
-
-        # Series
-        series = float_frame.xs(float_frame.index[0])
-
-        added = float_frame + series
-
-        for key, s in added.items():
-            tm.assert_series_equal(s, float_frame[key] + series[key])
-
-        larger_series = series.to_dict()
-        larger_series["E"] = 1
-        larger_series = Series(larger_series)
-        larger_added = float_frame + larger_series
-
-        for key, s in float_frame.items():
-            tm.assert_series_equal(larger_added[key], s + series[key])
-        assert "E" in larger_added
-        assert np.isnan(larger_added["E"]).all()
-
-        # no upcast needed
-        added = mixed_float_frame + series
-        _check_mixed_float(added)
-
-        # vs mix (upcast) as needed
-        added = mixed_float_frame + series.astype("float32")
-        _check_mixed_float(added, dtype=dict(C=None))
-        added = mixed_float_frame + series.astype("float16")
-        _check_mixed_float(added, dtype=dict(C=None))
-
-        # FIXME: don't leave commented-out
-        # these raise with numexpr.....as we are adding an int64 to an
-        # uint64....weird vs int
-
-        # added = mixed_int_frame + (100*series).astype('int64')
-        # _check_mixed_int(added, dtype = dict(A = 'int64', B = 'float64', C =
-        # 'int64', D = 'int64'))
-        # added = mixed_int_frame + (100*series).astype('int32')
-        # _check_mixed_int(added, dtype = dict(A = 'int32', B = 'float64', C =
-        # 'int32', D = 'int64'))
-
-        # TimeSeries
-        ts = datetime_frame["A"]
-
-        # 10890
-        # we no longer allow auto timeseries broadcasting
-        # and require explicit broadcasting
-        added = datetime_frame.add(ts, axis="index")
-
-        for key, col in datetime_frame.items():
-            result = col + ts
-            tm.assert_series_equal(added[key], result, check_names=False)
-            assert added[key].name == key
-            if col.name == ts.name:
-                assert result.name == "A"
-            else:
-                assert result.name is None
-
-        smaller_frame = datetime_frame[:-5]
-        smaller_added = smaller_frame.add(ts, axis="index")
-
-        tm.assert_index_equal(smaller_added.index, datetime_frame.index)
-
-        smaller_ts = ts[:-5]
-        smaller_added2 = datetime_frame.add(smaller_ts, axis="index")
-        tm.assert_frame_equal(smaller_added, smaller_added2)
-
-        # length 0, result is all-nan
-        result = datetime_frame.add(ts[:0], axis="index")
-        expected = DataFrame(
-            np.nan, index=datetime_frame.index, columns=datetime_frame.columns
-        )
-        tm.assert_frame_equal(result, expected)
-
-        # Frame is all-nan
-        result = datetime_frame[:0].add(ts, axis="index")
-        expected = DataFrame(
-            np.nan, index=datetime_frame.index, columns=datetime_frame.columns
-        )
-        tm.assert_frame_equal(result, expected)
-
-        # empty but with non-empty index
-        frame = datetime_frame[:1].reindex(columns=[])
-        result = frame.mul(ts, axis="index")
-        assert len(result) == len(ts)
-
-    def test_combineFunc(self, float_frame, mixed_float_frame):
-        result = float_frame * 2
-        tm.assert_numpy_array_equal(result.values, float_frame.values * 2)
-
-        # vs mix
-        result = mixed_float_frame * 2
-        for c, s in result.items():
-            tm.assert_numpy_array_equal(s.values, mixed_float_frame[c].values * 2)
-        _check_mixed_float(result, dtype=dict(C=None))
-
-        result = DataFrame() * 2
-        assert result.index.equals(DataFrame().index)
-        assert len(result.columns) == 0
-
-    def test_comparisons(self, simple_frame, float_frame):
-        df1 = tm.makeTimeDataFrame()
-        df2 = tm.makeTimeDataFrame()
-
-        row = simple_frame.xs("a")
-        ndim_5 = np.ones(df1.shape + (1, 1, 1))
-
-        def test_comp(func):
-            result = func(df1, df2)
-            tm.assert_numpy_array_equal(result.values, func(df1.values, df2.values))
-
-            msg = (
-                "Unable to coerce to Series/DataFrame, "
-                "dimension must be <= 2: (30, 4, 1, 1, 1)"
-            )
-            with pytest.raises(ValueError, match=re.escape(msg)):
-                func(df1, ndim_5)
-
-            result2 = func(simple_frame, row)
-            tm.assert_numpy_array_equal(
-                result2.values, func(simple_frame.values, row.values)
-            )
-
-            result3 = func(float_frame, 0)
-            tm.assert_numpy_array_equal(result3.values, func(float_frame.values, 0))
-
-            msg = "Can only compare identically-labeled DataFrame"
-            with pytest.raises(ValueError, match=msg):
-                func(simple_frame, simple_frame[:2])
-
-        test_comp(operator.eq)
-        test_comp(operator.ne)
-        test_comp(operator.lt)
-        test_comp(operator.gt)
-        test_comp(operator.ge)
-        test_comp(operator.le)
-
-    def test_strings_to_numbers_comparisons_raises(self, compare_operators_no_eq_ne):
-        # GH 11565
-        df = DataFrame(
-            {x: {"x": "foo", "y": "bar", "z": "baz"} for x in ["a", "b", "c"]}
-        )
-
-        f = getattr(operator, compare_operators_no_eq_ne)
-        msg = "'[<>]=?' not supported between instances of 'str' and 'int'"
-        with pytest.raises(TypeError, match=msg):
-            f(df, 0)
-
-    def test_comparison_protected_from_errstate(self):
-        missing_df = tm.makeDataFrame()
-        missing_df.iloc[0]["A"] = np.nan
-        with np.errstate(invalid="ignore"):
-            expected = missing_df.values < 0
-        with np.errstate(invalid="raise"):
-            result = (missing_df < 0).values
-        tm.assert_numpy_array_equal(result, expected)
-
-    def test_boolean_comparison(self):
-
-        # GH 4576
-        # boolean comparisons with a tuple/list give unexpected results
-        df = DataFrame(np.arange(6).reshape((3, 2)))
-        b = np.array([2, 2])
-        b_r = np.atleast_2d([2, 2])
-        b_c = b_r.T
-        lst = [2, 2, 2]
-        tup = tuple(lst)
-
-        # gt
-        expected = DataFrame([[False, False], [False, True], [True, True]])
-        result = df > b
-        tm.assert_frame_equal(result, expected)
-
-        result = df.values > b
-        tm.assert_numpy_array_equal(result, expected.values)
-
-        msg1d = "Unable to coerce to Series, length must be 2: given 3"
-        msg2d = "Unable to coerce to DataFrame, shape must be"
-        msg2db = "operands could not be broadcast together with shapes"
-        with pytest.raises(ValueError, match=msg1d):
-            # wrong shape
-            df > lst
-
-        with pytest.raises(ValueError, match=msg1d):
-            # wrong shape
-            result = df > tup
-
-        # broadcasts like ndarray (GH#23000)
-        result = df > b_r
-        tm.assert_frame_equal(result, expected)
-
-        result = df.values > b_r
-        tm.assert_numpy_array_equal(result, expected.values)
-
-        with pytest.raises(ValueError, match=msg2d):
-            df > b_c
-
-        with pytest.raises(ValueError, match=msg2db):
-            df.values > b_c
-
-        # ==
-        expected = DataFrame([[False, False], [True, False], [False, False]])
-        result = df == b
-        tm.assert_frame_equal(result, expected)
-
-        with pytest.raises(ValueError, match=msg1d):
-            result = df == lst
-
-        with pytest.raises(ValueError, match=msg1d):
-            result = df == tup
-
-        # broadcasts like ndarray (GH#23000)
-        result = df == b_r
-        tm.assert_frame_equal(result, expected)
-
-        result = df.values == b_r
-        tm.assert_numpy_array_equal(result, expected.values)
-
-        with pytest.raises(ValueError, match=msg2d):
-            df == b_c
-
-        assert df.values.shape != b_c.shape
-
-        # with alignment
-        df = DataFrame(
-            np.arange(6).reshape((3, 2)), columns=list("AB"), index=list("abc")
-        )
-        expected.index = df.index
-        expected.columns = df.columns
-
-        with pytest.raises(ValueError, match=msg1d):
-            result = df == lst
-
-        with pytest.raises(ValueError, match=msg1d):
-            result = df == tup
-
-    def test_inplace_ops_alignment(self):
-
-        # inplace ops / ops alignment
-        # GH 8511
-
-        columns = list("abcdefg")
-        X_orig = DataFrame(
-            np.arange(10 * len(columns)).reshape(-1, len(columns)),
-            columns=columns,
-            index=range(10),
-        )
-        Z = 100 * X_orig.iloc[:, 1:-1].copy()
-        block1 = list("bedcf")
-        subs = list("bcdef")
-
-        # add
-        X = X_orig.copy()
-        result1 = (X[block1] + Z).reindex(columns=subs)
-
-        X[block1] += Z
-        result2 = X.reindex(columns=subs)
-
-        X = X_orig.copy()
-        result3 = (X[block1] + Z[block1]).reindex(columns=subs)
-
-        X[block1] += Z[block1]
-        result4 = X.reindex(columns=subs)
-
-        tm.assert_frame_equal(result1, result2)
-        tm.assert_frame_equal(result1, result3)
-        tm.assert_frame_equal(result1, result4)
-
-        # sub
-        X = X_orig.copy()
-        result1 = (X[block1] - Z).reindex(columns=subs)
-
-        X[block1] -= Z
-        result2 = X.reindex(columns=subs)
-
-        X = X_orig.copy()
-        result3 = (X[block1] - Z[block1]).reindex(columns=subs)
-
-        X[block1] -= Z[block1]
-        result4 = X.reindex(columns=subs)
-
-        tm.assert_frame_equal(result1, result2)
-        tm.assert_frame_equal(result1, result3)
-        tm.assert_frame_equal(result1, result4)
-
-    def test_inplace_ops_identity(self):
-
-        # GH 5104
-        # make sure that we are actually changing the object
-        s_orig = Series([1, 2, 3])
-        df_orig = DataFrame(np.random.randint(0, 5, size=10).reshape(-1, 5))
-
-        # no dtype change
-        s = s_orig.copy()
-        s2 = s
-        s += 1
-        tm.assert_series_equal(s, s2)
-        tm.assert_series_equal(s_orig + 1, s)
-        assert s is s2
-        assert s._data is s2._data
-
-        df = df_orig.copy()
-        df2 = df
-        df += 1
-        tm.assert_frame_equal(df, df2)
-        tm.assert_frame_equal(df_orig + 1, df)
-        assert df is df2
-        assert df._data is df2._data
-
-        # dtype change
-        s = s_orig.copy()
-        s2 = s
-        s += 1.5
-        tm.assert_series_equal(s, s2)
-        tm.assert_series_equal(s_orig + 1.5, s)
-
-        df = df_orig.copy()
-        df2 = df
-        df += 1.5
-        tm.assert_frame_equal(df, df2)
-        tm.assert_frame_equal(df_orig + 1.5, df)
-        assert df is df2
-        assert df._data is df2._data
-
-        # mixed dtype
-        arr = np.random.randint(0, 10, size=5)
-        df_orig = DataFrame({"A": arr.copy(), "B": "foo"})
-        df = df_orig.copy()
-        df2 = df
-        df["A"] += 1
-        expected = DataFrame({"A": arr.copy() + 1, "B": "foo"})
-        tm.assert_frame_equal(df, expected)
-        tm.assert_frame_equal(df2, expected)
-        assert df._data is df2._data
-
-        df = df_orig.copy()
-        df2 = df
-        df["A"] += 1.5
-        expected = DataFrame({"A": arr.copy() + 1.5, "B": "foo"})
-        tm.assert_frame_equal(df, expected)
-        tm.assert_frame_equal(df2, expected)
-        assert df._data is df2._data
-
-    @pytest.mark.parametrize(
-        "op",
-        [
-            "add",
-            "and",
-            "div",
-            "floordiv",
-            "mod",
-            "mul",
-            "or",
-            "pow",
-            "sub",
-            "truediv",
-            "xor",
-        ],
-    )
-    def test_inplace_ops_identity2(self, op):
-
-        if op == "div":
-            return
-
-        df = DataFrame({"a": [1.0, 2.0, 3.0], "b": [1, 2, 3]})
-
-        operand = 2
-        if op in ("and", "or", "xor"):
-            # cannot use floats for boolean ops
-            df["a"] = [True, False, True]
-
-        df_copy = df.copy()
-        iop = f"__i{op}__"
-        op = f"__{op}__"
-
-        # no id change and value is correct
-        getattr(df, iop)(operand)
-        expected = getattr(df_copy, op)(operand)
-        tm.assert_frame_equal(df, expected)
-        expected = id(df)
-        assert id(df) == expected
-
-    def test_alignment_non_pandas(self):
-        index = ["A", "B", "C"]
-        columns = ["X", "Y", "Z"]
-        df = pd.DataFrame(np.random.randn(3, 3), index=index, columns=columns)
-
-        align = pd.core.ops._align_method_FRAME
-        for val in [
-            [1, 2, 3],
-            (1, 2, 3),
-            np.array([1, 2, 3], dtype=np.int64),
-            range(1, 4),
-        ]:
-
-            tm.assert_series_equal(
-                align(df, val, "index")[1], Series([1, 2, 3], index=df.index)
-            )
-            tm.assert_series_equal(
-                align(df, val, "columns")[1], Series([1, 2, 3], index=df.columns)
-            )
-
-        # length mismatch
-        msg = "Unable to coerce to Series, length must be 3: given 2"
-        for val in [[1, 2], (1, 2), np.array([1, 2]), range(1, 3)]:
-
-            with pytest.raises(ValueError, match=msg):
-                align(df, val, "index")
-
-            with pytest.raises(ValueError, match=msg):
-                align(df, val, "columns")
-
-        val = np.array([[1, 2, 3], [4, 5, 6], [7, 8, 9]])
-        tm.assert_frame_equal(
-            align(df, val, "index")[1],
-            DataFrame(val, index=df.index, columns=df.columns),
-        )
-        tm.assert_frame_equal(
-            align(df, val, "columns")[1],
-            DataFrame(val, index=df.index, columns=df.columns),
-        )
-
-        # shape mismatch
-        msg = "Unable to coerce to DataFrame, shape must be"
-        val = np.array([[1, 2, 3], [4, 5, 6]])
-        with pytest.raises(ValueError, match=msg):
-            align(df, val, "index")
-
-        with pytest.raises(ValueError, match=msg):
-            align(df, val, "columns")
-
-        val = np.zeros((3, 3, 3))
-        msg = re.escape(
-            "Unable to coerce to Series/DataFrame, dimension must be <= 2: (3, 3, 3)"
-        )
-        with pytest.raises(ValueError, match=msg):
-            align(df, val, "index")
-        with pytest.raises(ValueError, match=msg):
-            align(df, val, "columns")
-
-    def test_no_warning(self, all_arithmetic_operators):
-        df = pd.DataFrame({"A": [0.0, 0.0], "B": [0.0, None]})
-        b = df["B"]
-        with tm.assert_produces_warning(None):
-            getattr(df, all_arithmetic_operators)(b, 0)
-=======
-        tm.assert_frame_equal(result, expected)
->>>>>>> b8385083
+        tm.assert_frame_equal(result, expected)