.. _release:

.. currentmodule:: pandas

.. ipython:: python
   :suppress:

   import os
   import csv
   from pandas.compat import StringIO
   import pandas as pd
   ExcelWriter = pd.ExcelWriter

   import numpy as np
   np.random.seed(123456)
   randn = np.random.randn
   np.set_printoptions(precision=4, suppress=True)

   import matplotlib.pyplot as plt
   plt.close('all')

   from pandas import *
   options.display.max_rows=15
   import pandas.util.testing as tm

*************
Release Notes
*************

This is the list of changes to pandas between each release. For full details,
see the commit logs at http://github.com/pydata/pandas

**What is it**

pandas is a Python package providing fast, flexible, and expressive data
structures designed to make working with “relational” or “labeled” data both
easy and intuitive. It aims to be the fundamental high-level building block for
doing practical, real world data analysis in Python. Additionally, it has the
broader goal of becoming the most powerful and flexible open source data
analysis / manipulation tool available in any language.

**Where to get it**

* Source code: http://github.com/pydata/pandas
* Binary installers on PyPI: http://pypi.python.org/pypi/pandas
* Documentation: http://pandas.pydata.org

pandas 0.14.0
-------------

**Release date:** (not yet released)

New features
~~~~~~~~~~~~

- Hexagonal bin plots from ``DataFrame.plot`` with ``kind='hexbin'`` (:issue:`5478`)
- Added the ``sym_diff`` method to ``Index`` (:issue:`5543`)
- Added ``to_julian_date`` to ``TimeStamp`` and ``DatetimeIndex``.  The Julian
  Date is used primarily in astronomy and represents the number of days from
  noon, January 1, 4713 BC.  Because nanoseconds are used to define the time
  in pandas the actual range of dates that you can use is 1678 AD to 2262 AD. (:issue:`4041`)
- Added error bar support to the ``.plot`` method of ``DataFrame`` and ``Series`` (:issue:`3796`)


API Changes
~~~~~~~~~~~

- ``read_excel`` uses 0 as the default sheet (:issue:`6573`)
- ``iloc`` will now accept out-of-bounds indexers, e.g. a value that exceeds the length of the object being
  indexed. These will be excluded. This will make pandas conform more with pandas/numpy indexing of out-of-bounds
  values. A single indexer that is out-of-bounds and drops the dimensions of the object will still raise
  ``IndexError`` (:issue:`6296`)
- ``select_as_multiple`` will always raise a ``KeyError``, when a key or the selector is not found (:issue:`6177`)
- ``df['col'] = value`` and ``df.loc[:,'col'] = value`` are now completely equivalent;
  previously the ``.loc`` would not necessarily coerce the dtype of the resultant series (:issue:`6149`)
- ``dtypes`` and ``ftypes`` now return a series with ``dtype=object`` on empty containers (:issue:`5740`)
- ``df.to_csv`` will now return a string of the CSV data if neither a target path nor a buffer is provided
  (:issue:`6061`)
- ``df.to_html`` will now print out the header of an empty dataframe (:issue:`6062`)
- The ``interpolate`` ``downcast`` keyword default has been changed from ``infer`` to
  ``None``. This is to preseve the original dtype unless explicitly requested otherwise (:issue:`6290`).
- allow a Series to utilize index methods depending on its index type, e.g. ``Series.year`` is now defined
  for a Series with a ``DatetimeIndex`` or a ``PeriodIndex``; trying this on a non-supported Index type will
  now raise a ``TypeError``. (:issue:`4551`, :issue:`4056`, :issue:`5519`)

  The following affected:

  - ``date,time,year,month,day``
  - ``hour,minute,second,weekofyear``
  - ``week,dayofweek,dayofyear,quarter``
  - ``microsecond,nanosecond,qyear``
  - ``min(),max()``
  - ``pd.infer_freq()``

- ``pd.infer_freq()`` will now raise a ``TypeError`` if given an invalid ``Series/Index``
  type (:issue:`6407`, :issue:`6463`)

- Local variable usage has changed in
  :func:`pandas.eval`/:meth:`DataFrame.eval`/:meth:`DataFrame.query`
  (:issue:`5987`). For the :class:`~pandas.DataFrame` methods, two things have
  changed

  - Column names are now given precedence over locals
  - Local variables must be referred to explicitly. This means that even if
    you have a local variable that is *not* a column you must still refer to
    it with the ``'@'`` prefix.
  - You can have an expression like ``df.query('@a < a')`` with no complaints
    from ``pandas`` about ambiguity of the name ``a``.
  - The top-level :func:`pandas.eval` function does not allow you use the
    ``'@'`` prefix and provides you with an error message telling you so.
  - ``NameResolutionError`` was removed because it isn't necessary anymore.

- ``concat`` will now concatenate mixed Series and DataFrames using the Series name
  or numbering columns as needed (:issue:`2385`)
- Slicing and advanced/boolean indexing operations on ``Index`` classes will no
  longer change type of the resulting index (:issue:`6440`).
- ``set_index`` no longer converts MultiIndexes to an Index of tuples (:issue:`6459`).
- Slicing with negative start, stop & step values handles corner cases better (:issue:`6531`):

  - ``df.iloc[:-len(df)]`` is now empty
  - ``df.iloc[len(df)::-1]`` now enumerates all elements in reverse

- Better propagation/preservation of Series names when performing groupby
  operations:

  - ``SeriesGroupBy.agg`` will ensure that the name attribute of the original
    series is propagated to the result (:issue:`6265`).
  - If the function provided to ``GroupBy.apply`` returns a named series, the
    name of the series will be kept as the name of the column index of the
    DataFrame returned by ``GroupBy.apply`` (:issue:`6124`).  This facilitates
    ``DataFrame.stack`` operations where the name of the column index is used as
    the name of the inserted column containing the pivoted data.

- Allow specification of a more complex groupby, via ``pd.Grouper`` (:issue:`3794`)

- A tuple passed to ``DataFame.sort_index`` will be interpreted as the levels of
  the index, rather than requiring a list of tuple (:issue:`4370`)

- Fix a bug where invalid eval/query operations would blow the stack (:issue:`5198`)

- Following keywords are now acceptable for :meth:`DataFrame.plot` with ``kind='bar'`` and ``kind='barh'``:

  - `width`: Specify the bar width. In previous versions, static value 0.5 was passed to matplotlib and it cannot be overwritten. (:issue:`6604`)

  - `align`: Specify the bar alignment. Default is `center` (different from matplotlib). In previous versions, pandas passes `align='edge'` to matplotlib and adjust the location to `center` by itself, and it results `align` keyword is not applied as expected. (:issue:`4525`)

  - `position`: Specify relative alignments for bar plot layout. From 0 (left/bottom-end) to 1 (right/top-end). Default is 0.5 (center). (:issue:`6604`)

- Define and document the order of column vs index names in query/eval (:issue:`6676`)

- ``DataFrame.sort`` now places NaNs at the beginning or end of the sort according to the ``na_position`` parameter. (:issue:`3917`)

- all offset operations now return ``Timestamp`` types (rather than datetime), Business/Week frequencies were incorrect (:issue:`4069`)
- ``Series.iteritems()`` is now lazy (returns an iterator rather than a list). This was the documented behavior prior to 0.14. (:issue:`6760`)
- ``Panel.shift`` now uses ``NDFrame.shift``. It no longer drops the ``nan`` data and retains its original shape.  (:issue:`4867`)
- ``to_excel`` now converts ``np.inf`` into a string representation,
  customizable by the ``inf_rep`` keyword argument (Excel has no native inf
  representation) (:issue:`6782`)
- Arithmetic ops are now disallowed when passed two bool dtype Series or
  DataFrames (:issue:`6762`).

- Added ``nunique`` and ``value_counts`` functions to ``Index`` for counting unique elements. (:issue:`6734`)

Deprecations
~~~~~~~~~~~~

- The :func:`pivot_table`/:meth:`DataFrame.pivot_table` and :func:`crosstab` functions
  now take arguments ``index`` and ``columns`` instead of ``rows`` and ``cols``.  A
  ``FutureWarning`` is raised  to alert that the old ``rows`` and ``cols`` arguments
  will not be supported in a future release (:issue:`5505`)

- The :meth:`DataFrame.drop_duplicates` and :meth:`DataFrame.duplicated` methods
  now take argument ``subset`` instead of ``cols`` to better align with
  :meth:`DataFrame.dropna`.  A ``FutureWarning`` is raised  to alert that the old
  ``cols`` arguments will not be supported in a future release (:issue:`6680`)

- The :meth:`DataFrame.to_csv` and :meth:`DataFrame.to_excel` functions
  now takes argument ``columns`` instead of ``cols``.  A
  ``FutureWarning`` is raised  to alert that the old ``cols`` arguments
  will not be supported in a future release (:issue:`6645`)

Prior Version Deprecations/Changes
~~~~~~~~~~~~~~~~~~~~~~~~~~~~~~~~~~

- Remove ``column`` keyword from ``DataFrame.sort`` (:issue:`4370`)

Experimental Features
~~~~~~~~~~~~~~~~~~~~~


Improvements to existing features
~~~~~~~~~~~~~~~~~~~~~~~~~~~~~~~~~

- pd.read_clipboard will, if 'sep' is unspecified, try to detect data copied from a spreadsheet
  and parse accordingly. (:issue:`6223`)
- pd.expanding_apply and pd.rolling_apply now take args and kwargs that are passed on to
  the func (:issue:`6289`)
- ``plot(legend='reverse')`` will now reverse the order of legend labels for most plot kinds.
  (:issue:`6014`)
- Allow multi-index slicers (:issue:`6134`, :issue:`4036`, :issue:`3057`, :issue:`2598`, :issue:`5641`)
- improve performance of slice indexing on Series with string keys (:issue:`6341`, :issue:`6372`)
- implement joining a single-level indexed DataFrame on a matching column of a multi-indexed DataFrame (:issue:`3662`)
- Performance improvement in indexing into a multi-indexed Series (:issue:`5567`)
- Testing statements updated to use specialized asserts (:issue:`6175`)
- ``DataFrame.rank()`` now has a percentage rank option (:issue:`5971`)
- ``Series.rank()`` now has a percentage rank option (:issue:`5971`)
- ``Series.rank()`` and ``DataFrame.rank()`` now accept ``method='dense'`` for ranks without gaps (:issue:`6514`)
- ``quotechar``, ``doublequote``, and ``escapechar`` can now be specified when
  using ``DataFrame.to_csv`` (:issue:`5414`, :issue:`4528`)
- perf improvements in DataFrame construction with certain offsets, by removing faulty caching
  (e.g. MonthEnd,BusinessMonthEnd), (:issue:`6479`)
- perf improvements in single-dtyped indexing (:issue:`6484`)
- ``StataWriter`` and ``DataFrame.to_stata`` accept time stamp and data labels (:issue:`6545`)
- offset/freq info now in Timestamp __repr__ (:issue:`4553`)
- Support passing ``encoding`` with xlwt (:issue:`3710`)
- Performance improvement when converting ``DatetimeIndex`` to floating ordinals
  using ``DatetimeConverter`` (:issue:`6636`)
<<<<<<< HEAD
- Performance improvement for  ``DataFrame.shift`` (:issue:`5609`)
- Performance improvements in timedelta conversions for integer dtypes (:issue:`6754`)
=======
- Performance improvement for  ``DataFrame.shift`` (:issue: `5609`)
- Performance improvement for ``DataFrame.from_records`` when reading a
  specified number of rows from an iterable (:issue:`6700`)
>>>>>>> 8aee1cd8

.. _release.bug_fixes-0.14.0:

Bug Fixes
~~~~~~~~~

- Bug in Series ValueError when index doesn't match data (:issue:`6532`)
- Bug in ``pd.DataFrame.sort_index`` where mergesort wasn't stable when ``ascending=False`` (:issue:`6399`)
- Bug in ``pd.tseries.frequencies.to_offset`` when argument has leading zeroes (:issue:`6391`)
- Bug in version string gen. for dev versions with shallow clones / install from tarball (:issue:`6127`)
- Inconsistent tz parsing Timestamp/to_datetime for current year (:issue:`5958`)
- Indexing bugs with reordered indexes (:issue:`6252`, :issue:`6254`)
- Bug in ``.xs`` with a Series multiindex (:issue:`6258`, :issue:`5684`)
- Bug in conversion of a string types to a DatetimeIndex with a specified frequency (:issue:`6273`, :issue:`6274`)
- Bug in ``eval`` where type-promotion failed for large expressions (:issue:`6205`)
- Bug in interpolate with inplace=True (:issue:`6281`)
- ``HDFStore.remove`` now handles start and stop (:issue:`6177`)
- ``HDFStore.select_as_multiple`` handles start and stop the same way as ``select`` (:issue:`6177`)
- ``HDFStore.select_as_coordinates`` and ``select_column`` works where clauses that result in filters (:issue:`6177`)
- Regression in join of non_unique_indexes (:issue:`6329`)
- Issue with groupby ``agg`` with a single function and a a mixed-type frame (:issue:`6337`)
- Bug in ``DataFrame.replace()`` when passing a non- ``bool``
  ``to_replace`` argument (:issue:`6332`)
- Raise when trying to align on different levels of a multi-index assignment (:issue:`3738`)
- Bug in setting complex dtypes via boolean indexing (:issue:`6345`)
- Bug in TimeGrouper/resample when presented with a non-monotonic DatetimeIndex would return invalid results. (:issue:`4161`)
- Bug in index name propogation in TimeGrouper/resample (:issue:`4161`)
- TimeGrouper has a more compatible API to the rest of the groupers (e.g. ``groups`` was missing) (:issue:`3881`)
- Bug in ``pd.eval`` when parsing strings with possible tokens like ``'&'``
  (:issue:`6351`)
- Bug correctly handle placements of ``-inf`` in Panels when dividing by integer 0 (:issue:`6178`)
- ``DataFrame.shift`` with ``axis=1`` was raising (:issue:`6371`)
- Disabled clipboard tests until release time (run locally with ``nosetests -A disabled`` (:issue:`6048`).
- Bug in ``DataFrame.replace()`` when passing a nested ``dict`` that contained
  keys not in the values to be replaced (:issue:`6342`)
- ``str.match`` ignored the na flag (:issue:`6609`).
- Bug in take with duplicate columns not consolidated (:issue:`6240`)
- Bug in interpolate changing dtypes (:issue:`6290`)
- Bug in Series.get, was using a buggy access method (:issue:`6383`)
- Bug in hdfstore queries of the form ``where=[('date', '>=', datetime(2013,1,1)), ('date', '<=', datetime(2014,1,1))]`` (:issue:`6313`)
- Bug in DataFrame.dropna with duplicate indices (:issue:`6355`)
- Regression in chained getitem indexing with embedded list-like from 0.12 (:issue:`6394`)
- ``Float64Index`` with nans not comparing correctly
- ``eval``/``query`` expressions with strings containing the ``@`` character
  will now work (:issue:`6366`).
- Bug in ``Series.reindex`` when specifying a ``method`` with some nan values was inconsistent (noted on a resample) (:issue:`6418`)
- Bug in :meth:`DataFrame.replace` where nested dicts were erroneously
  depending on the order of dictionary keys and values (:issue:`5338`).
- Perf issue in concatting with empty objects (:issue:`3259`)
- Clarify sorting of ``sym_diff`` on ``Index`` objects with ``NaN`` values (:issue:`6444`)
- Regression in ``MultiIndex.from_product`` with a ``DatetimeIndex`` as input (:issue:`6439`)
- Bug in ``str.extract`` when passed a non-default index (:issue:`6348`)
- Bug in ``str.split`` when passed ``pat=None`` and ``n=1`` (:issue:`6466`)
- Bug in ``io.data.DataReader`` when passed ``"F-F_Momentum_Factor"`` and ``data_source="famafrench"`` (:issue:`6460`)
- Bug in ``sum`` of a ``timedelta64[ns]`` series (:issue:`6462`)
- Bug in ``resample`` with a timezone and certain offsets (:issue:`6397`)
- Bug in ``iat/iloc`` with duplicate indices on a Series (:issue:`6493`)
- Bug in ``read_html`` where nan's were incorrectly being used to indicate
  missing values in text. Should use the empty string for consistency with the
  rest of pandas (:issue:`5129`).
- Bug in ``read_html`` tests where redirected invalid URLs would make one test
  fail (:issue:`6445`).
- Bug in multi-axis indexing using ``.loc`` on non-unique indices (:issue:`6504`)
- Bug that caused _ref_locs corruption when slice indexing across columns axis of a DataFrame (:issue:`6525`)
- Regression from 0.13 in the treatmenet of numpy ``datetime64`` non-ns dtypes in Series creation (:issue:`6529`)
- ``.names`` attribute of MultiIndexes passed to ``set_index`` are now preserved (:issue:`6459`).
- Bug in setitem with a duplicate index and an alignable rhs (:issue:`6541`)
- Bug in setitem with loc on mixed integer Indexes (:issue:`6546`)
- Bug in ``pd.read_stata`` which would use the wrong data types and missing values (:issue:`6327`)
- Bug in ``DataFrame.to_stata`` that lead to data loss in certain cases, and could exported using the
  wrong data types and missing values (:issue:`6335`)
- Inconsistent types in Timestamp addition/subtraction (:issue:`6543`)
- Bug in preserving frequency across Timestamp addition/subtraction (:issue:`4547`)
- Bug in indexing: empty list lookup caused ``IndexError`` exceptions (:issue:`6536`, :issue:`6551`)
- Series.quantile raising on an ``object`` dtype (:issue:`6555`)
- Bug in ``.xs`` with a ``nan`` in level when dropped (:issue:`6574`)
- Bug in fillna with method = 'bfill/ffill' and ``datetime64[ns]`` dtype (:issue:`6587`)
- Bug in sql writing with mixed dtypes possibly leading to data loss (:issue:`6509`)
- Bug in popping from a Series (:issue:`6600`)
- Bug in ``iloc`` indexing when positional indexer matched Int64Index of corresponding axis no reordering happened (:issue:`6612`)
- Bug in ``fillna`` with ``limit`` and ``value`` specified
- Bug in ``DataFrame.to_stata`` when columns have non-string names (:issue:`4558`)
- Bug in compat with ``np.compress``, surfaced in (:issue:`6658`)
- Bug in binary operations with a rhs of a Series not aligning (:issue:`6681`)
- Bug in ``DataFrame.to_stata`` which incorrectly handles nan values and ignores 'with_index' keyword argument (:issue:`6685`)
- Bug in resample with extra bins when using an evenly divisible frequency (:issue:`4076`)
- Bug in consistency of groupby aggregation when passing a custom function (:issue:`6715`)
- Bug in resample when ``how=None`` resample freq is the same as the axis frequency (:issue:`5955`)
- Bug in downcasting inference with empty arrays (:issue:`6733`)
- Bug in ``obj.blocks`` on sparse containers dropping all but the last items of same for dtype (:issue:`6748`)
- Bug in unpickling ``NaT (NaTType)`` (:issue:`4606`)
- Bug in ``DataFrame.replace()`` where regex metacharacters were being treated
  as regexs even when ``regex=False`` (:issue:`6777`).
- Bug in timedelta ops on 32-bit platforms (:issue:`6808`)
- Bug in setting a tz-aware index directly via ``.index`` (:issue:`6785`)
- Bug in expressions.py where numexpr would try to evaluate arithmetic ops
  (:issue:`6762`).

pandas 0.13.1
-------------

**Release date:** (February 3, 2014)

New Features
~~~~~~~~~~~~

- Added ``date_format`` and ``datetime_format`` attribute to ``ExcelWriter``.
  (:issue:`4133`)

API Changes
~~~~~~~~~~~

- ``Series.sort`` will raise a ``ValueError`` (rather than a ``TypeError``) on sorting an
  object that is a view of another (:issue:`5856`, :issue:`5853`)
- Raise/Warn ``SettingWithCopyError`` (according to the option ``chained_assignment`` in more cases,
  when detecting chained assignment, related (:issue:`5938`, :issue:`6025`)
- DataFrame.head(0) returns self instead of empty frame (:issue:`5846`)
- ``autocorrelation_plot`` now accepts ``**kwargs``. (:issue:`5623`)
- ``convert_objects`` now accepts a ``convert_timedeltas='coerce'`` argument to allow forced dtype conversion of
  timedeltas (:issue:`5458`,:issue:`5689`)
- Add ``-NaN`` and ``-nan`` to the default set of NA values
  (:issue:`5952`).  See :ref:`NA Values <io.na_values>`.
- ``NDFrame`` now has an ``equals`` method. (:issue:`5283`)
- ``DataFrame.apply`` will use the ``reduce`` argument to determine whether a
  ``Series`` or a ``DataFrame`` should be returned when the ``DataFrame`` is
  empty (:issue:`6007`).

Experimental Features
~~~~~~~~~~~~~~~~~~~~~

Improvements to existing features
~~~~~~~~~~~~~~~~~~~~~~~~~~~~~~~~~

- perf improvements in Series datetime/timedelta binary operations (:issue:`5801`)
- `option_context` context manager now available as top-level API (:issue:`5752`)
- df.info() view now display dtype info per column (:issue:`5682`)
- df.info() now honors option max_info_rows, disable null counts for large frames (:issue:`5974`)
- perf improvements in DataFrame ``count/dropna`` for ``axis=1``
- Series.str.contains now has a `regex=False` keyword which can be faster for plain (non-regex) string patterns. (:issue:`5879`)
- support ``dtypes`` property on ``Series/Panel/Panel4D``
- extend ``Panel.apply`` to allow arbitrary functions (rather than only ufuncs) (:issue:`1148`)
  allow multiple axes to be used to operate on slabs of a ``Panel``
- The ``ArrayFormatter`` for ``datetime`` and ``timedelta64`` now intelligently
  limit precision based on the values in the array (:issue:`3401`)
- ``pd.show_versions()`` is now available for convenience when reporting issues.
- perf improvements to Series.str.extract (:issue:`5944`)
- perf improvments in ``dtypes/ftypes`` methods (:issue:`5968`)
- perf improvments in indexing with object dtypes (:issue:`5968`)
- improved dtype inference for ``timedelta`` like passed to constructors (:issue:`5458`, :issue:`5689`)
- escape special characters when writing to latex (:issue: `5374`)
- perf improvements in ``DataFrame.apply`` (:issue:`6013`)
- ``pd.read_csv`` and ``pd.to_datetime`` learned a new ``infer_datetime_format`` keyword which greatly
  improves parsing perf in many cases. Thanks to @lexual for suggesting and @danbirken
  for rapidly implementing. (:issue:`5490`,:issue:`6021`)
- add ability to recognize '%p' format code (am/pm) to date parsers when the specific format
  is supplied (:issue:`5361`)
- Fix performance regression in JSON IO (:issue:`5765`)
- performance regression in Index construction from Series (:issue:`6150`)

.. _release.bug_fixes-0.13.1:

Bug Fixes
~~~~~~~~~

- Bug in ``io.wb.get_countries`` not including all countries (:issue:`6008`)
- Bug in Series replace with timestamp dict (:issue:`5797`)
- read_csv/read_table now respects the `prefix` kwarg (:issue:`5732`).
- Bug in selection with missing values via ``.ix`` from a duplicate indexed DataFrame failing (:issue:`5835`)
- Fix issue of boolean comparison on empty DataFrames (:issue:`5808`)
- Bug in isnull handling ``NaT`` in an object array (:issue:`5443`)
- Bug in ``to_datetime`` when passed a ``np.nan`` or integer datelike and a format string (:issue:`5863`)
- Bug in groupby dtype conversion with datetimelike (:issue:`5869`)
- Regression in handling of empty Series as indexers to Series  (:issue:`5877`)
- Bug in internal caching, related to (:issue:`5727`)
- Testing bug in reading json/msgpack from a non-filepath on windows under py3 (:issue:`5874`)
- Bug when assigning to .ix[tuple(...)] (:issue:`5896`)
- Bug in fully reindexing a Panel (:issue:`5905`)
- Bug in idxmin/max with object dtypes (:issue:`5914`)
- Bug in ``BusinessDay`` when adding n days to a date not on offset when n>5 and n%5==0 (:issue:`5890`)
- Bug in assigning to chained series with a series via ix (:issue:`5928`)
- Bug in creating an empty DataFrame, copying, then assigning (:issue:`5932`)
- Bug in DataFrame.tail with empty frame (:issue:`5846`)
- Bug in propogating metadata on ``resample`` (:issue:`5862`)
- Fixed string-representation of ``NaT`` to be "NaT" (:issue:`5708`)
- Fixed string-representation for Timestamp to show nanoseconds if present (:issue:`5912`)
- ``pd.match`` not returning passed sentinel
- ``Panel.to_frame()`` no longer fails when ``major_axis`` is a
  ``MultiIndex`` (:issue:`5402`).
- Bug in ``pd.read_msgpack`` with inferring a ``DateTimeIndex`` frequency
  incorrectly (:issue:`5947`)
- Fixed ``to_datetime`` for array with both Tz-aware datetimes and ``NaT``'s  (:issue:`5961`)
- Bug in rolling skew/kurtosis when passed a Series with bad data (:issue:`5749`)
- Bug in scipy ``interpolate`` methods with a datetime index (:issue:`5975`)
- Bug in NaT comparison if a mixed datetime/np.datetime64 with NaT were passed (:issue:`5968`)
- Fixed bug with ``pd.concat`` losing dtype information if all inputs are empty (:issue:`5742`)
- Recent changes in IPython cause warnings to be emitted when using previous versions
  of pandas in QTConsole, now fixed. If you're using an older version and
  need to suppress the warnings, see (:issue:`5922`).
- Bug in merging ``timedelta`` dtypes (:issue:`5695`)
- Bug in plotting.scatter_matrix function. Wrong alignment among diagonal
  and off-diagonal plots, see (:issue:`5497`).
- Regression in Series with a multi-index via ix (:issue:`6018`)
- Bug in Series.xs with a multi-index (:issue:`6018`)
- Bug in Series construction of mixed type with datelike and an integer (which should result in
  object type and not automatic conversion) (:issue:`6028`)
- Possible segfault when chained indexing with an object array under numpy 1.7.1 (:issue:`6026`, :issue:`6056`)
- Bug in setting using fancy indexing a single element with a non-scalar (e.g. a list),
  (:issue:`6043`)
- ``to_sql`` did not respect ``if_exists`` (:issue:`4110` :issue:`4304`)
- Regression in ``.get(None)`` indexing from 0.12 (:issue:`5652`)
- Subtle ``iloc`` indexing bug, surfaced in (:issue:`6059`)
- Bug with insert of strings into DatetimeIndex (:issue:`5818`)
- Fixed unicode bug in to_html/HTML repr (:issue:`6098`)
- Fixed missing arg validation in get_options_data (:issue:`6105`)
- Bug in assignment with duplicate columns in a frame where the locations
  are a slice (e.g. next to each other) (:issue:`6120`)
- Bug in propogating _ref_locs during construction of a DataFrame with dups
  index/columns (:issue:`6121`)
- Bug in ``DataFrame.apply`` when using mixed datelike reductions (:issue:`6125`)
- Bug in ``DataFrame.append`` when appending a row with different columns (:issue:`6129`)
- Bug in DataFrame construction with recarray and non-ns datetime dtype (:issue:`6140`)
- Bug in ``.loc`` setitem indexing with a dataframe on rhs, multiple item setting, and
  a datetimelike (:issue:`6152`)
- Fixed a bug in ``query``/``eval`` during lexicographic string comparisons (:issue:`6155`).
- Fixed a bug in ``query`` where the index of a single-element ``Series`` was
  being thrown away (:issue:`6148`).
- Bug in ``HDFStore`` on appending a dataframe with multi-indexed columns to
  an existing table (:issue:`6167`)
- Consistency with dtypes in setting an empty DataFrame (:issue:`6171`)
- Bug in  selecting on a multi-index ``HDFStore`` even in the presence of under
  specified column spec (:issue:`6169`)
- Bug in ``nanops.var`` with ``ddof=1`` and 1 elements would sometimes return ``inf``
  rather than ``nan`` on some platforms (:issue:`6136`)
- Bug in Series and DataFrame bar plots ignoring the ``use_index`` keyword (:issue:`6209`)
- Bug in groupby with mixed str/int under python3 fixed; ``argsort`` was failing (:issue:`6212`)

pandas 0.13.0
-------------

**Release date:** January 3, 2014

New Features
~~~~~~~~~~~~

- ``plot(kind='kde')`` now accepts the optional parameters ``bw_method`` and
  ``ind``, passed to scipy.stats.gaussian_kde() (for scipy >= 0.11.0) to set
  the bandwidth, and to gkde.evaluate() to specify the indicies at which it
  is evaluated, respectively. See scipy docs. (:issue:`4298`)
- Added ``isin`` method to DataFrame (:issue:`4211`)
- ``df.to_clipboard()`` learned a new ``excel`` keyword that let's you
  paste df data directly into excel (enabled by default). (:issue:`5070`).
- Clipboard functionality now works with PySide (:issue:`4282`)
- New ``extract`` string method returns regex matches more conveniently
  (:issue:`4685`)
- Auto-detect field widths in read_fwf when unspecified (:issue:`4488`)
- ``to_csv()`` now outputs datetime objects according to a specified format
  string via the ``date_format`` keyword (:issue:`4313`)
- Added ``LastWeekOfMonth`` DateOffset (:issue:`4637`)
- Added ``cumcount`` groupby method (:issue:`4646`)
- Added ``FY5253``, and ``FY5253Quarter`` DateOffsets (:issue:`4511`)
- Added ``mode()`` method to ``Series`` and ``DataFrame`` to get the
  statistical mode(s) of a column/series. (:issue:`5367`)

Experimental Features
~~~~~~~~~~~~~~~~~~~~~

- The new :func:`~pandas.eval` function implements expression evaluation
  using ``numexpr`` behind the scenes. This results in large speedups for
  complicated expressions involving large DataFrames/Series.
- :class:`~pandas.DataFrame` has a new :meth:`~pandas.DataFrame.eval` that
  evaluates an expression in the context of the ``DataFrame``; allows
  inline expression assignment
- A :meth:`~pandas.DataFrame.query` method has been added that allows
  you to select elements of a ``DataFrame`` using a natural query syntax
  nearly identical to Python syntax.
- ``pd.eval`` and friends now evaluate operations involving ``datetime64``
  objects in Python space because ``numexpr`` cannot handle ``NaT`` values
  (:issue:`4897`).
- Add msgpack support via ``pd.read_msgpack()`` and ``pd.to_msgpack()`` /
  ``df.to_msgpack()`` for serialization of arbitrary pandas (and python
  objects) in a lightweight portable binary format (:issue:`686`, :issue:`5506`)
- Added PySide support for the qtpandas DataFrameModel and DataFrameWidget.
- Added :mod:`pandas.io.gbq` for reading from (and writing to) Google
  BigQuery into a DataFrame. (:issue:`4140`)

Improvements to existing features
~~~~~~~~~~~~~~~~~~~~~~~~~~~~~~~~~

- ``read_html`` now raises a ``URLError`` instead of catching and raising a
  ``ValueError`` (:issue:`4303`, :issue:`4305`)
- ``read_excel`` now supports an integer in its ``sheetname`` argument giving
  the index of the sheet to read in (:issue:`4301`).
- ``get_dummies`` works with NaN (:issue:`4446`)
- Added a test for ``read_clipboard()`` and ``to_clipboard()``
  (:issue:`4282`)
- Added bins argument to ``value_counts`` (:issue:`3945`), also sort and
  ascending, now available in Series method as well as top-level function.
- Text parser now treats anything that reads like inf ("inf", "Inf", "-Inf",
  "iNf", etc.) to infinity. (:issue:`4220`, :issue:`4219`), affecting
  ``read_table``, ``read_csv``, etc.
- Added a more informative error message when plot arguments contain
  overlapping color and style arguments (:issue:`4402`)
- Significant table writing performance improvements in ``HDFStore``
- JSON date serialization now performed in low-level C code.
- JSON support for encoding datetime.time
- Expanded JSON docs, more info about orient options and the use of the numpy
  param when decoding.
- Add ``drop_level`` argument to xs (:issue:`4180`)
- Can now resample a DataFrame with ohlc (:issue:`2320`)
- ``Index.copy()`` and ``MultiIndex.copy()`` now accept keyword arguments to
  change attributes (i.e., ``names``, ``levels``, ``labels``)
  (:issue:`4039`)
- Add ``rename`` and ``set_names`` methods to ``Index`` as well as
  ``set_names``, ``set_levels``, ``set_labels`` to ``MultiIndex``.
  (:issue:`4039`) with improved validation for all (:issue:`4039`,
  :issue:`4794`)
- A Series of dtype ``timedelta64[ns]`` can now be divided/multiplied
  by an integer series (:issue:`4521`)
- A Series of dtype ``timedelta64[ns]`` can now be divided by another
  ``timedelta64[ns]`` object to yield a ``float64`` dtyped Series. This
  is frequency conversion; astyping is also supported.
- Timedelta64 support ``fillna/ffill/bfill`` with an integer interpreted as
  seconds, or a ``timedelta`` (:issue:`3371`)
- Box numeric ops on ``timedelta`` Series (:issue:`4984`)
- Datetime64 support ``ffill/bfill``
- Performance improvements with ``__getitem__`` on ``DataFrames`` with
  when the key is a column
- Support for using a ``DatetimeIndex/PeriodsIndex`` directly in a datelike
  calculation e.g. s-s.index (:issue:`4629`)
- Better/cleaned up exceptions in core/common, io/excel and core/format
  (:issue:`4721`, :issue:`3954`), as well as cleaned up test cases in
  tests/test_frame, tests/test_multilevel (:issue:`4732`).
- Performance improvement of timeseries plotting with PeriodIndex and added
  test to vbench (:issue:`4705` and :issue:`4722`)
- Add ``axis`` and ``level`` keywords to ``where``, so that the ``other``
  argument can now be an alignable pandas object.
- ``to_datetime`` with a format of '%Y%m%d' now parses much faster
- It's now easier to hook new Excel writers into pandas (just subclass
  ``ExcelWriter`` and register your engine). You can specify an ``engine`` in
  ``to_excel`` or in ``ExcelWriter``.  You can also specify which writers you
  want to use by default with config options ``io.excel.xlsx.writer`` and
  ``io.excel.xls.writer``. (:issue:`4745`, :issue:`4750`)
- ``Panel.to_excel()`` now accepts keyword arguments that will be passed to
  its ``DataFrame``'s ``to_excel()`` methods. (:issue:`4750`)
- Added XlsxWriter as an optional ``ExcelWriter``  engine. This is about 5x
  faster than the default openpyxl xlsx writer and is equivalent in speed
  to the xlwt xls writer module. (:issue:`4542`)
- allow DataFrame constructor to accept more list-like objects, e.g. list of
  ``collections.Sequence`` and ``array.Array`` objects (:issue:`3783`,
  :issue:`4297`, :issue:`4851`), thanks @lgautier
- DataFrame constructor now accepts a numpy masked record array
  (:issue:`3478`), thanks @jnothman
- ``__getitem__`` with ``tuple`` key (e.g., ``[:, 2]``) on ``Series``
  without ``MultiIndex`` raises ``ValueError`` (:issue:`4759`, :issue:`4837`)
- ``read_json`` now raises a (more informative) ``ValueError`` when the dict
  contains a bad key and ``orient='split'`` (:issue:`4730`, :issue:`4838`)
- ``read_stata`` now accepts Stata 13 format (:issue:`4291`)
- ``ExcelWriter`` and ``ExcelFile`` can be used as contextmanagers.
  (:issue:`3441`, :issue:`4933`)
- ``pandas`` is now tested with two different versions of ``statsmodels``
  (0.4.3 and 0.5.0) (:issue:`4981`).
- Better string representations of ``MultiIndex`` (including ability to
  roundtrip via ``repr``). (:issue:`3347`, :issue:`4935`)
- Both ExcelFile and read_excel to accept an xlrd.Book for the io
  (formerly path_or_buf) argument; this requires engine to be set.
  (:issue:`4961`).
- ``concat`` now gives a more informative error message when passed objects
  that cannot be concatenated (:issue:`4608`).
- Add ``halflife`` option to exponentially weighted moving functions (PR
  :issue:`4998`)
- ``to_dict`` now takes ``records`` as a possible outtype.  Returns an array
  of column-keyed dictionaries. (:issue:`4936`)
- ``tz_localize`` can infer a fall daylight savings transition based on the
  structure of unlocalized data (:issue:`4230`)
- DatetimeIndex is now in the API documentation
- Improve support for converting R datasets to pandas objects (more
  informative index for timeseries and numeric, support for factors, dist,
  and high-dimensional arrays).
- :func:`~pandas.read_html` now supports the ``parse_dates``,
  ``tupleize_cols`` and ``thousands`` parameters (:issue:`4770`).
- :meth:`~pandas.io.json.json_normalize` is a new method to allow you to
  create a flat table from semi-structured JSON data. :ref:`See the
  docs<io.json_normalize>` (:issue:`1067`)
- ``DataFrame.from_records()`` will now accept generators (:issue:`4910`)
- ``DataFrame.interpolate()`` and ``Series.interpolate()`` have been expanded
  to include interpolation methods from scipy. (:issue:`4434`, :issue:`1892`)
- ``Series`` now supports a ``to_frame`` method to convert it to a
  single-column DataFrame (:issue:`5164`)
- DatetimeIndex (and date_range) can now be constructed in a left- or
  right-open fashion using the ``closed`` parameter (:issue:`4579`)
- Python csv parser now supports usecols (:issue:`4335`)
- Added support for Google Analytics v3 API segment IDs that also supports v2
  IDs. (:issue:`5271`)
- ``NDFrame.drop()`` now accepts names as well as integers for the axis
  argument. (:issue:`5354`)
- Added short docstrings to a few methods that were missing them + fixed the
  docstrings for Panel flex methods. (:issue:`5336`)
- ``NDFrame.drop()``, ``NDFrame.dropna()``, and ``.drop_duplicates()`` all
  accept ``inplace`` as a kewyord argument; however, this only means that the
  wrapper is updated inplace, a copy is still made internally.
  (:issue:`1960`, :issue:`5247`, :issue:`5628`, and related :issue:`2325` [still not
  closed])
- Fixed bug in `tools.plotting.andrews_curvres` so that lines are drawn grouped
  by color as expected.
- ``read_excel()`` now tries to convert integral floats (like ``1.0``) to int
  by default. (:issue:`5394`)
- Excel writers now have a default option ``merge_cells`` in ``to_excel()``
  to merge cells in MultiIndex and Hierarchical Rows. Note: using this
  option it is no longer possible to round trip Excel files with merged
  MultiIndex and Hierarchical Rows. Set the ``merge_cells`` to ``False`` to
  restore the previous behaviour.  (:issue:`5254`)
- The FRED DataReader now accepts multiple series (:issue`3413`)
- StataWriter adjusts variable names to Stata's limitations (:issue:`5709`)

API Changes
~~~~~~~~~~~

- ``DataFrame.reindex()`` and forward/backward filling now raises ValueError
  if either index is not monotonic (:issue:`4483`, :issue:`4484`).
- ``pandas`` now is Python 2/3 compatible without the need for 2to3 thanks to
  @jtratner. As a result, pandas now uses iterators more extensively. This
  also led to the introduction of substantive parts of the Benjamin
  Peterson's ``six`` library into compat. (:issue:`4384`, :issue:`4375`,
  :issue:`4372`)
- ``pandas.util.compat`` and ``pandas.util.py3compat`` have been merged into
  ``pandas.compat``. ``pandas.compat`` now includes many functions allowing
  2/3 compatibility. It contains both list and iterator versions of range,
  filter, map and zip, plus other necessary elements for Python 3
  compatibility. ``lmap``, ``lzip``, ``lrange`` and ``lfilter`` all produce
  lists instead of iterators, for compatibility with ``numpy``, subscripting
  and ``pandas`` constructors.(:issue:`4384`, :issue:`4375`, :issue:`4372`)
- deprecated ``iterkv``, which will be removed in a future release (was just
  an alias of iteritems used to get around ``2to3``'s changes).
  (:issue:`4384`, :issue:`4375`, :issue:`4372`)
- ``Series.get`` with negative indexers now returns the same as ``[]``
  (:issue:`4390`)
- allow ``ix/loc`` for Series/DataFrame/Panel to set on any axis even when
  the single-key is not currently contained in the index for that axis
  (:issue:`2578`, :issue:`5226`, :issue:`5632`, :issue:`5720`,
  :issue:`5744`, :issue:`5756`)
- Default export for ``to_clipboard`` is now csv with a sep of `\t` for
  compat (:issue:`3368`)
- ``at`` now will enlarge the object inplace (and return the same)
  (:issue:`2578`)
- ``DataFrame.plot`` will scatter plot x versus y by passing
  ``kind='scatter'`` (:issue:`2215`)

- ``HDFStore``

  - ``append_to_multiple`` automatically synchronizes writing rows to multiple
    tables and adds a ``dropna`` kwarg (:issue:`4698`)
  - handle a passed ``Series`` in table format (:issue:`4330`)
  - added an ``is_open`` property to indicate if the underlying file handle
    is_open; a closed store will now report 'CLOSED' when viewing the store
    (rather than raising an error) (:issue:`4409`)
  - a close of a ``HDFStore`` now will close that instance of the
    ``HDFStore`` but will only close the actual file if the ref count (by
    ``PyTables``) w.r.t. all of the open handles are 0. Essentially you have
    a local instance of ``HDFStore`` referenced by a variable. Once you close
    it, it will report closed. Other references (to the same file) will
    continue to operate until they themselves are closed. Performing an
    action on a closed file will raise ``ClosedFileError``
  - removed the ``_quiet`` attribute, replace by a ``DuplicateWarning`` if
    retrieving duplicate rows from a table (:issue:`4367`)
  - removed the ``warn`` argument from ``open``. Instead a
    ``PossibleDataLossError`` exception will be raised if you try to use
    ``mode='w'`` with an OPEN file handle (:issue:`4367`)
  - allow a passed locations array or mask as a ``where`` condition
    (:issue:`4467`)
  - add the keyword ``dropna=True`` to ``append`` to change whether ALL nan
    rows are not written to the store (default is ``True``, ALL nan rows are
    NOT written), also settable via the option ``io.hdf.dropna_table``
    (:issue:`4625`)
  - the ``format`` keyword now replaces the ``table`` keyword; allowed values
    are ``fixed(f)|table(t)`` the ``Storer`` format has been renamed to
    ``Fixed``
  - a column multi-index will be recreated properly (:issue:`4710`); raise on
    trying to use a multi-index with data_columns on the same axis
  - ``select_as_coordinates`` will now return an ``Int64Index`` of the
    resultant selection set
  - support ``timedelta64[ns]`` as a serialization type (:issue:`3577`)
  - store `datetime.date` objects as ordinals rather then timetuples to avoid
    timezone issues (:issue:`2852`), thanks @tavistmorph and @numpand
  - ``numexpr`` 2.2.2 fixes incompatiblity in PyTables 2.4 (:issue:`4908`)
  - ``flush`` now accepts an ``fsync`` parameter, which defaults to ``False``
    (:issue:`5364`)
  - ``unicode`` indices not supported on ``table`` formats (:issue:`5386`)
  - pass thru store creation arguments; can be used to support in-memory stores
- ``JSON``

  - added ``date_unit`` parameter to specify resolution of timestamps.
    Options are seconds, milliseconds, microseconds and nanoseconds.
    (:issue:`4362`, :issue:`4498`).
  - added ``default_handler`` parameter to allow a callable to be passed
    which will be responsible for handling otherwise unserialisable objects.
    (:issue:`5138`)

- ``Index`` and ``MultiIndex`` changes (:issue:`4039`):

  - Setting ``levels`` and ``labels`` directly on ``MultiIndex`` is now
    deprecated. Instead, you can use the ``set_levels()`` and
    ``set_labels()`` methods.
  - ``levels``, ``labels`` and ``names`` properties no longer return lists,
    but instead return containers that do not allow setting of items
    ('mostly immutable')
  - ``levels``, ``labels`` and ``names`` are validated upon setting and are
    either copied or shallow-copied.
  - inplace setting of ``levels`` or ``labels`` now correctly invalidates the
    cached properties. (:issue:`5238`).
  - ``__deepcopy__`` now returns a shallow copy (currently: a view) of the
    data - allowing metadata changes.
  - ``MultiIndex.astype()`` now only allows ``np.object_``-like dtypes and
    now returns a ``MultiIndex`` rather than an ``Index``. (:issue:`4039`)
  - Added ``is_`` method to ``Index`` that allows fast equality comparison of
    views (similar to ``np.may_share_memory`` but no false positives, and
    changes on ``levels`` and ``labels`` setting on ``MultiIndex``).
    (:issue:`4859` , :issue:`4909`)
  - Aliased ``__iadd__`` to ``__add__``. (:issue:`4996`)
  - Added ``is_`` method to ``Index`` that allows fast equality comparison of
    views (similar to ``np.may_share_memory`` but no false positives, and
    changes on ``levels`` and ``labels`` setting on ``MultiIndex``).
    (:issue:`4859`, :issue:`4909`)

- Infer and downcast dtype if ``downcast='infer'`` is passed to
  ``fillna/ffill/bfill`` (:issue:`4604`)
- ``__nonzero__`` for all NDFrame objects, will now raise a ``ValueError``,
  this reverts back to (:issue:`1073`, :issue:`4633`) behavior. Add
  ``.bool()`` method to ``NDFrame`` objects to facilitate evaluating of
  single-element boolean Series
- ``DataFrame.update()`` no longer raises a ``DataConflictError``, it now
  will raise a ``ValueError`` instead (if necessary) (:issue:`4732`)
- ``Series.isin()`` and ``DataFrame.isin()``  now raise a ``TypeError`` when
  passed a string (:issue:`4763`). Pass a ``list`` of one element (containing
  the string) instead.
- Remove undocumented/unused ``kind`` keyword argument from ``read_excel``,
  and ``ExcelFile``. (:issue:`4713`, :issue:`4712`)
- The ``method`` argument of ``NDFrame.replace()`` is valid again, so that a
  a list can be passed to ``to_replace`` (:issue:`4743`).
- provide automatic dtype conversions on _reduce operations (:issue:`3371`)
- exclude non-numerics if mixed types with datelike in _reduce operations
  (:issue:`3371`)
- default for ``tupleize_cols`` is now ``False`` for both ``to_csv`` and
  ``read_csv``. Fair warning in 0.12 (:issue:`3604`)
- moved timedeltas support to pandas.tseries.timedeltas.py; add timedeltas
  string parsing, add top-level ``to_timedelta`` function
- ``NDFrame`` now is compatible with Python's toplevel ``abs()`` function
  (:issue:`4821`).
- raise a ``TypeError`` on invalid comparison ops on Series/DataFrame (e.g.
  integer/datetime) (:issue:`4968`)
- Added a new index type, ``Float64Index``. This will be automatically
  created when passing floating values in index creation.  This enables a
  pure label-based slicing paradigm that makes ``[],ix,loc`` for scalar
  indexing and slicing work exactly the same.  Indexing on other index types
  are preserved (and positional fallback for ``[],ix``), with the exception,
  that floating point slicing on indexes on non ``Float64Index`` will raise a
  ``TypeError``, e.g. ``Series(range(5))[3.5:4.5]`` (:issue:`263`,:issue:`5375`)
- Make Categorical repr nicer (:issue:`4368`)
- Remove deprecated ``Factor`` (:issue:`3650`)
- Remove deprecated ``set_printoptions/reset_printoptions`` (:issue:``3046``)
- Remove deprecated ``_verbose_info`` (:issue:`3215`)
- Begin removing methods that don't make sense on ``GroupBy`` objects
  (:issue:`4887`).
- Remove deprecated ``read_clipboard/to_clipboard/ExcelFile/ExcelWriter``
  from ``pandas.io.parsers`` (:issue:`3717`)
- All non-Index NDFrames (``Series``, ``DataFrame``, ``Panel``, ``Panel4D``,
  ``SparsePanel``, etc.), now support the entire set of arithmetic operators
  and arithmetic flex methods (add, sub, mul, etc.). ``SparsePanel`` does not
  support ``pow`` or ``mod`` with non-scalars. (:issue:`3765`)
- Arithemtic func factories are now passed real names (suitable for using
  with super) (:issue:`5240`)
- Provide numpy compatibility with 1.7 for a calling convention like
  ``np.prod(pandas_object)`` as numpy call with additional keyword args
  (:issue:`4435`)
- Provide __dir__ method (and local context) for tab completion / remove
  ipython completers code (:issue:`4501`)
- Support non-unique axes in a Panel via indexing operations (:issue:`4960`)
- ``.truncate`` will raise a ``ValueError`` if invalid before and afters
  dates are given (:issue:`5242`)
- ``Timestamp`` now supports ``now/today/utcnow`` class methods
  (:issue:`5339`)
- default for `display.max_seq_len` is now 100 rather then `None`. This activates
  truncated display ("...") of long sequences in various places. (:issue:`3391`)
- **All** division with ``NDFrame`` - likes is now truedivision, regardless
  of the future import. You can use ``//`` and ``floordiv`` to do integer
  division.

.. code-block:: python

   In [3]: arr = np.array([1, 2, 3, 4])

   In [4]: arr2 = np.array([5, 3, 2, 1])

   In [5]: arr / arr2
   Out[5]: array([0, 0, 1, 4])

   In [6]: pd.Series(arr) / pd.Series(arr2) # no future import required
   Out[6]:
   0    0.200000
   1    0.666667
   2    1.500000
   3    4.000000
   dtype: float64

- raise/warn ``SettingWithCopyError/Warning`` exception/warning when setting of a
  copy thru chained assignment is detected, settable via option ``mode.chained_assignment``
- test the list of ``NA`` values in the csv parser. add ``N/A``, ``#NA`` as independent default
  na values (:issue:`5521`)
- The refactoring involving``Series`` deriving from ``NDFrame`` breaks ``rpy2<=2.3.8``. an Issue
  has been opened against rpy2 and a workaround is detailed in :issue:`5698`. Thanks @JanSchulz.
- ``Series.argmin`` and ``Series.argmax`` are now aliased to ``Series.idxmin`` and ``Series.idxmax``.
  These return the *index* of the  min or max element respectively. Prior to 0.13.0 these would return
  the position of the min / max element (:issue:`6214`)

Internal Refactoring
~~~~~~~~~~~~~~~~~~~~

In 0.13.0 there is a major refactor primarily to subclass ``Series`` from
``NDFrame``, which is the base class currently for ``DataFrame`` and ``Panel``,
to unify methods and behaviors. Series formerly subclassed directly from
``ndarray``. (:issue:`4080`, :issue:`3862`, :issue:`816`)
See :ref:`Internal Refactoring<whatsnew_0130.refactoring>`

- Refactor of series.py/frame.py/panel.py to move common code to generic.py

 - added ``_setup_axes`` to created generic NDFrame structures
 - moved methods

   - ``from_axes``, ``_wrap_array``, ``axes``, ``ix``, ``loc``, ``iloc``,
     ``shape``, ``empty``, ``swapaxes``, ``transpose``, ``pop``
   - ``__iter__``, ``keys``, ``__contains__``, ``__len__``, ``__neg__``,
     ``__invert__``
   - ``convert_objects``, ``as_blocks``, ``as_matrix``, ``values``
   - ``__getstate__``, ``__setstate__`` (compat remains in frame/panel)
   - ``__getattr__``, ``__setattr__``
   - ``_indexed_same``, ``reindex_like``, ``align``, ``where``, ``mask``
   - ``fillna``, ``replace`` (``Series`` replace is now consistent with
     ``DataFrame``)
   - ``filter`` (also added axis argument to selectively filter on a different
     axis)
   - ``reindex``, ``reindex_axis``, ``take``
   - ``truncate`` (moved to become part of ``NDFrame``)
   - ``isnull/notnull`` now available on ``NDFrame`` objects

- These are API changes which make ``Panel`` more consistent with ``DataFrame``

 - ``swapaxes`` on a ``Panel`` with the same axes specified now return a copy
 - support attribute access for setting
 - ``filter`` supports same api as original ``DataFrame`` filter
 - ``fillna`` refactored to ``core/generic.py``, while > 3ndim is
   ``NotImplemented``

- Series now inherits from ``NDFrame`` rather than directly from ``ndarray``.
  There are several minor changes that affect the API.

 - numpy functions that do not support the array interface will now return
   ``ndarrays`` rather than series, e.g. ``np.diff``, ``np.ones_like``,
   ``np.where``
 - ``Series(0.5)`` would previously return the scalar ``0.5``, this is no
   longer supported
 - ``TimeSeries`` is now an alias for ``Series``. the property
   ``is_time_series`` can be used to distinguish (if desired)

- Refactor of Sparse objects to use BlockManager

 - Created a new block type in internals, ``SparseBlock``, which can hold
   multi-dtypes and is non-consolidatable. ``SparseSeries`` and
   ``SparseDataFrame`` now inherit more methods from there hierarchy
   (Series/DataFrame), and no longer inherit from ``SparseArray`` (which
   instead is the object of the ``SparseBlock``)
 - Sparse suite now supports integration with non-sparse data. Non-float
   sparse data is supportable (partially implemented)
 - Operations on sparse structures within DataFrames should preserve
   sparseness, merging type operations will convert to dense (and back to
   sparse), so might be somewhat inefficient
 - enable setitem on ``SparseSeries`` for boolean/integer/slices
 - ``SparsePanels`` implementation is unchanged (e.g. not using BlockManager,
   needs work)

- added ``ftypes`` method to Series/DataFame, similar to ``dtypes``, but
  indicates if the underlying is sparse/dense (as well as the dtype)
- All ``NDFrame`` objects now have a ``_prop_attributes``, which can be used
  to indcated various values to propogate to a new object from an existing
  (e.g. name in ``Series`` will follow more automatically now)
- Internal type checking is now done via a suite of generated classes,
  allowing ``isinstance(value, klass)`` without having to directly import the
  klass, courtesy of @jtratner
- Bug in Series update where the parent frame is not updating its cache based
  on changes (:issue:`4080`, :issue:`5216`) or types (:issue:`3217`), fillna
  (:issue:`3386`)
- Indexing with dtype conversions fixed (:issue:`4463`, :issue:`4204`)
- Refactor ``Series.reindex`` to core/generic.py (:issue:`4604`,
  :issue:`4618`), allow ``method=`` in reindexing on a Series to work
- ``Series.copy`` no longer accepts the ``order`` parameter and is now
  consistent with ``NDFrame`` copy
- Refactor ``rename`` methods to core/generic.py; fixes ``Series.rename`` for
  (:issue:`4605`), and adds ``rename`` with the same signature for ``Panel``
- Series (for index) / Panel (for items) now as attribute access to its
  elements  (:issue:`1903`)
- Refactor ``clip`` methods to core/generic.py (:issue:`4798`)
- Refactor of ``_get_numeric_data/_get_bool_data`` to core/generic.py,
  allowing Series/Panel functionaility
- Refactor of Series arithmetic with time-like objects
  (datetime/timedelta/time etc.) into a separate, cleaned up wrapper class.
  (:issue:`4613`)
- Complex compat for ``Series`` with ``ndarray``. (:issue:`4819`)
- Removed unnecessary ``rwproperty`` from codebase in favor of builtin
  property. (:issue:`4843`)
- Refactor object level numeric methods (mean/sum/min/max...) from object
  level modules to ``core/generic.py`` (:issue:`4435`).
- Refactor cum objects to core/generic.py (:issue:`4435`), note that these
  have a more numpy-like function signature.
- :func:`~pandas.read_html` now uses ``TextParser`` to parse HTML data from
  bs4/lxml (:issue:`4770`).
- Removed the ``keep_internal`` keyword parameter in
  ``pandas/core/groupby.py`` because it wasn't being used (:issue:`5102`).
- Base ``DateOffsets`` are no longer all instantiated on importing pandas,
  instead they are generated and cached on the fly. The internal
  representation and handling of DateOffsets has also been clarified.
  (:issue:`5189`, related :issue:`5004`)
- ``MultiIndex`` constructor now validates that passed levels and labels are
  compatible. (:issue:`5213`, :issue:`5214`)
- Unity ``dropna`` for Series/DataFrame signature (:issue:`5250`),
  tests from :issue:`5234`, courtesy of @rockg
- Rewrite assert_almost_equal() in cython for performance (:issue:`4398`)
- Added an internal ``_update_inplace`` method to facilitate updating
  ``NDFrame`` wrappers on inplace ops (only is for convenience of caller,
  doesn't actually prevent copies). (:issue:`5247`)

.. _release.bug_fixes-0.13.0:


Bug Fixes
~~~~~~~~~

- ``HDFStore``

  - raising an invalid ``TypeError`` rather than ``ValueError`` when
    appending with a different block ordering (:issue:`4096`)
  - ``read_hdf`` was not respecting as passed ``mode`` (:issue:`4504`)
  - appending a 0-len table will work correctly (:issue:`4273`)
  - ``to_hdf`` was raising when passing both arguments ``append`` and
    ``table`` (:issue:`4584`)
  - reading from a store with duplicate columns across dtypes would raise
    (:issue:`4767`)
  - Fixed a bug where ``ValueError`` wasn't correctly raised when column
    names weren't strings (:issue:`4956`)
  - A zero length series written in Fixed format not deserializing properly.
    (:issue:`4708`)
  - Fixed decoding perf issue on pyt3 (:issue:`5441`)
  - Validate levels in a multi-index before storing (:issue:`5527`)
  - Correctly handle ``data_columns`` with a Panel (:issue:`5717`)
- Fixed bug in tslib.tz_convert(vals, tz1, tz2): it could raise IndexError
  exception while trying to access trans[pos + 1] (:issue:`4496`)
- The ``by`` argument now works correctly with the ``layout`` argument
  (:issue:`4102`, :issue:`4014`) in ``*.hist`` plotting methods
- Fixed bug in ``PeriodIndex.map`` where using ``str`` would return the str
  representation of the index (:issue:`4136`)
- Fixed test failure ``test_time_series_plot_color_with_empty_kwargs`` when
  using custom matplotlib default colors (:issue:`4345`)
- Fix running of stata IO tests. Now uses temporary files to write
  (:issue:`4353`)
- Fixed an issue where ``DataFrame.sum`` was slower than ``DataFrame.mean``
  for integer valued frames (:issue:`4365`)
- ``read_html`` tests now work with Python 2.6 (:issue:`4351`)
- Fixed bug where ``network`` testing was throwing ``NameError`` because a
  local variable was undefined (:issue:`4381`)
- In ``to_json``, raise if a passed ``orient`` would cause loss of data
  because of a duplicate index (:issue:`4359`)
- In ``to_json``, fix date handling so milliseconds are the default timestamp
  as the docstring says (:issue:`4362`).
- ``as_index`` is no longer ignored when doing groupby apply (:issue:`4648`,
  :issue:`3417`)
- JSON NaT handling fixed, NaTs are now serialised to `null` (:issue:`4498`)
- Fixed JSON handling of escapable characters in JSON object keys
  (:issue:`4593`)
- Fixed passing ``keep_default_na=False`` when ``na_values=None``
  (:issue:`4318`)
- Fixed bug with ``values`` raising an error on a DataFrame with duplicate
  columns and mixed dtypes, surfaced in (:issue:`4377`)
- Fixed bug with duplicate columns and type conversion in ``read_json`` when
  ``orient='split'`` (:issue:`4377`)
- Fixed JSON bug where locales with decimal separators other than '.' threw
  exceptions when encoding / decoding certain values. (:issue:`4918`)
- Fix ``.iat`` indexing with a ``PeriodIndex`` (:issue:`4390`)
- Fixed an issue where ``PeriodIndex`` joining with self was returning a new
  instance rather than the same instance (:issue:`4379`); also adds a test
  for this for the other index types
- Fixed a bug with all the dtypes being converted to object when using the
  CSV cparser with the usecols parameter (:issue:`3192`)
- Fix an issue in merging blocks where the resulting DataFrame had partially
  set _ref_locs (:issue:`4403`)
- Fixed an issue where hist subplots were being overwritten when they were
  called using the top level matplotlib API (:issue:`4408`)
- Fixed a bug where calling ``Series.astype(str)`` would truncate the string
  (:issue:`4405`, :issue:`4437`)
- Fixed a py3 compat issue where bytes were being repr'd as tuples
  (:issue:`4455`)
- Fixed Panel attribute naming conflict if item is named 'a'
  (:issue:`3440`)
- Fixed an issue where duplicate indexes were raising when plotting
  (:issue:`4486`)
- Fixed an issue where cumsum and cumprod didn't work with bool dtypes
  (:issue:`4170`, :issue:`4440`)
- Fixed Panel slicing issued in ``xs`` that was returning an incorrect dimmed
  object (:issue:`4016`)
- Fix resampling bug where custom reduce function not used if only one group
  (:issue:`3849`, :issue:`4494`)
- Fixed Panel assignment with a transposed frame (:issue:`3830`)
- Raise on set indexing with a Panel and a Panel as a value which needs
  alignment (:issue:`3777`)
- frozenset objects now raise in the ``Series`` constructor (:issue:`4482`,
  :issue:`4480`)
- Fixed issue with sorting a duplicate multi-index that has multiple dtypes
  (:issue:`4516`)
- Fixed bug in ``DataFrame.set_values`` which was causing name attributes to
  be lost when expanding the index. (:issue:`3742`, :issue:`4039`)
- Fixed issue where individual ``names``, ``levels`` and ``labels`` could be
  set on ``MultiIndex`` without validation (:issue:`3714`, :issue:`4039`)
- Fixed (:issue:`3334`) in pivot_table. Margins did not compute if values is
  the index.
- Fix bug in having a rhs of ``np.timedelta64`` or ``np.offsets.DateOffset``
  when operating with datetimes (:issue:`4532`)
- Fix arithmetic with series/datetimeindex and ``np.timedelta64`` not working
  the same (:issue:`4134`) and buggy timedelta in numpy 1.6 (:issue:`4135`)
- Fix bug in ``pd.read_clipboard`` on windows with PY3 (:issue:`4561`); not
  decoding properly
- ``tslib.get_period_field()`` and ``tslib.get_period_field_arr()`` now raise
  if code argument out of range (:issue:`4519`, :issue:`4520`)
- Fix boolean indexing on an empty series loses index names (:issue:`4235`),
  infer_dtype works with empty arrays.
- Fix reindexing with multiple axes; if an axes match was not replacing the
  current axes, leading to a possible lazay frequency inference issue
  (:issue:`3317`)
- Fixed issue where ``DataFrame.apply`` was reraising exceptions incorrectly
  (causing the original stack trace to be truncated).
- Fix selection with ``ix/loc`` and non_unique selectors (:issue:`4619`)
- Fix assignment with iloc/loc involving a dtype change in an existing column
  (:issue:`4312`, :issue:`5702`) have internal setitem_with_indexer in core/indexing
  to use Block.setitem
- Fixed bug where thousands operator was not handled correctly for floating
  point numbers in csv_import (:issue:`4322`)
- Fix an issue with CacheableOffset not properly being used by many
  DateOffset; this prevented the DateOffset from being cached (:issue:`4609`)
- Fix boolean comparison with a DataFrame on the lhs, and a list/tuple on the
  rhs (:issue:`4576`)
- Fix error/dtype conversion with setitem of ``None`` on ``Series/DataFrame``
  (:issue:`4667`)
- Fix decoding based on a passed in non-default encoding in ``pd.read_stata``
  (:issue:`4626`)
- Fix ``DataFrame.from_records`` with a plain-vanilla ``ndarray``.
  (:issue:`4727`)
- Fix some inconsistencies with ``Index.rename`` and ``MultiIndex.rename``,
  etc. (:issue:`4718`, :issue:`4628`)
- Bug in using ``iloc/loc`` with a cross-sectional and duplicate indicies
  (:issue:`4726`)
- Bug with using ``QUOTE_NONE`` with ``to_csv`` causing ``Exception``.
  (:issue:`4328`)
- Bug with Series indexing not raising an error when the right-hand-side has
  an incorrect length (:issue:`2702`)
- Bug in multi-indexing with a partial string selection as one part of a
  MultIndex (:issue:`4758`)
- Bug with reindexing on the index with a non-unique index will now raise
  ``ValueError`` (:issue:`4746`)
- Bug in setting with ``loc/ix`` a single indexer with a multi-index axis and
  a numpy array, related to (:issue:`3777`)
- Bug in concatenation with duplicate columns across dtypes not merging with
  axis=0 (:issue:`4771`, :issue:`4975`)
- Bug in ``iloc`` with a slice index failing (:issue:`4771`)
- Incorrect error message with no colspecs or width in ``read_fwf``.
  (:issue:`4774`)
- Fix bugs in indexing in a Series with a duplicate index (:issue:`4548`,
  :issue:`4550`)
- Fixed bug with reading compressed files with ``read_fwf`` in Python 3.
  (:issue:`3963`)
- Fixed an issue with a duplicate index and assignment with a dtype change
  (:issue:`4686`)
- Fixed bug with reading compressed files in as ``bytes`` rather than ``str``
  in Python 3. Simplifies bytes-producing file-handling in Python 3
  (:issue:`3963`, :issue:`4785`).
- Fixed an issue related to ticklocs/ticklabels with log scale bar plots
  across different versions of matplotlib (:issue:`4789`)
- Suppressed DeprecationWarning associated with internal calls issued by
  repr() (:issue:`4391`)
- Fixed an issue with a duplicate index and duplicate selector with ``.loc``
  (:issue:`4825`)
- Fixed an issue with ``DataFrame.sort_index`` where, when sorting by a
  single column and passing a list for ``ascending``, the argument for
  ``ascending`` was being interpreted as ``True`` (:issue:`4839`,
  :issue:`4846`)
- Fixed ``Panel.tshift`` not working. Added `freq` support to ``Panel.shift``
  (:issue:`4853`)
- Fix an issue in TextFileReader w/ Python engine (i.e. PythonParser)
  with thousands != "," (:issue:`4596`)
- Bug in getitem with a duplicate index when using where (:issue:`4879`)
- Fix Type inference code coerces float column into datetime (:issue:`4601`)
- Fixed ``_ensure_numeric`` does not check for complex numbers
  (:issue:`4902`)
- Fixed a bug in ``Series.hist`` where two figures were being created when
  the ``by`` argument was passed (:issue:`4112`, :issue:`4113`).
- Fixed a bug in ``convert_objects`` for > 2 ndims (:issue:`4937`)
- Fixed a bug in DataFrame/Panel cache insertion and subsequent indexing
  (:issue:`4939`, :issue:`5424`)
- Fixed string methods for ``FrozenNDArray`` and ``FrozenList``
  (:issue:`4929`)
- Fixed a bug with setting invalid or out-of-range values in indexing
  enlargement scenarios (:issue:`4940`)
- Tests for fillna on empty Series (:issue:`4346`), thanks @immerrr
- Fixed ``copy()`` to shallow copy axes/indices as well and thereby keep
  separate metadata. (:issue:`4202`, :issue:`4830`)
- Fixed skiprows option in Python parser for read_csv (:issue:`4382`)
- Fixed bug preventing ``cut`` from working with ``np.inf`` levels without
  explicitly passing labels (:issue:`3415`)
- Fixed wrong check for overlapping in ``DatetimeIndex.union``
  (:issue:`4564`)
- Fixed conflict between thousands separator and date parser in csv_parser
  (:issue:`4678`)
- Fix appending when dtypes are not the same (error showing mixing
  float/np.datetime64) (:issue:`4993`)
- Fix repr for DateOffset. No longer show duplicate entries in kwds.
  Removed unused offset fields. (:issue:`4638`)
- Fixed wrong index name during read_csv if using usecols. Applies to c
  parser only. (:issue:`4201`)
- ``Timestamp`` objects can now appear in the left hand side of a comparison
  operation with a ``Series`` or ``DataFrame`` object (:issue:`4982`).
- Fix a bug when indexing with ``np.nan`` via ``iloc/loc`` (:issue:`5016`)
- Fixed a bug where low memory c parser could create different types in
  different chunks of the same file. Now coerces to numerical type or raises
  warning. (:issue:`3866`)
- Fix a bug where reshaping a ``Series`` to its own shape raised
  ``TypeError`` (:issue:`4554`) and other reshaping issues.
- Bug in setting with ``ix/loc`` and a mixed int/string index (:issue:`4544`)
- Make sure series-series boolean comparions are label based (:issue:`4947`)
- Bug in multi-level indexing with a Timestamp partial indexer
  (:issue:`4294`)
- Tests/fix for multi-index construction of an all-nan frame (:issue:`4078`)
- Fixed a bug where :func:`~pandas.read_html` wasn't correctly inferring
  values of tables with commas (:issue:`5029`)
- Fixed a bug where :func:`~pandas.read_html` wasn't providing a stable
  ordering of returned tables (:issue:`4770`, :issue:`5029`).
- Fixed a bug where :func:`~pandas.read_html` was incorrectly parsing when
  passed ``index_col=0`` (:issue:`5066`).
- Fixed a bug where :func:`~pandas.read_html` was incorrectly infering the
  type of headers (:issue:`5048`).
- Fixed a bug where ``DatetimeIndex`` joins with ``PeriodIndex`` caused a
  stack overflow (:issue:`3899`).
- Fixed a bug where ``groupby`` objects didn't allow plots (:issue:`5102`).
- Fixed a bug where ``groupby`` objects weren't tab-completing column names
  (:issue:`5102`).
- Fixed a bug where ``groupby.plot()`` and friends were duplicating figures
  multiple times (:issue:`5102`).
- Provide automatic conversion of ``object`` dtypes on fillna, related
  (:issue:`5103`)
- Fixed a bug where default options were being overwritten in the option
  parser cleaning (:issue:`5121`).
- Treat a list/ndarray identically for ``iloc`` indexing with list-like
  (:issue:`5006`)
- Fix ``MultiIndex.get_level_values()`` with missing values (:issue:`5074`)
- Fix bound checking for Timestamp() with datetime64 input (:issue:`4065`)
- Fix a bug where ``TestReadHtml`` wasn't calling the correct ``read_html()``
  function (:issue:`5150`).
- Fix a bug with ``NDFrame.replace()`` which made replacement appear as
  though it was (incorrectly) using regular expressions (:issue:`5143`).
- Fix better error message for to_datetime (:issue:`4928`)
- Made sure different locales are tested on travis-ci (:issue:`4918`). Also
  adds a couple of utilities for getting locales and setting locales with a
  context manager.
- Fixed segfault on ``isnull(MultiIndex)`` (now raises an error instead)
  (:issue:`5123`, :issue:`5125`)
- Allow duplicate indices when performing operations that align
  (:issue:`5185`, :issue:`5639`)
- Compound dtypes in a constructor raise ``NotImplementedError``
  (:issue:`5191`)
- Bug in comparing duplicate frames (:issue:`4421`) related
- Bug in describe on duplicate frames
- Bug in ``to_datetime`` with a format and ``coerce=True`` not raising
  (:issue:`5195`)
- Bug in ``loc`` setting with multiple indexers and a rhs of a Series that
  needs broadcasting (:issue:`5206`)
- Fixed bug where inplace setting of levels or labels on ``MultiIndex`` would
  not clear cached ``values`` property and therefore return wrong ``values``.
  (:issue:`5215`)
- Fixed bug where filtering a grouped DataFrame or Series did not maintain
  the original ordering (:issue:`4621`).
- Fixed ``Period`` with a business date freq to always roll-forward if on a
  non-business date. (:issue:`5203`)
- Fixed bug in Excel writers where frames with duplicate column names weren't
  written correctly. (:issue:`5235`)
- Fixed issue with ``drop`` and a non-unique index on Series (:issue:`5248`)
- Fixed seg fault in C parser caused by passing more names than columns in
  the file. (:issue:`5156`)
- Fix ``Series.isin`` with date/time-like dtypes (:issue:`5021`)
- C and Python Parser can now handle the more common multi-index column
  format which doesn't have a row for index names (:issue:`4702`)
- Bug when trying to use an out-of-bounds date as an object dtype
  (:issue:`5312`)
- Bug when trying to display an embedded PandasObject (:issue:`5324`)
- Allows operating of Timestamps to return a datetime if the result is out-of-bounds
  related (:issue:`5312`)
- Fix return value/type signature of ``initObjToJSON()`` to be compatible
  with numpy's ``import_array()`` (:issue:`5334`, :issue:`5326`)
- Bug when renaming then set_index on a DataFrame (:issue:`5344`)
- Test suite no longer leaves around temporary files when testing graphics. (:issue:`5347`)
  (thanks for catching this @yarikoptic!)
- Fixed html tests on win32. (:issue:`4580`)
- Make sure that ``head/tail`` are ``iloc`` based, (:issue:`5370`)
- Fixed bug for ``PeriodIndex`` string representation if there are 1 or 2
  elements. (:issue:`5372`)
- The GroupBy methods ``transform`` and ``filter`` can be used on Series
  and DataFrames that have repeated (non-unique) indices. (:issue:`4620`)
- Fix empty series not printing name in repr (:issue:`4651`)
- Make tests create temp files in temp directory by default. (:issue:`5419`)
- ``pd.to_timedelta`` of a scalar returns a scalar (:issue:`5410`)
- ``pd.to_timedelta`` accepts ``NaN`` and ``NaT``, returning ``NaT`` instead of raising (:issue:`5437`)
- performance improvements in ``isnull`` on larger size pandas objects
- Fixed various setitem with 1d ndarray that does not have a matching
  length to the indexer (:issue:`5508`)
- Bug in getitem with a multi-index and ``iloc`` (:issue:`5528`)
- Bug in delitem on a Series (:issue:`5542`)
- Bug fix in apply when using custom function and objects are not mutated (:issue:`5545`)
- Bug in selecting from a non-unique index with ``loc`` (:issue:`5553`)
- Bug in groupby returning non-consistent types when user function returns a ``None``, (:issue:`5592`)
- Work around regression in numpy 1.7.0 which erroneously raises IndexError from ``ndarray.item`` (:issue:`5666`)
- Bug in repeated indexing of object with resultant non-unique index (:issue:`5678`)
- Bug in fillna with Series and a passed series/dict (:issue:`5703`)
- Bug in groupby transform with a datetime-like grouper (:issue:`5712`)
- Bug in multi-index selection in PY3 when using certain keys (:issue:`5725`)
- Row-wise concat of differing dtypes failing in certain cases (:issue:`5754`)

pandas 0.12.0
-------------

**Release date:** 2013-07-24

New Features
~~~~~~~~~~~~

- ``pd.read_html()`` can now parse HTML strings, files or urls and returns a
  list of ``DataFrame`` s courtesy of @cpcloud. (:issue:`3477`,
  :issue:`3605`, :issue:`3606`)
- Support for reading Amazon S3 files. (:issue:`3504`)
- Added module for reading and writing JSON strings/files: pandas.io.json
  includes ``to_json`` DataFrame/Series method, and a ``read_json`` top-level reader
  various issues (:issue:`1226`, :issue:`3804`, :issue:`3876`, :issue:`3867`, :issue:`1305`)
- Added module for reading and writing Stata files: pandas.io.stata (:issue:`1512`)
  includes ``to_stata`` DataFrame method, and a ``read_stata`` top-level reader
- Added support for writing in ``to_csv`` and reading in ``read_csv``,
  multi-index columns. The ``header`` option in ``read_csv`` now accepts a
  list of the rows from which to read the index. Added the option,
  ``tupleize_cols`` to provide compatiblity for the pre 0.12 behavior of
  writing and reading multi-index columns via a list of tuples. The default in
  0.12 is to write lists of tuples and *not* interpret list of tuples as a
  multi-index column.
  Note: The default value will change in 0.12 to make the default *to* write and
  read multi-index columns in the new format. (:issue:`3571`, :issue:`1651`, :issue:`3141`)
- Add iterator to ``Series.str`` (:issue:`3638`)
- ``pd.set_option()`` now allows N option, value pairs (:issue:`3667`).
- Added keyword parameters for different types of scatter_matrix subplots
- A ``filter`` method on grouped Series or DataFrames returns a subset of
  the original (:issue:`3680`, :issue:`919`)
- Access to historical Google Finance data in pandas.io.data (:issue:`3814`)
- DataFrame plotting methods can sample column colors from a Matplotlib
  colormap via the ``colormap`` keyword. (:issue:`3860`)

Improvements to existing features
~~~~~~~~~~~~~~~~~~~~~~~~~~~~~~~~~

- Fixed various issues with internal pprinting code, the repr() for various objects
  including TimeStamp and Index now produces valid python code strings and
  can be used to recreate the object, (:issue:`3038`, :issue:`3379`, :issue:`3251`, :issue:`3460`)
- ``convert_objects`` now accepts a ``copy`` parameter (defaults to ``True``)
- ``HDFStore``

  - will retain index attributes (freq,tz,name) on recreation (:issue:`3499`,:issue:`4098`)
  - will warn with a ``AttributeConflictWarning`` if you are attempting to append
    an index with a different frequency than the existing, or attempting
    to append an index with a different name than the existing
  - support datelike columns with a timezone as data_columns (:issue:`2852`)
  - table writing performance improvements.
  - support python3 (via ``PyTables 3.0.0``) (:issue:`3750`)
- Add modulo operator to Series, DataFrame
- Add ``date`` method to DatetimeIndex
- Add ``dropna`` argument to pivot_table (:issue: `3820`)
- Simplified the API and added a describe method to Categorical
- ``melt`` now accepts the optional parameters ``var_name`` and ``value_name``
  to specify custom column names of the returned DataFrame (:issue:`3649`),
  thanks @hoechenberger. If ``var_name`` is not specified and ``dataframe.columns.name``
  is not None, then this will be used as the ``var_name`` (:issue:`4144`).
  Also support for MultiIndex columns.
- clipboard functions use pyperclip (no dependencies on Windows, alternative
  dependencies offered for Linux) (:issue:`3837`).
- Plotting functions now raise a ``TypeError`` before trying to plot anything
  if the associated objects have have a dtype of ``object`` (:issue:`1818`,
  :issue:`3572`, :issue:`3911`, :issue:`3912`), but they will try to convert object
  arrays to numeric arrays if possible so that you can still plot, for example, an
  object array with floats. This happens before any drawing takes place which
  elimnates any spurious plots from showing up.
- Added Faq section on repr display options, to help users customize their setup.
- ``where`` operations that result in block splitting are much faster (:issue:`3733`)
- Series and DataFrame hist methods now take a ``figsize`` argument (:issue:`3834`)
- DatetimeIndexes no longer try to convert mixed-integer indexes during join
  operations (:issue:`3877`)
- Add ``unit`` keyword to ``Timestamp`` and ``to_datetime`` to enable passing of
  integers or floats that are in an epoch unit of ``D, s, ms, us, ns``, thanks @mtkini (:issue:`3969`)
  (e.g. unix timestamps or epoch ``s``, with fracional seconds allowed) (:issue:`3540`)
- DataFrame corr method (spearman) is now cythonized.
- Improved ``network`` test decorator to catch ``IOError`` (and therefore
  ``URLError`` as well). Added ``with_connectivity_check`` decorator to allow
  explicitly checking a website as a proxy for seeing if there is network
  connectivity. Plus, new ``optional_args`` decorator factory for decorators.
  (:issue:`3910`, :issue:`3914`)
- ``read_csv`` will now throw a more informative error message when a file
  contains no columns, e.g., all newline characters
- Added ``layout`` keyword to DataFrame.hist() for more customizable layout (:issue:`4050`)
- Timestamp.min and Timestamp.max now represent valid Timestamp instances instead
  of the default datetime.min and datetime.max (respectively), thanks @SleepingPills
- ``read_html`` now raises when no tables are found and BeautifulSoup==4.2.0
  is detected (:issue:`4214`)

API Changes
~~~~~~~~~~~

- ``HDFStore``

  - When removing an object, ``remove(key)`` raises
    ``KeyError`` if the key is not a valid store object.
  - raise a ``TypeError`` on passing ``where`` or ``columns``
    to select with a Storer; these are invalid parameters at this time (:issue:`4189`)
  - can now specify an ``encoding`` option to ``append/put``
    to enable alternate encodings (:issue:`3750`)
  - enable support for ``iterator/chunksize`` with ``read_hdf``
- The repr() for (Multi)Index now obeys display.max_seq_items rather
  then numpy threshold print options. (:issue:`3426`, :issue:`3466`)
- Added mangle_dupe_cols option to read_table/csv, allowing users
  to control legacy behaviour re dupe cols (A, A.1, A.2 vs A, A ) (:issue:`3468`)
  Note: The default value will change in 0.12 to the "no mangle" behaviour,
  If your code relies on this behaviour, explicitly specify mangle_dupe_cols=True
  in your calls.
- Do not allow astypes on ``datetime64[ns]`` except to ``object``, and
  ``timedelta64[ns]`` to ``object/int`` (:issue:`3425`)
- The behavior of ``datetime64`` dtypes has changed with respect to certain
  so-called reduction operations (:issue:`3726`). The following operations now
  raise a ``TypeError`` when perfomed on a ``Series`` and return an *empty*
  ``Series`` when performed on a ``DataFrame`` similar to performing these
  operations on, for example, a ``DataFrame`` of ``slice`` objects:
  - sum, prod, mean, std, var, skew, kurt, corr, and cov
- Do not allow datetimelike/timedeltalike creation except with valid types
  (e.g. cannot pass ``datetime64[ms]``) (:issue:`3423`)
- Add ``squeeze`` keyword to ``groupby`` to allow reduction from
  DataFrame -> Series if groups are unique. Regression from 0.10.1,
  partial revert on (:issue:`2893`) with (:issue:`3596`)
- Raise on ``iloc`` when boolean indexing with a label based indexer mask
  e.g. a boolean Series, even with integer labels, will raise. Since ``iloc``
  is purely positional based, the labels on the Series are not alignable (:issue:`3631`)
- The ``raise_on_error`` option to plotting methods is obviated by :issue:`3572`,
  so it is removed. Plots now always raise when data cannot be plotted or the
  object being plotted has a dtype of ``object``.
- ``DataFrame.interpolate()`` is now deprecated. Please use
  ``DataFrame.fillna()`` and ``DataFrame.replace()`` instead (:issue:`3582`,
  :issue:`3675`, :issue:`3676`).
- the ``method`` and ``axis`` arguments of ``DataFrame.replace()`` are
  deprecated
- ``DataFrame.replace`` 's ``infer_types`` parameter is removed and now
  performs conversion by default. (:issue:`3907`)
- Deprecated display.height, display.width is now only a formatting option
  does not control triggering of summary, similar to < 0.11.0.
- Add the keyword ``allow_duplicates`` to ``DataFrame.insert`` to allow a duplicate column
  to be inserted if ``True``, default is ``False`` (same as prior to 0.12) (:issue:`3679`)
- io API changes

  - added ``pandas.io.api`` for i/o imports
  - removed ``Excel`` support to ``pandas.io.excel``
  - added top-level ``pd.read_sql`` and ``to_sql`` DataFrame methods
  - removed ``clipboard`` support to ``pandas.io.clipboard``
  - replace top-level and instance methods ``save`` and ``load`` with
    top-level ``read_pickle`` and ``to_pickle`` instance method, ``save`` and
    ``load`` will give deprecation warning.
- the ``method`` and ``axis`` arguments of ``DataFrame.replace()`` are
  deprecated
- set FutureWarning to require data_source, and to replace year/month with
  expiry date in pandas.io options. This is in preparation to add options
  data from google (:issue:`3822`)
- the ``method`` and ``axis`` arguments of ``DataFrame.replace()`` are
  deprecated
- Implement ``__nonzero__`` for ``NDFrame`` objects (:issue:`3691`, :issue:`3696`)
- ``as_matrix`` with mixed signed and unsigned dtypes will result in 2 x the lcd of the unsigned
  as an int, maxing with ``int64``, to avoid precision issues (:issue:`3733`)
- ``na_values`` in a list provided to ``read_csv/read_excel`` will match string and numeric versions
  e.g. ``na_values=['99']`` will match 99 whether the column ends up being int, float, or string (:issue:`3611`)
- ``read_html`` now defaults to ``None`` when reading, and falls back on
  ``bs4`` + ``html5lib`` when lxml fails to parse. a list of parsers to try
  until success is also valid
- more consistency in the to_datetime return types (give string/array of string inputs) (:issue:`3888`)
- The internal ``pandas`` class hierarchy has changed (slightly). The
  previous ``PandasObject`` now is called ``PandasContainer`` and a new
  ``PandasObject`` has become the baseclass for ``PandasContainer`` as well
  as ``Index``, ``Categorical``, ``GroupBy``, ``SparseList``, and
  ``SparseArray`` (+ their base classes). Currently, ``PandasObject``
  provides string methods (from ``StringMixin``). (:issue:`4090`, :issue:`4092`)
- New ``StringMixin`` that, given a ``__unicode__`` method, gets python 2 and
  python 3 compatible string methods (``__str__``, ``__bytes__``, and
  ``__repr__``). Plus string safety throughout. Now employed in many places
  throughout the pandas library. (:issue:`4090`, :issue:`4092`)

Experimental Features
~~~~~~~~~~~~~~~~~~~~~

- Added experimental ``CustomBusinessDay`` class to support ``DateOffsets``
  with custom holiday calendars and custom weekmasks. (:issue:`2301`)

Bug Fixes
~~~~~~~~~

- Fixed an esoteric excel reading bug, xlrd>= 0.9.0 now required for excel
  support. Should provide python3 support (for reading) which has been
  lacking. (:issue:`3164`)
- Disallow Series constructor called with MultiIndex which caused segfault (:issue:`4187`)
- Allow unioning of date ranges sharing a timezone (:issue:`3491`)
- Fix to_csv issue when having a large number of rows and ``NaT`` in some
  columns (:issue:`3437`)
- ``.loc`` was not raising when passed an integer list (:issue:`3449`)
- Unordered time series selection was misbehaving when using label slicing (:issue:`3448`)
- Fix sorting in a frame with a list of columns which contains datetime64[ns] dtypes (:issue:`3461`)
- DataFrames fetched via FRED now handle '.' as a NaN. (:issue:`3469`)
- Fix regression in a DataFrame apply with axis=1, objects were not being converted back
  to base dtypes correctly (:issue:`3480`)
- Fix issue when storing uint dtypes in an HDFStore. (:issue:`3493`)
- Non-unique index support clarified (:issue:`3468`)

  - Addressed handling of dupe columns in df.to_csv new and old (:issue:`3454`, :issue:`3457`)
  - Fix assigning a new index to a duplicate index in a DataFrame would fail (:issue:`3468`)
  - Fix construction of a DataFrame with a duplicate index
  - ref_locs support to allow duplicative indices across dtypes,
    allows iget support to always find the index (even across dtypes) (:issue:`2194`)
  - applymap on a DataFrame with a non-unique index now works
    (removed warning) (:issue:`2786`), and fix (:issue:`3230`)
  - Fix to_csv to handle non-unique columns (:issue:`3495`)
  - Duplicate indexes with getitem will return items in the correct order (:issue:`3455`, :issue:`3457`)
    and handle missing elements like unique indices (:issue:`3561`)
  - Duplicate indexes with and empty DataFrame.from_records will return a correct frame (:issue:`3562`)
  - Concat to produce a non-unique columns when duplicates are across dtypes is fixed (:issue:`3602`)
  - Non-unique indexing with a slice via ``loc`` and friends fixed (:issue:`3659`)
  - Allow insert/delete to non-unique columns (:issue:`3679`)
  - Extend ``reindex`` to correctly deal with non-unique indices (:issue:`3679`)
  - ``DataFrame.itertuples()`` now works with frames with duplicate column
    names (:issue:`3873`)
  - Bug in non-unique indexing via ``iloc`` (:issue:`4017`); added ``takeable`` argument to
    ``reindex`` for location-based taking
  - Allow non-unique indexing in series via ``.ix/.loc`` and ``__getitem__`` (:issue:`4246`)
  - Fixed non-unique indexing memory allocation issue with ``.ix/.loc`` (:issue:`4280`)

- Fixed bug in groupby with empty series referencing a variable before assignment. (:issue:`3510`)
- Allow index name to be used in groupby for non MultiIndex (:issue:`4014`)
- Fixed bug in mixed-frame assignment with aligned series (:issue:`3492`)
- Fixed bug in selecting month/quarter/year from a series would not select the time element
  on the last day (:issue:`3546`)
- Fixed a couple of MultiIndex rendering bugs in df.to_html() (:issue:`3547`, :issue:`3553`)
- Properly convert np.datetime64 objects in a Series (:issue:`3416`)
- Raise a ``TypeError`` on invalid datetime/timedelta operations
  e.g. add datetimes, multiple timedelta x datetime
- Fix ``.diff`` on datelike and timedelta operations (:issue:`3100`)
- ``combine_first`` not returning the same dtype in cases where it can (:issue:`3552`)
- Fixed bug with ``Panel.transpose`` argument aliases (:issue:`3556`)
- Fixed platform bug in ``PeriodIndex.take`` (:issue:`3579`)
- Fixed bud in incorrect conversion of datetime64[ns] in ``combine_first`` (:issue:`3593`)
- Fixed bug in reset_index with ``NaN`` in a multi-index (:issue:`3586`)
- ``fillna`` methods now raise a ``TypeError`` when the ``value`` parameter
  is a ``list`` or ``tuple``.
- Fixed bug where a time-series was being selected in preference to an actual column name
  in a frame (:issue:`3594`)
- Make secondary_y work properly for bar plots (:issue:`3598`)
- Fix modulo and integer division on Series,DataFrames to act similary to ``float`` dtypes to return
  ``np.nan`` or ``np.inf`` as appropriate (:issue:`3590`)
- Fix incorrect dtype on groupby with ``as_index=False`` (:issue:`3610`)
- Fix ``read_csv/read_excel`` to correctly encode identical na_values, e.g. ``na_values=[-999.0,-999]``
  was failing (:issue:`3611`)
- Disable HTML output in qtconsole again. (:issue:`3657`)
- Reworked the new repr display logic, which users found confusing. (:issue:`3663`)
- Fix indexing issue in ndim >= 3 with ``iloc`` (:issue:`3617`)
- Correctly parse date columns with embedded (nan/NaT) into datetime64[ns] dtype in ``read_csv``
  when ``parse_dates`` is specified (:issue:`3062`)
- Fix not consolidating before to_csv (:issue:`3624`)
- Fix alignment issue when setitem in a DataFrame with a piece of a DataFrame (:issue:`3626`) or
  a mixed DataFrame and a Series (:issue:`3668`)
- Fix plotting of unordered DatetimeIndex (:issue:`3601`)
- ``sql.write_frame`` failing when writing a single column to sqlite (:issue:`3628`),
  thanks to @stonebig
- Fix pivoting with ``nan`` in the index (:issue:`3558`)
- Fix running of bs4 tests when it is not installed (:issue:`3605`)
- Fix parsing of html table (:issue:`3606`)
- ``read_html()`` now only allows a single backend: ``html5lib`` (:issue:`3616`)
- ``convert_objects`` with ``convert_dates='coerce'`` was parsing some single-letter strings into today's date
- ``DataFrame.from_records`` did not accept empty recarrays (:issue:`3682`)
- ``DataFrame.to_csv`` will succeed with the deprecated option ``nanRep``, @tdsmith
- ``DataFrame.to_html`` and ``DataFrame.to_latex`` now accept a path for
  their first argument (:issue:`3702`)
- Fix file tokenization error with \r delimiter and quoted fields (:issue:`3453`)
- Groupby transform with item-by-item not upcasting correctly (:issue:`3740`)
- Incorrectly read a HDFStore multi-index Frame witha column specification (:issue:`3748`)
- ``read_html`` now correctly skips tests (:issue:`3741`)
- PandasObjects raise TypeError when trying to hash (:issue:`3882`)
- Fix incorrect arguments passed to concat that are not list-like (e.g. concat(df1,df2)) (:issue:`3481`)
- Correctly parse when passed the ``dtype=str`` (or other variable-len string dtypes)
  in ``read_csv`` (:issue:`3795`)
- Fix index name not propogating when using ``loc/ix`` (:issue:`3880`)
- Fix groupby when applying a custom function resulting in a returned DataFrame was
  not converting dtypes (:issue:`3911`)
- Fixed a bug where ``DataFrame.replace`` with a compiled regular expression
  in the ``to_replace`` argument wasn't working (:issue:`3907`)
- Fixed ``__truediv__`` in Python 2.7 with ``numexpr`` installed to actually do true division when dividing
  two integer arrays with at least 10000 cells total (:issue:`3764`)
- Indexing with a string with seconds resolution not selecting from a time index (:issue:`3925`)
- csv parsers would loop infinitely if ``iterator=True`` but no ``chunksize`` was
  specified (:issue:`3967`), python parser failing with ``chunksize=1``
- Fix index name not propogating when using ``shift``
- Fixed dropna=False being ignored with multi-index stack (:issue:`3997`)
- Fixed flattening of columns when renaming MultiIndex columns DataFrame (:issue:`4004`)
- Fix ``Series.clip`` for datetime series. NA/NaN threshold values will now throw ValueError (:issue:`3996`)
- Fixed insertion issue into DataFrame, after rename (:issue:`4032`)
- Fixed testing issue where too many sockets where open thus leading to a
  connection reset issue (:issue:`3982`, :issue:`3985`, :issue:`4028`,
  :issue:`4054`)
- Fixed failing tests in test_yahoo, test_google where symbols were not
  retrieved but were being accessed (:issue:`3982`, :issue:`3985`,
  :issue:`4028`, :issue:`4054`)
- ``Series.hist`` will now take the figure from the current environment if
  one is not passed
- Fixed bug where a 1xN DataFrame would barf on a 1xN mask (:issue:`4071`)
- Fixed running of ``tox`` under python3 where the pickle import was getting
  rewritten in an incompatible way (:issue:`4062`, :issue:`4063`)
- Fixed bug where sharex and sharey were not being passed to grouped_hist
  (:issue:`4089`)
- Fix bug where ``HDFStore`` will fail to append because of a different block
  ordering on-disk (:issue:`4096`)
- Better error messages on inserting incompatible columns to a frame (:issue:`4107`)
- Fixed bug in ``DataFrame.replace`` where a nested dict wasn't being
  iterated over when regex=False (:issue:`4115`)
- Fixed bug in ``convert_objects(convert_numeric=True)`` where a mixed numeric and
  object Series/Frame was not converting properly (:issue:`4119`)
- Fixed bugs in multi-index selection with column multi-index and duplicates
  (:issue:`4145`, :issue:`4146`)
- Fixed bug in the parsing of microseconds when using the ``format``
  argument in ``to_datetime`` (:issue:`4152`)
- Fixed bug in ``PandasAutoDateLocator`` where ``invert_xaxis`` triggered
  incorrectly ``MilliSecondLocator``  (:issue:`3990`)
- Fixed bug in ``Series.where`` where broadcasting a single element input vector
  to the length of the series resulted in multiplying the value
  inside the input (:issue:`4192`)
- Fixed bug in plotting that wasn't raising on invalid colormap for
  matplotlib 1.1.1 (:issue:`4215`)
- Fixed the legend displaying in ``DataFrame.plot(kind='kde')`` (:issue:`4216`)
- Fixed bug where Index slices weren't carrying the name attribute
  (:issue:`4226`)
- Fixed bug in initializing ``DatetimeIndex`` with an array of strings
  in a certain time zone (:issue:`4229`)
- Fixed bug where html5lib wasn't being properly skipped (:issue:`4265`)
- Fixed bug where get_data_famafrench wasn't using the correct file edges
  (:issue:`4281`)

pandas 0.11.0
-------------

**Release date:** 2013-04-22

New Features
~~~~~~~~~~~~

- New documentation section, ``10 Minutes to Pandas``
- New documentation section, ``Cookbook``
- Allow mixed dtypes (e.g ``float32/float64/int32/int16/int8``) to coexist in DataFrames and propogate in operations
- Add function to pandas.io.data for retrieving stock index components from Yahoo! finance (:issue:`2795`)
- Support slicing with time objects (:issue:`2681`)
- Added ``.iloc`` attribute, to support strict integer based indexing, analogous to ``.ix`` (:issue:`2922`)
- Added ``.loc`` attribute, to support strict label based indexing, analagous to ``.ix`` (:issue:`3053`)
- Added ``.iat`` attribute, to support fast scalar access via integers (replaces ``iget_value/iset_value``)
- Added ``.at`` attribute, to support fast scalar access via labels (replaces ``get_value/set_value``)
- Moved functionaility from ``irow,icol,iget_value/iset_value`` to ``.iloc`` indexer (via ``_ixs`` methods in each object)
- Added support for expression evaluation using the ``numexpr`` library
- Added ``convert=boolean`` to ``take`` routines to translate negative indices to positive, defaults to True
- Added to_series() method to indices, to facilitate the creation of indexeres (:issue:`3275`)

Improvements to existing features
~~~~~~~~~~~~~~~~~~~~~~~~~~~~~~~~~

- Improved performance of df.to_csv() by up to 10x in some cases. (:issue:`3059`)
- added ``blocks`` attribute to DataFrames, to return a dict of dtypes to homogeneously dtyped DataFrames
- added keyword ``convert_numeric`` to ``convert_objects()`` to try to convert object dtypes to numeric types (default is False)
- ``convert_dates`` in ``convert_objects`` can now be ``coerce`` which will return
  a datetime64[ns] dtype with non-convertibles set as ``NaT``; will preserve an all-nan object
  (e.g. strings), default is True (to perform soft-conversion
- Series print output now includes the dtype by default
- Optimize internal reindexing routines (:issue:`2819`, :issue:`2867`)
- ``describe_option()`` now reports the default and current value of options.
- Add ``format`` option to ``pandas.to_datetime`` with faster conversion of strings that can be parsed with datetime.strptime
- Add ``axes`` property to ``Series`` for compatibility
- Add ``xs`` function to ``Series`` for compatibility
- Allow setitem in a frame where only mixed numerics are present (e.g. int and float), (:issue:`3037`)
- ``HDFStore``

  - Provide dotted attribute access to ``get`` from stores (e.g. store.df == store['df'])
  - New keywords ``iterator=boolean``, and ``chunksize=number_in_a_chunk`` are provided to support iteration on ``select`` and ``select_as_multiple`` (:issue:`3076`)
  - support ``read_hdf/to_hdf`` API similar to ``read_csv/to_csv`` (:issue:`3222`)

- Add ``squeeze`` method to possibly remove length 1 dimensions from an object.

  .. ipython:: python

     p = Panel(randn(3,4,4),items=['ItemA','ItemB','ItemC'],
                        major_axis=date_range('20010102',periods=4),
                        minor_axis=['A','B','C','D'])
     p
     p.reindex(items=['ItemA']).squeeze()
     p.reindex(items=['ItemA'],minor=['B']).squeeze()

- Improvement to Yahoo API access in ``pd.io.data.Options`` (:issue:`2758`)
- added option `display.max_seq_items` to control the number of elements printed per sequence pprinting it. (:issue:`2979`)
- added option `display.chop_threshold` to control display of small numerical values. (:issue:`2739`)
- added option `display.max_info_rows` to prevent verbose_info from being
  calculated for frames above 1M rows (configurable). (:issue:`2807`, :issue:`2918`)
- value_counts() now accepts a "normalize" argument, for normalized histograms. (:issue:`2710`).
- DataFrame.from_records now accepts not only dicts but any instance of the collections.Mapping ABC.
- Allow selection semantics via a string with a datelike index to work in both Series and DataFrames (:issue:`3070`)

  .. ipython:: python

      idx = date_range("2001-10-1", periods=5, freq='M')
      ts = Series(np.random.rand(len(idx)),index=idx)
      ts['2001']

      df = DataFrame(dict(A = ts))
      df['2001']

- added option `display.mpl_style` providing a sleeker visual style for plots. Based on https://gist.github.com/huyng/816622 (:issue:`3075`).
- Improved performance across several core functions by taking memory ordering of
  arrays into account. Courtesy of @stephenwlin (:issue:`3130`)
- Improved performance of groupby transform method (:issue:`2121`)
- Handle "ragged" CSV files missing trailing delimiters in rows with missing fields
  when also providing explicit list of column names (so the parser knows how many columns to expect in the result) (:issue:`2981`)
- On a mixed DataFrame, allow setting with indexers with ndarray/DataFrame on rhs (:issue:`3216`)
- Treat boolean values as integers (values 1 and 0) for numeric operations. (:issue:`2641`)
- Add ``time`` method to DatetimeIndex (:issue:`3180`)
- Return NA when using Series.str[...] for values that are not long enough (:issue:`3223`)
- Display cursor coordinate information in time-series plots (:issue:`1670`)
- to_html() now accepts an optional "escape" argument to control reserved HTML character
  escaping (enabled by default) and escapes ``&``, in addition to ``<`` and ``>``.  (:issue:`2919`)

API Changes
~~~~~~~~~~~

- Do not automatically upcast numeric specified dtypes to ``int64`` or
  ``float64`` (:issue:`622` and :issue:`797`)
- DataFrame construction of lists and scalars, with no dtype present, will
  result in casting to ``int64`` or ``float64``, regardless of platform.
  This is not an apparent change in the API, but noting it.
- Guarantee that ``convert_objects()`` for Series/DataFrame always returns a
  copy
- groupby operations will respect dtypes for numeric float operations
  (float32/float64); other types will be operated on, and will try to cast
  back to the input dtype (e.g. if an int is passed, as long as the output
  doesn't have nans, then an int will be returned)
- backfill/pad/take/diff/ohlc will now support ``float32/int16/int8``
  operations
- Block types will upcast as needed in where/masking operations (:issue:`2793`)
- Series now automatically will try to set the correct dtype based on passed
  datetimelike objects (datetime/Timestamp)

  - timedelta64 are returned in appropriate cases (e.g. Series - Series,
    when both are datetime64)
  - mixed datetimes and objects (:issue:`2751`) in a constructor will be cast
    correctly
  - astype on datetimes to object are now handled (as well as NaT
    conversions to np.nan)
  - all timedelta like objects will be correctly assigned to ``timedelta64``
    with mixed ``NaN`` and/or ``NaT`` allowed

- arguments to DataFrame.clip were inconsistent to numpy and Series clipping
  (:issue:`2747`)
- util.testing.assert_frame_equal now checks the column and index names (:issue:`2964`)
- Constructors will now return a more informative ValueError on failures
  when invalid shapes are passed
- Don't suppress TypeError in GroupBy.agg (:issue:`3238`)
- Methods return None when inplace=True (:issue:`1893`)
- ``HDFStore``

   - added the method ``select_column`` to select a single column from a table as a Series.
   - deprecated the ``unique`` method, can be replicated by ``select_column(key,column).unique()``
   - ``min_itemsize`` parameter will now automatically create data_columns for passed keys

- Downcast on pivot if possible (:issue:`3283`), adds argument ``downcast`` to ``fillna``
- Introduced options `display.height/width` for explicitly specifying terminal
  height/width in characters. Deprecated display.line_width, now replaced by display.width.
  These defaults are in effect for scripts as well, so unless disabled, previously
  very wide output will now be output as "expand_repr" style wrapped output.
- Various defaults for options (including display.max_rows) have been revised,
  after a brief survey concluded they were wrong for everyone. Now at w=80,h=60.
- HTML repr output in IPython qtconsole is once again controlled by the option
  `display.notebook_repr_html`, and on by default.

Bug Fixes
~~~~~~~~~

- Fix seg fault on empty data frame when fillna with ``pad`` or ``backfill``
  (:issue:`2778`)
- Single element ndarrays of datetimelike objects are handled
  (e.g. np.array(datetime(2001,1,1,0,0))), w/o dtype being passed
- 0-dim ndarrays with a passed dtype are handled correctly
  (e.g. np.array(0.,dtype='float32'))
- Fix some boolean indexing inconsistencies in Series.__getitem__/__setitem__
  (:issue:`2776`)
- Fix issues with DataFrame and Series constructor with integers that
  overflow ``int64`` and some mixed typed type lists (:issue:`2845`)

- ``HDFStore``

  - Fix weird PyTables error when using too many selectors in a where
    also correctly filter on any number of values in a Term expression
    (so not using numexpr filtering, but isin filtering)
  - Internally, change all variables to be private-like (now have leading
    underscore)
  - Fixes for query parsing to correctly interpret boolean and != (:issue:`2849`, :issue:`2973`)
  - Fixes for pathological case on SparseSeries with 0-len array and
    compression (:issue:`2931`)
  - Fixes bug with writing rows if part of a block was all-nan (:issue:`3012`)
  - Exceptions are now ValueError or TypeError as needed
  - A table will now raise if min_itemsize contains fields which are not queryables

- Bug showing up in applymap where some object type columns are converted (:issue:`2909`)
  had an incorrect default in convert_objects

- TimeDeltas

  - Series ops with a Timestamp on the rhs was throwing an exception (:issue:`2898`)
    added tests for Series ops with datetimes,timedeltas,Timestamps, and datelike
    Series on both lhs and rhs
  - Fixed subtle timedelta64 inference issue on py3 & numpy 1.7.0 (:issue:`3094`)
  - Fixed some formatting issues on timedelta when negative
  - Support null checking on timedelta64, representing (and formatting) with NaT
  - Support setitem with np.nan value, converts to NaT
  - Support min/max ops in a Dataframe (abs not working, nor do we error on non-supported ops)
  - Support idxmin/idxmax/abs/max/min in a Series (:issue:`2989`, :issue:`2982`)

- Bug on in-place putmasking on an ``integer`` series that needs to be converted to
  ``float`` (:issue:`2746`)
- Bug in argsort of ``datetime64[ns]`` Series with ``NaT`` (:issue:`2967`)
- Bug in value_counts of ``datetime64[ns]`` Series (:issue:`3002`)
- Fixed printing of ``NaT`` in an index
- Bug in idxmin/idxmax of ``datetime64[ns]`` Series with ``NaT`` (:issue:`2982`)
- Bug in ``icol, take`` with negative indicies was producing incorrect return
  values (see :issue:`2922`, :issue:`2892`), also check for out-of-bounds indices (:issue:`3029`)
- Bug in DataFrame column insertion when the column creation fails, existing frame is left in
  an irrecoverable state (:issue:`3010`)
- Bug in DataFrame update, combine_first where non-specified values could cause
  dtype changes (:issue:`3016`, :issue:`3041`)
- Bug in groupby with first/last where dtypes could change (:issue:`3041`, :issue:`2763`)
- Formatting of an index that has ``nan`` was inconsistent or wrong (would fill from
  other values), (:issue:`2850`)
- Unstack of a frame with no nans would always cause dtype upcasting (:issue:`2929`)
- Fix scalar datetime.datetime parsing bug in read_csv (:issue:`3071`)
- Fixed slow printing of large Dataframes, due to inefficient dtype
  reporting (:issue:`2807`)
- Fixed a segfault when using a function as grouper in groupby (:issue:`3035`)
- Fix pretty-printing of infinite data structures (closes :issue:`2978`)
- Fixed exception when plotting timeseries bearing a timezone (closes :issue:`2877`)
- str.contains ignored na argument (:issue:`2806`)
- Substitute warning for segfault when grouping with categorical grouper
  of mismatched length (:issue:`3011`)
- Fix exception in SparseSeries.density (:issue:`2083`)
- Fix upsampling bug with closed='left' and daily to daily data (:issue:`3020`)
- Fixed missing tick bars on scatter_matrix plot (:issue:`3063`)
- Fixed bug in Timestamp(d,tz=foo) when d is date() rather then datetime() (:issue:`2993`)
- series.plot(kind='bar') now respects pylab color schem (:issue:`3115`)
- Fixed bug in reshape if not passed correct input, now raises TypeError (:issue:`2719`)
- Fixed a bug where Series ctor did not respect ordering if OrderedDict passed in (:issue:`3282`)
- Fix NameError issue on RESO_US (:issue:`2787`)
- Allow selection in an *unordered* timeseries to work similary
  to an *ordered* timeseries (:issue:`2437`).
- Fix implemented ``.xs`` when called with ``axes=1`` and a level parameter (:issue:`2903`)
- Timestamp now supports the class method fromordinal similar to datetimes (:issue:`3042`)
- Fix issue with indexing a series with a boolean key and specifiying a 1-len list on the rhs (:issue:`2745`)
  or a list on the rhs (:issue:`3235`)
- Fixed bug in groupby apply when kernel generate list of arrays having unequal len (:issue:`1738`)
- fixed handling of rolling_corr with center=True which could produce corr>1 (:issue:`3155`)
- Fixed issues where indices can be passed as 'index/column' in addition to 0/1 for the axis parameter
- PeriodIndex.tolist now boxes to Period (:issue:`3178`)
- PeriodIndex.get_loc KeyError now reports Period instead of ordinal (:issue:`3179`)
- df.to_records bug when handling MultiIndex (GH3189)
- Fix Series.__getitem__ segfault when index less than -length (:issue:`3168`)
- Fix bug when using Timestamp as a date parser (:issue:`2932`)
- Fix bug creating date range from Timestamp with time zone and passing same
  time zone (:issue:`2926`)
- Add comparison operators to Period object (:issue:`2781`)
- Fix bug when concatenating two Series into a DataFrame when they have the
  same name (:issue:`2797`)
- Fix automatic color cycling when plotting consecutive timeseries
  without color arguments (:issue:`2816`)
- fixed bug in the pickling of PeriodIndex (:issue:`2891`)
- Upcast/split blocks when needed in a mixed DataFrame when setitem
  with an indexer (:issue:`3216`)
- Invoking df.applymap on a dataframe with dupe cols now raises a ValueError (:issue:`2786`)
- Apply with invalid returned indices raise correct Exception (:issue:`2808`)
- Fixed a bug in plotting log-scale bar plots (:issue:`3247`)
- df.plot() grid on/off now obeys the mpl default style, just like
  series.plot(). (:issue:`3233`)
- Fixed a bug in the legend of plotting.andrews_curves() (:issue:`3278`)
- Produce a series on apply if we only generate a singular series and have
  a simple index (:issue:`2893`)
- Fix Python ascii file parsing when integer falls outside of floating point
  spacing (:issue:`3258`)
- fixed pretty priniting of sets (:issue:`3294`)
- Panel() and Panel.from_dict() now respects ordering when give OrderedDict (:issue:`3303`)
- DataFrame where with a datetimelike incorrectly selecting (:issue:`3311`)
- Ensure index casts work even in Int64Index
- Fix set_index segfault when passing MultiIndex (:issue:`3308`)
- Ensure pickles created in py2 can be read in py3
- Insert ellipsis in MultiIndex summary repr (:issue:`3348`)
- Groupby will handle mutation among an input groups columns (and fallback
  to non-fast apply) (:issue:`3380`)
- Eliminated unicode errors on FreeBSD when using MPL GTK backend (:issue:`3360`)
- Period.strftime should return unicode strings always (:issue:`3363`)
- Respect passed read_* chunksize in get_chunk function (:issue:`3406`)

pandas 0.10.1
-------------

**Release date:** 2013-01-22

New Features
~~~~~~~~~~~~

- Add data inferface to World Bank WDI pandas.io.wb (:issue:`2592`)

API Changes
~~~~~~~~~~~

- Restored inplace=True behavior returning self (same object) with
  deprecation warning until 0.11 (:issue:`1893`)
- ``HDFStore``

  - refactored HFDStore to deal with non-table stores as objects, will allow future enhancements
  - removed keyword ``compression`` from ``put`` (replaced by keyword
    ``complib`` to be consistent across library)
  - warn `PerformanceWarning` if you are attempting to store types that will be pickled by PyTables

Improvements to existing features
~~~~~~~~~~~~~~~~~~~~~~~~~~~~~~~~~

- ``HDFStore``

  - enables storing of multi-index dataframes (closes :issue:`1277`)
  - support data column indexing and selection, via ``data_columns`` keyword
    in append
  - support write chunking to reduce memory footprint, via ``chunksize``
    keyword to append
  - support automagic indexing via ``index`` keyword to append
  - support ``expectedrows`` keyword in append to inform ``PyTables`` about
    the expected tablesize
  - support ``start`` and ``stop`` keywords in select to limit the row
    selection space
  - added ``get_store`` context manager to automatically import with pandas
  - added column filtering via ``columns`` keyword in select
  - added methods append_to_multiple/select_as_multiple/select_as_coordinates
    to do multiple-table append/selection
  - added support for datetime64 in columns
  - added method ``unique`` to select the unique values in an indexable or
    data column
  - added method ``copy`` to copy an existing store (and possibly upgrade)
  - show the shape of the data on disk for non-table stores when printing the
    store
  - added ability to read PyTables flavor tables (allows compatiblity to
    other HDF5 systems)

- Add ``logx`` option to DataFrame/Series.plot (:issue:`2327`, :issue:`2565`)
- Support reading gzipped data from file-like object
- ``pivot_table`` aggfunc can be anything used in GroupBy.aggregate (:issue:`2643`)
- Implement DataFrame merges in case where set cardinalities might overflow
  64-bit integer (:issue:`2690`)
- Raise exception in C file parser if integer dtype specified and have NA
  values. (:issue:`2631`)
- Attempt to parse ISO8601 format dates when parse_dates=True in read_csv for
  major performance boost in such cases (:issue:`2698`)
- Add methods ``neg`` and ``inv`` to Series
- Implement ``kind`` option in ``ExcelFile`` to indicate whether it's an XLS
  or XLSX file (:issue:`2613`)
- Documented a fast-path in pd.read_Csv when parsing iso8601 datetime strings
  yielding as much as a 20x speedup.  (:issue:`5993`)


Bug Fixes
~~~~~~~~~

- Fix read_csv/read_table multithreading issues (:issue:`2608`)
- ``HDFStore``

  - correctly handle ``nan`` elements in string columns; serialize via the
    ``nan_rep`` keyword to append
  - raise correctly on non-implemented column types (unicode/date)
  - handle correctly ``Term`` passed types (e.g. ``index<1000``, when index
    is ``Int64``), (closes :issue:`512`)
  - handle Timestamp correctly in data_columns (closes :issue:`2637`)
  - contains correctly matches on non-natural names
  - correctly store ``float32`` dtypes in tables (if not other float types in
    the same table)

- Fix DataFrame.info bug with UTF8-encoded columns. (:issue:`2576`)
- Fix DatetimeIndex handling of FixedOffset tz (:issue:`2604`)
- More robust detection of being in IPython session for wide DataFrame
  console formatting (:issue:`2585`)
- Fix platform issues with ``file:///`` in unit test (:issue:`2564`)
- Fix bug and possible segfault when grouping by hierarchical level that
  contains NA values (:issue:`2616`)
- Ensure that MultiIndex tuples can be constructed with NAs (:issue:`2616`)
- Fix int64 overflow issue when unstacking MultiIndex with many levels
  (:issue:`2616`)
- Exclude non-numeric data from DataFrame.quantile by default (:issue:`2625`)
- Fix a Cython C int64 boxing issue causing read_csv to return incorrect
  results (:issue:`2599`)
- Fix groupby summing performance issue on boolean data (:issue:`2692`)
- Don't bork Series containing datetime64 values with to_datetime (:issue:`2699`)
- Fix DataFrame.from_records corner case when passed columns, index column,
  but empty record list (:issue:`2633`)
- Fix C parser-tokenizer bug with trailing fields. (:issue:`2668`)
- Don't exclude non-numeric data from GroupBy.max/min (:issue:`2700`)
- Don't lose time zone when calling DatetimeIndex.drop (:issue:`2621`)
- Fix setitem on a Series with a boolean key and a non-scalar as value
  (:issue:`2686`)
- Box datetime64 values in Series.apply/map (:issue:`2627`, :issue:`2689`)
- Upconvert datetime + datetime64 values when concatenating frames (:issue:`2624`)
- Raise a more helpful error message in merge operations when one DataFrame
  has duplicate columns (:issue:`2649`)
- Fix partial date parsing issue occuring only when code is run at EOM
  (:issue:`2618`)
- Prevent MemoryError when using counting sort in sortlevel with
  high-cardinality MultiIndex objects (:issue:`2684`)
- Fix Period resampling bug when all values fall into a single bin (:issue:`2070`)
- Fix buggy interaction with usecols argument in read_csv when there is an
  implicit first index column (:issue:`2654`)
- Fix bug in ``Index.summary()`` where string format methods were being called incorrectly.
  (:issue:`3869`)

pandas 0.10.0
-------------

**Release date:** 2012-12-17

New Features
~~~~~~~~~~~~

- Brand new high-performance delimited file parsing engine written in C and
  Cython. 50% or better performance in many standard use cases with a
  fraction as much memory usage. (:issue:`407`, :issue:`821`)
- Many new file parser (read_csv, read_table) features:

  - Support for on-the-fly gzip or bz2 decompression (`compression` option)
  - Ability to get back numpy.recarray instead of DataFrame
    (`as_recarray=True`)
  - `dtype` option: explicit column dtypes
  - `usecols` option: specify list of columns to be read from a file. Good
    for reading very wide files with many irrelevant columns (:issue:`1216` :issue:`926`, :issue:`2465`)
  - Enhanced unicode decoding support via `encoding` option
  - `skipinitialspace` dialect option
  - Can specify strings to be recognized as True (`true_values`) or False
    (`false_values`)
  - High-performance `delim_whitespace` option for whitespace-delimited
    files; a preferred alternative to the '\s+' regular expression delimiter
  - Option to skip "bad" lines (wrong number of fields) that would otherwise
    have caused an error in the past (`error_bad_lines` and `warn_bad_lines`
    options)
  - Substantially improved performance in the parsing of integers with
    thousands markers and lines with comments
  - Easy of European (and other) decimal formats (`decimal` option) (:issue:`584`, :issue:`2466`)
  - Custom line terminators (e.g. lineterminator='~') (:issue:`2457`)
  - Handling of no trailing commas in CSV files (:issue:`2333`)
  - Ability to handle fractional seconds in date_converters (:issue:`2209`)
  - read_csv allow scalar arg to na_values (:issue:`1944`)
  - Explicit column dtype specification in read_* functions (:issue:`1858`)
  - Easier CSV dialect specification (:issue:`1743`)
  - Improve parser performance when handling special characters (:issue:`1204`)

- Google Analytics API integration with easy oauth2 workflow (:issue:`2283`)
- Add error handling to Series.str.encode/decode (:issue:`2276`)
- Add ``where`` and ``mask`` to Series (:issue:`2337`)
- Grouped histogram via `by` keyword in Series/DataFrame.hist (:issue:`2186`)
- Support optional ``min_periods`` keyword in ``corr`` and ``cov``
  for both Series and DataFrame (:issue:`2002`)
- Add ``duplicated`` and ``drop_duplicates`` functions to Series (:issue:`1923`)
- Add docs for ``HDFStore table`` format
- 'density' property in `SparseSeries` (:issue:`2384`)
- Add ``ffill`` and ``bfill`` convenience functions for forward- and
  backfilling time series data (:issue:`2284`)
- New option configuration system and functions `set_option`, `get_option`,
  `describe_option`, and `reset_option`. Deprecate `set_printoptions` and
  `reset_printoptions` (:issue:`2393`).
  You can also access options as attributes via ``pandas.options.X``
- Wide DataFrames can be viewed more easily in the console with new
  `expand_frame_repr` and `line_width` configuration options. This is on by
  default now (:issue:`2436`)
- Scikits.timeseries-like moving window functions via ``rolling_window`` (:issue:`1270`)

Experimental Features
~~~~~~~~~~~~~~~~~~~~~

- Add support for Panel4D, a named 4 Dimensional stucture
- Add support for ndpanel factory functions, to create custom,
  domain-specific N-Dimensional containers

API Changes
~~~~~~~~~~~

- The default binning/labeling behavior for ``resample`` has been changed to
  `closed='left', label='left'` for daily and lower frequencies. This had
  been a large source of confusion for users. See "what's new" page for more
  on this. (:issue:`2410`)
- Methods with ``inplace`` option now return None instead of the calling
  (modified) object (:issue:`1893`)
- The special case DataFrame - TimeSeries doing column-by-column broadcasting
  has been deprecated. Users should explicitly do e.g. df.sub(ts, axis=0)
  instead. This is a legacy hack and can lead to subtle bugs.
- inf/-inf are no longer considered as NA by isnull/notnull. To be clear, this
  is legacy cruft from early pandas. This behavior can be globally re-enabled
  using the new option ``mode.use_inf_as_null`` (:issue:`2050`, :issue:`1919`)
- ``pandas.merge`` will now default to ``sort=False``. For many use cases
  sorting the join keys is not necessary, and doing it by default is wasteful
- Specify ``header=0`` explicitly to replace existing column names in file in
  read_* functions.
- Default column names for header-less parsed files (yielded by read_csv,
  etc.) are now the integers 0, 1, .... A new argument `prefix` has been
  added; to get the v0.9.x behavior specify ``prefix='X'`` (:issue:`2034`). This API
  change was made to make the default column names more consistent with the
  DataFrame constructor's default column names when none are specified.
- DataFrame selection using a boolean frame now preserves input shape
- If function passed to Series.apply yields a Series, result will be a
  DataFrame (:issue:`2316`)
- Values like YES/NO/yes/no will not be considered as boolean by default any
  longer in the file parsers. This can be customized using the new
  ``true_values`` and ``false_values`` options (:issue:`2360`)
- `obj.fillna()` is no longer valid; make `method='pad'` no longer the
  default option, to be more explicit about what kind of filling to
  perform. Add `ffill/bfill` convenience functions per above (:issue:`2284`)
- `HDFStore.keys()` now returns an absolute path-name for each key
- `to_string()` now always returns a unicode string. (:issue:`2224`)
- File parsers will not handle NA sentinel values arising from passed
  converter functions

Improvements to existing features
~~~~~~~~~~~~~~~~~~~~~~~~~~~~~~~~~

- Add ``nrows`` option to DataFrame.from_records for iterators (:issue:`1794`)
- Unstack/reshape algorithm rewrite to avoid high memory use in cases where
  the number of observed key-tuples is much smaller than the total possible
  number that could occur (:issue:`2278`). Also improves performance in most cases.
- Support duplicate columns in DataFrame.from_records (:issue:`2179`)
- Add ``normalize`` option to Series/DataFrame.asfreq (:issue:`2137`)
- SparseSeries and SparseDataFrame construction from empty and scalar
  values now no longer create dense ndarrays unnecessarily (:issue:`2322`)
- ``HDFStore`` now supports hierarchial keys (:issue:`2397`)
- Support multiple query selection formats for ``HDFStore tables`` (:issue:`1996`)
- Support ``del store['df']`` syntax to delete HDFStores
- Add multi-dtype support for ``HDFStore tables``
- ``min_itemsize`` parameter can be specified in ``HDFStore table`` creation
- Indexing support in ``HDFStore tables`` (:issue:`698`)
- Add `line_terminator` option to DataFrame.to_csv (:issue:`2383`)
- added implementation of str(x)/unicode(x)/bytes(x) to major pandas data
  structures, which should do the right thing on both py2.x and py3.x. (:issue:`2224`)
- Reduce groupby.apply overhead substantially by low-level manipulation of
  internal NumPy arrays in DataFrames (:issue:`535`)
- Implement ``value_vars`` in ``melt`` and add ``melt`` to pandas namespace
  (:issue:`2412`)
- Added boolean comparison operators to Panel
- Enable ``Series.str.strip/lstrip/rstrip`` methods to take an argument (:issue:`2411`)
- The DataFrame ctor now respects column ordering when given
  an OrderedDict (:issue:`2455`)
- Assigning DatetimeIndex to Series changes the class to TimeSeries (:issue:`2139`)
- Improve performance of .value_counts method on non-integer data (:issue:`2480`)
- ``get_level_values`` method for MultiIndex return Index instead of ndarray (:issue:`2449`)
- ``convert_to_r_dataframe`` conversion for datetime values (:issue:`2351`)
- Allow ``DataFrame.to_csv`` to represent inf and nan differently (:issue:`2026`)
- Add ``min_i`` argument to ``nancorr`` to specify minimum required observations (:issue:`2002`)
- Add ``inplace`` option to ``sortlevel`` / ``sort`` functions on DataFrame (:issue:`1873`)
- Enable DataFrame to accept scalar constructor values like Series (:issue:`1856`)
- DataFrame.from_records now takes optional ``size`` parameter (:issue:`1794`)
- include iris dataset (:issue:`1709`)
- No datetime64 DataFrame column conversion of datetime.datetime with tzinfo (:issue:`1581`)
- Micro-optimizations in DataFrame for tracking state of internal consolidation (:issue:`217`)
- Format parameter in DataFrame.to_csv (:issue:`1525`)
- Partial string slicing for ``DatetimeIndex`` for daily and higher frequencies (:issue:`2306`)
- Implement ``col_space`` parameter in ``to_html`` and ``to_string`` in DataFrame (:issue:`1000`)
- Override ``Series.tolist`` and box datetime64 types (:issue:`2447`)
- Optimize ``unstack`` memory usage by compressing indices (:issue:`2278`)
- Fix HTML repr in IPython qtconsole if opening window is small (:issue:`2275`)
- Escape more special characters in console output (:issue:`2492`)
- df.select now invokes bool on the result of crit(x) (:issue:`2487`)

Bug Fixes
~~~~~~~~~

- Fix major performance regression in DataFrame.iteritems (:issue:`2273`)
- Fixes bug when negative period passed to Series/DataFrame.diff (:issue:`2266`)
- Escape tabs in console output to avoid alignment issues (:issue:`2038`)
- Properly box datetime64 values when retrieving cross-section from
  mixed-dtype DataFrame (:issue:`2272`)
- Fix concatenation bug leading to :issue:`2057`, :issue:`2257`
- Fix regression in Index console formatting (:issue:`2319`)
- Box Period data when assigning PeriodIndex to frame column (:issue:`2243`, :issue:`2281`)
- Raise exception on calling reset_index on Series with inplace=True (:issue:`2277`)
- Enable setting multiple columns in DataFrame with hierarchical columns
  (:issue:`2295`)
- Respect dtype=object in DataFrame constructor (:issue:`2291`)
- Fix DatetimeIndex.join bug with tz-aware indexes and how='outer' (:issue:`2317`)
- pop(...) and del works with DataFrame with duplicate columns (:issue:`2349`)
- Treat empty strings as NA in date parsing (rather than let dateutil do
  something weird) (:issue:`2263`)
- Prevent uint64 -> int64 overflows (:issue:`2355`)
- Enable joins between MultiIndex and regular Index (:issue:`2024`)
- Fix time zone metadata issue when unioning non-overlapping DatetimeIndex
  objects (:issue:`2367`)
- Raise/handle int64 overflows in parsers (:issue:`2247`)
- Deleting of consecutive rows in ``HDFStore tables``` is much faster than before
- Appending on a HDFStore would fail if the table was not first created via ``put``
- Use `col_space` argument as minimum column width in DataFrame.to_html (:issue:`2328`)
- Fix tz-aware DatetimeIndex.to_period (:issue:`2232`)
- Fix DataFrame row indexing case with MultiIndex (:issue:`2314`)
- Fix to_excel exporting issues with Timestamp objects in index (:issue:`2294`)
- Fixes assigning scalars and array to hierarchical column chunk (:issue:`1803`)
- Fixed a UnicdeDecodeError with series tidy_repr (:issue:`2225`)
- Fixed issued with duplicate keys in an index (:issue:`2347`, :issue:`2380`)
- Fixed issues re: Hash randomization, default on starting w/ py3.3 (:issue:`2331`)
- Fixed issue with missing attributes after loading a pickled dataframe (:issue:`2431`)
- Fix Timestamp formatting with tzoffset time zone in dateutil 2.1 (:issue:`2443`)
- Fix GroupBy.apply issue when using BinGrouper to do ts binning (:issue:`2300`)
- Fix issues resulting from datetime.datetime columns being converted to
  datetime64 when calling DataFrame.apply. (:issue:`2374`)
- Raise exception when calling to_panel on non uniquely-indexed frame (:issue:`2441`)
- Improved detection of console encoding on IPython zmq frontends (:issue:`2458`)
- Preserve time zone when .append-ing two time series (:issue:`2260`)
- Box timestamps when calling reset_index on time-zone-aware index rather
  than creating a tz-less datetime64 column (:issue:`2262`)
- Enable searching non-string columns in DataFrame.filter(like=...) (:issue:`2467`)
- Fixed issue with losing nanosecond precision upon conversion to DatetimeIndex(:issue:`2252`)
- Handle timezones in Datetime.normalize (:issue:`2338`)
- Fix test case where dtype specification with endianness causes
  failures on big endian machines (:issue:`2318`)
- Fix plotting bug where upsampling causes data to appear shifted in time (:issue:`2448`)
- Fix ``read_csv`` failure for UTF-16 with BOM and skiprows(:issue:`2298`)
- read_csv with names arg not implicitly setting header=None(:issue:`2459`)
- Unrecognized compression mode causes segfault in read_csv(:issue:`2474`)
- In read_csv, header=0 and passed names should discard first row(:issue:`2269`)
- Correctly route to stdout/stderr in read_table (:issue:`2071`)
- Fix exception when Timestamp.to_datetime is called on a Timestamp with tzoffset (:issue:`2471`)
- Fixed unintentional conversion of datetime64 to long in groupby.first() (:issue:`2133`)
- Union of empty DataFrames now return empty with concatenated index (:issue:`2307`)
- DataFrame.sort_index raises more helpful exception if sorting by column
  with duplicates (:issue:`2488`)
- DataFrame.to_string formatters can be list, too (:issue:`2520`)
- DataFrame.combine_first will always result in the union of the index and
  columns, even if one DataFrame is length-zero (:issue:`2525`)
- Fix several DataFrame.icol/irow with duplicate indices issues (:issue:`2228`, :issue:`2259`)
- Use Series names for column names when using concat with axis=1 (:issue:`2489`)
- Raise Exception if start, end, periods all passed to date_range (:issue:`2538`)
- Fix Panel resampling issue (:issue:`2537`)

pandas 0.9.1
------------

**Release date:** 2012-11-14

New Features
~~~~~~~~~~~~

- Can specify multiple sort orders in DataFrame/Series.sort/sort_index (:issue:`928`)
- New `top` and `bottom` options for handling NAs in rank (:issue:`1508`, :issue:`2159`)
- Add `where` and `mask` functions to DataFrame (:issue:`2109`, :issue:`2151`)
- Add `at_time` and `between_time` functions to DataFrame (:issue:`2149`)
- Add flexible `pow` and `rpow` methods to DataFrame (:issue:`2190`)

API Changes
~~~~~~~~~~~

- Upsampling period index "spans" intervals. Example: annual periods
  upsampled to monthly will span all months in each year
- Period.end_time will yield timestamp at last nanosecond in the interval
  (:issue:`2124`, :issue:`2125`, :issue:`1764`)
- File parsers no longer coerce to float or bool for columns that have custom
  converters specified (:issue:`2184`)

Improvements to existing features
~~~~~~~~~~~~~~~~~~~~~~~~~~~~~~~~~

- Time rule inference for week-of-month (e.g. WOM-2FRI) rules (:issue:`2140`)
- Improve performance of datetime + business day offset with large number of
  offset periods
- Improve HTML display of DataFrame objects with hierarchical columns
- Enable referencing of Excel columns by their column names (:issue:`1936`)
- DataFrame.dot can accept ndarrays (:issue:`2042`)
- Support negative periods in Panel.shift (:issue:`2164`)
- Make .drop(...) work with non-unique indexes (:issue:`2101`)
- Improve performance of Series/DataFrame.diff (re: :issue:`2087`)
- Support unary ~ (__invert__) in DataFrame (:issue:`2110`)
- Turn off pandas-style tick locators and formatters (:issue:`2205`)
- DataFrame[DataFrame] uses DataFrame.where to compute masked frame (:issue:`2230`)

Bug Fixes
~~~~~~~~~

- Fix some duplicate-column DataFrame constructor issues (:issue:`2079`)
- Fix bar plot color cycle issues (:issue:`2082`)
- Fix off-center grid for stacked bar plots (:issue:`2157`)
- Fix plotting bug if inferred frequency is offset with N > 1 (:issue:`2126`)
- Implement comparisons on date offsets with fixed delta (:issue:`2078`)
- Handle inf/-inf correctly in read_* parser functions (:issue:`2041`)
- Fix matplotlib unicode interaction bug
- Make WLS r-squared match statsmodels 0.5.0 fixed value
- Fix zero-trimming DataFrame formatting bug
- Correctly compute/box datetime64 min/max values from Series.min/max (:issue:`2083`)
- Fix unstacking edge case with unrepresented groups (:issue:`2100`)
- Fix Series.str failures when using pipe pattern '|' (:issue:`2119`)
- Fix pretty-printing of dict entries in Series, DataFrame (:issue:`2144`)
- Cast other datetime64 values to nanoseconds in DataFrame ctor (:issue:`2095`)
- Alias Timestamp.astimezone to tz_convert, so will yield Timestamp (:issue:`2060`)
- Fix timedelta64 formatting from Series (:issue:`2165`, :issue:`2146`)
- Handle None values gracefully in dict passed to Panel constructor (:issue:`2075`)
- Box datetime64 values as Timestamp objects in Series/DataFrame.iget (:issue:`2148`)
- Fix Timestamp indexing bug in DatetimeIndex.insert (:issue:`2155`)
- Use index name(s) (if any) in DataFrame.to_records (:issue:`2161`)
- Don't lose index names in Panel.to_frame/DataFrame.to_panel (:issue:`2163`)
- Work around length-0 boolean indexing NumPy bug (:issue:`2096`)
- Fix partial integer indexing bug in DataFrame.xs (:issue:`2107`)
- Fix variety of cut/qcut string-bin formatting bugs (:issue:`1978`, :issue:`1979`)
- Raise Exception when xs view not possible of MultiIndex'd DataFrame (:issue:`2117`)
- Fix groupby(...).first() issue with datetime64 (:issue:`2133`)
- Better floating point error robustness in some rolling_* functions
  (:issue:`2114`, :issue:`2527`)
- Fix ewma NA handling in the middle of Series (:issue:`2128`)
- Fix numerical precision issues in diff with integer data (:issue:`2087`)
- Fix bug in MultiIndex.__getitem__ with NA values (:issue:`2008`)
- Fix DataFrame.from_records dict-arg bug when passing columns (:issue:`2179`)
- Fix Series and DataFrame.diff for integer dtypes (:issue:`2087`, :issue:`2174`)
- Fix bug when taking intersection of DatetimeIndex with empty index (:issue:`2129`)
- Pass through timezone information when calling DataFrame.align (:issue:`2127`)
- Properly sort when joining on datetime64 values (:issue:`2196`)
- Fix indexing bug in which False/True were being coerced to 0/1 (:issue:`2199`)
- Many unicode formatting fixes (:issue:`2201`)
- Fix improper MultiIndex conversion issue when assigning
  e.g. DataFrame.index (:issue:`2200`)
- Fix conversion of mixed-type DataFrame to ndarray with dup columns (:issue:`2236`)
- Fix duplicate columns issue (:issue:`2218`, :issue:`2219`)
- Fix SparseSeries.__pow__ issue with NA input (:issue:`2220`)
- Fix icol with integer sequence failure (:issue:`2228`)
- Fixed resampling tz-aware time series issue (:issue:`2245`)
- SparseDataFrame.icol was not returning SparseSeries (:issue:`2227`, :issue:`2229`)
- Enable ExcelWriter to handle PeriodIndex (:issue:`2240`)
- Fix issue constructing DataFrame from empty Series with name (:issue:`2234`)
- Use console-width detection in interactive sessions only (:issue:`1610`)
- Fix parallel_coordinates legend bug with mpl 1.2.0 (:issue:`2237`)
- Make tz_localize work in corner case of empty Series (:issue:`2248`)

pandas 0.9.0
------------

**Release date:** 10/7/2012

New Features
~~~~~~~~~~~~

- Add ``str.encode`` and ``str.decode`` to Series (:issue:`1706`)
- Add `to_latex` method to DataFrame (:issue:`1735`)
- Add convenient expanding window equivalents of all rolling_* ops (:issue:`1785`)
- Add Options class to pandas.io.data for fetching options data from Yahoo!
  Finance (:issue:`1748`, :issue:`1739`)
- Recognize and convert more boolean values in file parsing (Yes, No, TRUE,
  FALSE, variants thereof) (:issue:`1691`, :issue:`1295`)
- Add Panel.update method, analogous to DataFrame.update (:issue:`1999`, :issue:`1988`)

Improvements to existing features
~~~~~~~~~~~~~~~~~~~~~~~~~~~~~~~~~

- Proper handling of NA values in merge operations (:issue:`1990`)
- Add ``flags`` option for ``re.compile`` in some Series.str methods (:issue:`1659`)
- Parsing of UTC date strings in read_* functions (:issue:`1693`)
- Handle generator input to Series (:issue:`1679`)
- Add `na_action='ignore'` to Series.map to quietly propagate NAs (:issue:`1661`)
- Add args/kwds options to Series.apply (:issue:`1829`)
- Add inplace option to Series/DataFrame.reset_index (:issue:`1797`)
- Add ``level`` parameter to ``Series.reset_index``
- Add quoting option for DataFrame.to_csv (:issue:`1902`)
- Indicate long column value truncation in DataFrame output with ... (:issue:`1854`)
- DataFrame.dot will not do data alignment, and also work with Series (:issue:`1915`)
- Add ``na`` option for missing data handling in some vectorized string
  methods (:issue:`1689`)
- If index_label=False in DataFrame.to_csv, do not print fields/commas in the
  text output. Results in easier importing into R (:issue:`1583`)
- Can pass tuple/list of axes to DataFrame.dropna to simplify repeated calls
  (dropping both columns and rows) (:issue:`924`)
- Improve DataFrame.to_html output for hierarchically-indexed rows (do not
  repeat levels) (:issue:`1929`)
- TimeSeries.between_time can now select times across midnight (:issue:`1871`)
- Enable `skip_footer` parameter in `ExcelFile.parse` (:issue:`1843`)

API Changes
~~~~~~~~~~~

- Change default header names in read_* functions to more Pythonic X0, X1,
  etc. instead of X.1, X.2. (:issue:`2000`)
- Deprecated ``day_of_year`` API removed from PeriodIndex, use ``dayofyear``
  (:issue:`1723`)
- Don't modify NumPy suppress printoption at import time
- The internal HDF5 data arrangement for DataFrames has been
  transposed. Legacy files will still be readable by HDFStore (:issue:`1834`, :issue:`1824`)
- Legacy cruft removed: pandas.stats.misc.quantileTS
- Use ISO8601 format for Period repr: monthly, daily, and on down (:issue:`1776`)
- Empty DataFrame columns are now created as object dtype. This will prevent
  a class of TypeErrors that was occurring in code where the dtype of a
  column would depend on the presence of data or not (e.g. a SQL query having
  results) (:issue:`1783`)
- Setting parts of DataFrame/Panel using ix now aligns input Series/DataFrame
  (:issue:`1630`)
- `first` and `last` methods in `GroupBy` no longer drop non-numeric columns
  (:issue:`1809`)
- Resolved inconsistencies in specifying custom NA values in text parser.
  `na_values` of type dict no longer override default NAs unless
  `keep_default_na` is set to false explicitly (:issue:`1657`)
- Enable `skipfooter` parameter in text parsers as an alias for `skip_footer`

Bug Fixes
~~~~~~~~~

- Perform arithmetic column-by-column in mixed-type DataFrame to avoid type
  upcasting issues. Caused downstream DataFrame.diff bug (:issue:`1896`)
- Fix matplotlib auto-color assignment when no custom spectrum passed. Also
  respect passed color keyword argument (:issue:`1711`)
- Fix resampling logical error with closed='left' (:issue:`1726`)
- Fix critical DatetimeIndex.union bugs (:issue:`1730`, :issue:`1719`, :issue:`1745`, :issue:`1702`, :issue:`1753`)
- Fix critical DatetimeIndex.intersection bug with unanchored offsets (:issue:`1708`)
- Fix MM-YYYY time series indexing case (:issue:`1672`)
- Fix case where Categorical group key was not being passed into index in
  GroupBy result (:issue:`1701`)
- Handle Ellipsis in Series.__getitem__/__setitem__ (:issue:`1721`)
- Fix some bugs with handling datetime64 scalars of other units in NumPy 1.6
  and 1.7 (:issue:`1717`)
- Fix performance issue in MultiIndex.format (:issue:`1746`)
- Fixed GroupBy bugs interacting with DatetimeIndex asof / map methods (:issue:`1677`)
- Handle factors with NAs in pandas.rpy (:issue:`1615`)
- Fix statsmodels import in pandas.stats.var (:issue:`1734`)
- Fix DataFrame repr/info summary with non-unique columns (:issue:`1700`)
- Fix Series.iget_value for non-unique indexes (:issue:`1694`)
- Don't lose tzinfo when passing DatetimeIndex as DataFrame column (:issue:`1682`)
- Fix tz conversion with time zones that haven't had any DST transitions since
  first date in the array (:issue:`1673`)
- Fix field access with  UTC->local conversion on unsorted arrays (:issue:`1756`)
- Fix isnull handling of array-like (list) inputs (:issue:`1755`)
- Fix regression in handling of Series in Series constructor (:issue:`1671`)
- Fix comparison of Int64Index with DatetimeIndex (:issue:`1681`)
- Fix min_periods handling in new rolling_max/min at array start (:issue:`1695`)
- Fix errors with how='median' and generic NumPy resampling in some cases
  caused by SeriesBinGrouper (:issue:`1648`, :issue:`1688`)
- When grouping by level, exclude unobserved levels (:issue:`1697`)
- Don't lose tzinfo in DatetimeIndex when shifting by different offset (:issue:`1683`)
- Hack to support storing data with a zero-length axis in HDFStore (:issue:`1707`)
- Fix DatetimeIndex tz-aware range generation issue (:issue:`1674`)
- Fix method='time' interpolation with intraday data (:issue:`1698`)
- Don't plot all-NA DataFrame columns as zeros (:issue:`1696`)
- Fix bug in scatter_plot with by option (:issue:`1716`)
- Fix performance problem in infer_freq with lots of non-unique stamps (:issue:`1686`)
- Fix handling of PeriodIndex as argument to create MultiIndex (:issue:`1705`)
- Fix re: unicode MultiIndex level names in Series/DataFrame repr (:issue:`1736`)
- Handle PeriodIndex in to_datetime instance method (:issue:`1703`)
- Support StaticTzInfo in DatetimeIndex infrastructure (:issue:`1692`)
- Allow MultiIndex setops with length-0 other type indexes (:issue:`1727`)
- Fix handling of DatetimeIndex in DataFrame.to_records (:issue:`1720`)
- Fix handling of general objects in isnull on which bool(...) fails (:issue:`1749`)
- Fix .ix indexing with MultiIndex ambiguity (:issue:`1678`)
- Fix .ix setting logic error with non-unique MultiIndex (:issue:`1750`)
- Basic indexing now works on MultiIndex with > 1000000 elements, regression
  from earlier version of pandas (:issue:`1757`)
- Handle non-float64 dtypes in fast DataFrame.corr/cov code paths (:issue:`1761`)
- Fix DatetimeIndex.isin to function properly (:issue:`1763`)
- Fix conversion of array of tz-aware datetime.datetime to DatetimeIndex with
  right time zone (:issue:`1777`)
- Fix DST issues with generating ancxhored date ranges (:issue:`1778`)
- Fix issue calling sort on result of Series.unique (:issue:`1807`)
- Fix numerical issue leading to square root of negative number in
  rolling_std (:issue:`1840`)
- Let Series.str.split accept no arguments (like str.split) (:issue:`1859`)
- Allow user to have dateutil 2.1 installed on a Python 2 system (:issue:`1851`)
- Catch ImportError less aggressively in pandas/__init__.py (:issue:`1845`)
- Fix pip source installation bug when installing from GitHub (:issue:`1805`)
- Fix error when window size > array size in rolling_apply (:issue:`1850`)
- Fix pip source installation issues via SSH from GitHub
- Fix OLS.summary when column is a tuple (:issue:`1837`)
- Fix bug in __doc__ patching when -OO passed to interpreter
  (:issue:`1792` :issue:`1741` :issue:`1774`)
- Fix unicode console encoding issue in IPython notebook (:issue:`1782`, :issue:`1768`)
- Fix unicode formatting issue with Series.name (:issue:`1782`)
- Fix bug in DataFrame.duplicated with datetime64 columns (:issue:`1833`)
- Fix bug in Panel internals resulting in error when doing fillna after
  truncate not changing size of panel (:issue:`1823`)
- Prevent segfault due to MultiIndex not being supported in HDFStore table
  format (:issue:`1848`)
- Fix UnboundLocalError in Panel.__setitem__ and add better error (:issue:`1826`)
- Fix to_csv issues with list of string entries. Isnull works on list of
  strings now too (:issue:`1791`)
- Fix Timestamp comparisons with datetime values outside the nanosecond range
  (1677-2262)
- Revert to prior behavior of normalize_date with datetime.date objects
  (return datetime)
- Fix broken interaction between np.nansum and Series.any/all
- Fix bug with multiple column date parsers (:issue:`1866`)
- DatetimeIndex.union(Int64Index) was broken
- Make plot x vs y interface consistent with integer indexing (:issue:`1842`)
- set_index inplace modified data even if unique check fails (:issue:`1831`)
- Only use Q-OCT/NOV/DEC in quarterly frequency inference (:issue:`1789`)
- Upcast to dtype=object when unstacking boolean DataFrame (:issue:`1820`)
- Fix float64/float32 merging bug (:issue:`1849`)
- Fixes to Period.start_time for non-daily frequencies (:issue:`1857`)
- Fix failure when converter used on index_col in read_csv (:issue:`1835`)
- Implement PeriodIndex.append so that pandas.concat works correctly (:issue:`1815`)
- Avoid Cython out-of-bounds access causing segfault sometimes in pad_2d,
  backfill_2d
- Fix resampling error with intraday times and anchored target time (like
  AS-DEC) (:issue:`1772`)
- Fix .ix indexing bugs with mixed-integer indexes (:issue:`1799`)
- Respect passed color keyword argument in Series.plot (:issue:`1890`)
- Fix rolling_min/max when the window is larger than the size of the input
  array. Check other malformed inputs (:issue:`1899`, :issue:`1897`)
- Rolling variance / standard deviation with only a single observation in
  window (:issue:`1884`)
- Fix unicode sheet name failure in to_excel (:issue:`1828`)
- Override DatetimeIndex.min/max to return Timestamp objects (:issue:`1895`)
- Fix column name formatting issue in length-truncated column (:issue:`1906`)
- Fix broken handling of copying Index metadata to new instances created by
  view(...) calls inside the NumPy infrastructure
- Support datetime.date again in DateOffset.rollback/rollforward
- Raise Exception if set passed to Series constructor (:issue:`1913`)
- Add TypeError when appending HDFStore table w/ wrong index type (:issue:`1881`)
- Don't raise exception on empty inputs in EW functions (e.g. ewma) (:issue:`1900`)
- Make asof work correctly with PeriodIndex (:issue:`1883`)
- Fix extlinks in doc build
- Fill boolean DataFrame with NaN when calling shift (:issue:`1814`)
- Fix setuptools bug causing pip not to Cythonize .pyx files sometimes
- Fix negative integer indexing regression in .ix from 0.7.x (:issue:`1888`)
- Fix error while retrieving timezone and utc offset from subclasses of
  datetime.tzinfo without .zone and ._utcoffset attributes (:issue:`1922`)
- Fix DataFrame formatting of small, non-zero FP numbers (:issue:`1911`)
- Various fixes by upcasting of date -> datetime (:issue:`1395`)
- Raise better exception when passing multiple functions with the same name,
  such as lambdas, to GroupBy.aggregate
- Fix DataFrame.apply with axis=1 on a non-unique index (:issue:`1878`)
- Proper handling of Index subclasses in pandas.unique (:issue:`1759`)
- Set index names in DataFrame.from_records (:issue:`1744`)
- Fix time series indexing error with duplicates, under and over hash table
  size cutoff (:issue:`1821`)
- Handle list keys in addition to tuples in DataFrame.xs when
  partial-indexing a hierarchically-indexed DataFrame (:issue:`1796`)
- Support multiple column selection in DataFrame.__getitem__ with duplicate
  columns (:issue:`1943`)
- Fix time zone localization bug causing improper fields (e.g. hours) in time
  zones that have not had a UTC transition in a long time (:issue:`1946`)
- Fix errors when parsing and working with with fixed offset timezones
  (:issue:`1922`, :issue:`1928`)
- Fix text parser bug when handling UTC datetime objects generated by
  dateutil (:issue:`1693`)
- Fix plotting bug when 'B' is the inferred frequency but index actually
  contains weekends (:issue:`1668`, :issue:`1669`)
- Fix plot styling bugs (:issue:`1666`, :issue:`1665`, :issue:`1658`)
- Fix plotting bug with index/columns with unicode (:issue:`1685`)
- Fix DataFrame constructor bug when passed Series with datetime64 dtype
  in a dict (:issue:`1680`)
- Fixed regression in generating DatetimeIndex using timezone aware
  datetime.datetime (:issue:`1676`)
- Fix DataFrame bug when printing concatenated DataFrames with duplicated
  columns (:issue:`1675`)
- Fixed bug when plotting time series with multiple intraday frequencies
  (:issue:`1732`)
- Fix bug in DataFrame.duplicated to enable iterables other than list-types
  as input argument (:issue:`1773`)
- Fix resample bug when passed list of lambdas as `how` argument (:issue:`1808`)
- Repr fix for MultiIndex level with all NAs (:issue:`1971`)
- Fix PeriodIndex slicing bug when slice start/end are out-of-bounds (:issue:`1977`)
- Fix read_table bug when parsing unicode (:issue:`1975`)
- Fix BlockManager.iget bug when dealing with non-unique MultiIndex as columns
  (:issue:`1970`)
- Fix reset_index bug if both drop and level are specified (:issue:`1957`)
- Work around unsafe NumPy object->int casting with Cython function (:issue:`1987`)
- Fix datetime64 formatting bug in DataFrame.to_csv (:issue:`1993`)
- Default start date in pandas.io.data to 1/1/2000 as the docs say (:issue:`2011`)

pandas 0.8.1
------------

**Release date:** July 22, 2012

New Features
~~~~~~~~~~~~

- Add vectorized, NA-friendly string methods to Series (:issue:`1621`, :issue:`620`)
- Can pass dict of per-column line styles to DataFrame.plot (:issue:`1559`)
- Selective plotting to secondary y-axis on same subplot (:issue:`1640`)
- Add new ``bootstrap_plot`` plot function
- Add new ``parallel_coordinates`` plot function (:issue:`1488`)
- Add ``radviz`` plot function (:issue:`1566`)
- Add ``multi_sparse`` option to ``set_printoptions`` to modify display of
  hierarchical indexes (:issue:`1538`)
- Add ``dropna`` method to Panel (:issue:`171`)

Improvements to existing features
~~~~~~~~~~~~~~~~~~~~~~~~~~~~~~~~~

- Use moving min/max algorithms from Bottleneck in rolling_min/rolling_max
  for > 100x speedup. (:issue:`1504`, :issue:`50`)
- Add Cython group median method for >15x speedup (:issue:`1358`)
- Drastically improve ``to_datetime`` performance on ISO8601 datetime strings
  (with no time zones) (:issue:`1571`)
- Improve single-key groupby performance on large data sets, accelerate use of
  groupby with a Categorical variable
- Add ability to append hierarchical index levels with ``set_index`` and to
  drop single levels with ``reset_index`` (:issue:`1569`, :issue:`1577`)
- Always apply passed functions in ``resample``, even if upsampling (:issue:`1596`)
- Avoid unnecessary copies in DataFrame constructor with explicit dtype (:issue:`1572`)
- Cleaner DatetimeIndex string representation with 1 or 2 elements (:issue:`1611`)
- Improve performance of array-of-Period to PeriodIndex, convert such arrays
  to PeriodIndex inside Index (:issue:`1215`)
- More informative string representation for weekly Period objects (:issue:`1503`)
- Accelerate 3-axis multi data selection from homogeneous Panel (:issue:`979`)
- Add ``adjust`` option to ewma to disable adjustment factor (:issue:`1584`)
- Add new matplotlib converters for high frequency time series plotting (:issue:`1599`)
- Handling of tz-aware datetime.datetime objects in to_datetime; raise
  Exception unless utc=True given (:issue:`1581`)

Bug Fixes
~~~~~~~~~

- Fix NA handling in DataFrame.to_panel (:issue:`1582`)
- Handle TypeError issues inside PyObject_RichCompareBool calls in khash
  (:issue:`1318`)
- Fix resampling bug to lower case daily frequency (:issue:`1588`)
- Fix kendall/spearman DataFrame.corr bug with no overlap (:issue:`1595`)
- Fix bug in DataFrame.set_index (:issue:`1592`)
- Don't ignore axes in boxplot if by specified (:issue:`1565`)
- Fix Panel .ix indexing with integers bug (:issue:`1603`)
- Fix Partial indexing bugs (years, months, ...) with PeriodIndex (:issue:`1601`)
- Fix MultiIndex console formatting issue (:issue:`1606`)
- Unordered index with duplicates doesn't yield scalar location for single
  entry (:issue:`1586`)
- Fix resampling of tz-aware time series with "anchored" freq (:issue:`1591`)
- Fix DataFrame.rank error on integer data (:issue:`1589`)
- Selection of multiple SparseDataFrame columns by list in __getitem__ (:issue:`1585`)
- Override Index.tolist for compatibility with MultiIndex (:issue:`1576`)
- Fix hierarchical summing bug with MultiIndex of length 1 (:issue:`1568`)
- Work around numpy.concatenate use/bug in Series.set_value (:issue:`1561`)
- Ensure Series/DataFrame are sorted before resampling (:issue:`1580`)
- Fix unhandled IndexError when indexing very large time series (:issue:`1562`)
- Fix DatetimeIndex intersection logic error with irregular indexes (:issue:`1551`)
- Fix unit test errors on Python 3 (:issue:`1550`)
- Fix .ix indexing bugs in duplicate DataFrame index (:issue:`1201`)
- Better handle errors with non-existing objects in HDFStore (:issue:`1254`)
- Don't copy int64 array data in DatetimeIndex when copy=False (:issue:`1624`)
- Fix resampling of conforming periods quarterly to annual (:issue:`1622`)
- Don't lose index name on resampling (:issue:`1631`)
- Support python-dateutil version 2.1 (:issue:`1637`)
- Fix broken scatter_matrix axis labeling, esp. with time series (:issue:`1625`)
- Fix cases where extra keywords weren't being passed on to matplotlib from
  Series.plot (:issue:`1636`)
- Fix BusinessMonthBegin logic for dates before 1st bday of month (:issue:`1645`)
- Ensure string alias converted (valid in DatetimeIndex.get_loc) in
  DataFrame.xs / __getitem__ (:issue:`1644`)
- Fix use of string alias timestamps with tz-aware time series (:issue:`1647`)
- Fix Series.max/min and Series.describe on len-0 series (:issue:`1650`)
- Handle None values in dict passed to concat (:issue:`1649`)
- Fix Series.interpolate with method='values' and DatetimeIndex (:issue:`1646`)
- Fix IndexError in left merges on a DataFrame with 0-length (:issue:`1628`)
- Fix DataFrame column width display with UTF-8 encoded characters (:issue:`1620`)
- Handle case in pandas.io.data.get_data_yahoo where Yahoo! returns duplicate
  dates for most recent business day
- Avoid downsampling when plotting mixed frequencies on the same subplot (:issue:`1619`)
- Fix read_csv bug when reading a single line (:issue:`1553`)
- Fix bug in C code causing monthly periods prior to December 1969 to be off (:issue:`1570`)

pandas 0.8.0
------------

**Release date:** 6/29/2012

New Features
~~~~~~~~~~~~

- New unified DatetimeIndex class for nanosecond-level timestamp data
- New Timestamp datetime.datetime subclass with easy time zone conversions,
  and support for nanoseconds
- New PeriodIndex class for timespans, calendar logic, and Period scalar object
- High performance resampling of timestamp and period data. New `resample`
  method of all pandas data structures
- New frequency names plus shortcut string aliases like '15h', '1h30min'
- Time series string indexing shorthand (:issue:`222`)
- Add week, dayofyear array and other timestamp array-valued field accessor
  functions to DatetimeIndex
- Add GroupBy.prod optimized aggregation function and 'prod' fast time series
  conversion method (:issue:`1018`)
- Implement robust frequency inference function and `inferred_freq` attribute
  on DatetimeIndex (:issue:`391`)
- New ``tz_convert`` and ``tz_localize`` methods in Series / DataFrame
- Convert DatetimeIndexes to UTC if time zones are different in join/setops
  (:issue:`864`)
- Add limit argument for forward/backward filling to reindex, fillna,
  etc. (:issue:`825` and others)
- Add support for indexes (dates or otherwise) with duplicates and common
  sense indexing/selection functionality
- Series/DataFrame.update methods, in-place variant of combine_first (:issue:`961`)
- Add ``match`` function to API (:issue:`502`)
- Add Cython-optimized first, last, min, max, prod functions to GroupBy (:issue:`994`,
  :issue:`1043`)
- Dates can be split across multiple columns (:issue:`1227`, :issue:`1186`)
- Add experimental support for converting pandas DataFrame to R data.frame
  via rpy2 (:issue:`350`, :issue:`1212`)
- Can pass list of (name, function) to GroupBy.aggregate to get aggregates in
  a particular order (:issue:`610`)
- Can pass dicts with lists of functions or dicts to GroupBy aggregate to do
  much more flexible multiple function aggregation (:issue:`642`, :issue:`610`)
- New ordered_merge functions for merging DataFrames with ordered
  data. Also supports group-wise merging for panel data (:issue:`813`)
- Add keys() method to DataFrame
- Add flexible replace method for replacing potentially values to Series and
  DataFrame (:issue:`929`, :issue:`1241`)
- Add 'kde' plot kind for Series/DataFrame.plot (:issue:`1059`)
- More flexible multiple function aggregation with GroupBy
- Add pct_change function to Series/DataFrame
- Add option to interpolate by Index values in Series.interpolate (:issue:`1206`)
- Add ``max_colwidth`` option for DataFrame, defaulting to 50
- Conversion of DataFrame through rpy2 to R data.frame (:issue:`1282`, )
- Add keys() method on DataFrame (:issue:`1240`)
- Add new ``match`` function to API (similar to R) (:issue:`502`)
- Add dayfirst option to parsers (:issue:`854`)
- Add ``method`` argument to ``align`` method for forward/backward fillin
  (:issue:`216`)
- Add Panel.transpose method for rearranging axes (:issue:`695`)
- Add new ``cut`` function (patterned after R) for discretizing data into
  equal range-length bins or arbitrary breaks of your choosing (:issue:`415`)
- Add new ``qcut`` for cutting with quantiles (:issue:`1378`)
- Add ``value_counts`` top level array method (:issue:`1392`)
- Added Andrews curves plot tupe (:issue:`1325`)
- Add lag plot (:issue:`1440`)
- Add autocorrelation_plot (:issue:`1425`)
- Add support for tox and Travis CI (:issue:`1382`)
- Add support for Categorical use in GroupBy (:issue:`292`)
- Add ``any`` and ``all`` methods to DataFrame (:issue:`1416`)
- Add ``secondary_y`` option to Series.plot
- Add experimental ``lreshape`` function for reshaping wide to long

Improvements to existing features
~~~~~~~~~~~~~~~~~~~~~~~~~~~~~~~~~

- Switch to klib/khash-based hash tables in Index classes for better
  performance in many cases and lower memory footprint
- Shipping some functions from scipy.stats to reduce dependency,
  e.g. Series.describe and DataFrame.describe (:issue:`1092`)
- Can create MultiIndex by passing list of lists or list of arrays to Series,
  DataFrame constructor, etc. (:issue:`831`)
- Can pass arrays in addition to column names to DataFrame.set_index (:issue:`402`)
- Improve the speed of "square" reindexing of homogeneous DataFrame objects
  by significant margin (:issue:`836`)
- Handle more dtypes when passed MaskedArrays in DataFrame constructor (:issue:`406`)
- Improved performance of join operations on integer keys (:issue:`682`)
- Can pass multiple columns to GroupBy object, e.g. grouped[[col1, col2]] to
  only aggregate a subset of the value columns (:issue:`383`)
- Add histogram / kde plot options for scatter_matrix diagonals (:issue:`1237`)
- Add inplace option to Series/DataFrame.rename and sort_index,
  DataFrame.drop_duplicates (:issue:`805`, :issue:`207`)
- More helpful error message when nothing passed to Series.reindex (:issue:`1267`)
- Can mix array and scalars as dict-value inputs to DataFrame ctor (:issue:`1329`)
- Use DataFrame columns' name for legend title in plots
- Preserve frequency in DatetimeIndex when possible in boolean indexing
  operations
- Promote datetime.date values in data alignment operations (:issue:`867`)
- Add ``order`` method to Index classes (:issue:`1028`)
- Avoid hash table creation in large monotonic hash table indexes (:issue:`1160`)
- Store time zones in HDFStore (:issue:`1232`)
- Enable storage of sparse data structures in HDFStore (:issue:`85`)
- Enable Series.asof to work with arrays of timestamp inputs
- Cython implementation of DataFrame.corr speeds up by > 100x (:issue:`1349`, :issue:`1354`)
- Exclude "nuisance" columns automatically in GroupBy.transform (:issue:`1364`)
- Support functions-as-strings in GroupBy.transform (:issue:`1362`)
- Use index name as xlabel/ylabel in plots (:issue:`1415`)
- Add ``convert_dtype`` option to Series.apply to be able to leave data as
  dtype=object (:issue:`1414`)
- Can specify all index level names in concat (:issue:`1419`)
- Add ``dialect`` keyword to parsers for quoting conventions (:issue:`1363`)
- Enable DataFrame[bool_DataFrame] += value (:issue:`1366`)
- Add ``retries`` argument to ``get_data_yahoo`` to try to prevent Yahoo! API
  404s (:issue:`826`)
- Improve performance of reshaping by using O(N) categorical sorting
- Series names will be used for index of DataFrame if no index passed (:issue:`1494`)
- Header argument in DataFrame.to_csv can accept a list of column names to
  use instead of the object's columns (:issue:`921`)
- Add ``raise_conflict`` argument to DataFrame.update (:issue:`1526`)
- Support file-like objects in ExcelFile (:issue:`1529`)

API Changes
~~~~~~~~~~~

- Rename `pandas._tseries` to `pandas.lib`
- Rename Factor to Categorical and add improvements. Numerous Categorical bug
  fixes
- Frequency name overhaul, WEEKDAY/EOM and rules with @
  deprecated. get_legacy_offset_name backwards compatibility function added
- Raise ValueError in DataFrame.__nonzero__, so "if df" no longer works
  (:issue:`1073`)
- Change BDay (business day) to not normalize dates by default (:issue:`506`)
- Remove deprecated DataMatrix name
- Default merge suffixes for overlap now have underscores instead of periods
  to facilitate tab completion, etc. (:issue:`1239`)
- Deprecation of offset, time_rule timeRule parameters throughout codebase
- Series.append and DataFrame.append no longer check for duplicate indexes
  by default, add verify_integrity parameter (:issue:`1394`)
- Refactor Factor class, old constructor moved to Factor.from_array
- Modified internals of MultiIndex to use less memory (no longer represented
  as array of tuples) internally, speed up construction time and many methods
  which construct intermediate hierarchical indexes (:issue:`1467`)

Bug Fixes
~~~~~~~~~

- Fix OverflowError from storing pre-1970 dates in HDFStore by switching to
  datetime64 (:issue:`179`)
- Fix logical error with February leap year end in YearEnd offset
- Series([False, nan]) was getting casted to float64 (:issue:`1074`)
- Fix binary operations between boolean Series and object Series with
  booleans and NAs (:issue:`1074`, :issue:`1079`)
- Couldn't assign whole array to column in mixed-type DataFrame via .ix
  (:issue:`1142`)
- Fix label slicing issues with float index values (:issue:`1167`)
- Fix segfault caused by empty groups passed to groupby (:issue:`1048`)
- Fix occasionally misbehaved reindexing in the presence of NaN labels (:issue:`522`)
- Fix imprecise logic causing weird Series results from .apply (:issue:`1183`)
- Unstack multiple levels in one shot, avoiding empty columns in some
  cases. Fix pivot table bug (:issue:`1181`)
- Fix formatting of MultiIndex on Series/DataFrame when index name coincides
  with label (:issue:`1217`)
- Handle Excel 2003 #N/A as NaN from xlrd (:issue:`1213`, :issue:`1225`)
- Fix timestamp locale-related deserialization issues with HDFStore by moving
  to datetime64 representation (:issue:`1081`, :issue:`809`)
- Fix DataFrame.duplicated/drop_duplicates NA value handling (:issue:`557`)
- Actually raise exceptions in fast reducer (:issue:`1243`)
- Fix various timezone-handling bugs from 0.7.3 (:issue:`969`)
- GroupBy on level=0 discarded index name (:issue:`1313`)
- Better error message with unmergeable DataFrames (:issue:`1307`)
- Series.__repr__ alignment fix with unicode index values (:issue:`1279`)
- Better error message if nothing passed to reindex (:issue:`1267`)
- More robust NA handling in DataFrame.drop_duplicates (:issue:`557`)
- Resolve locale-based and pre-epoch HDF5 timestamp deserialization issues
  (:issue:`973`, :issue:`1081`, :issue:`179`)
- Implement Series.repeat (:issue:`1229`)
- Fix indexing with namedtuple and other tuple subclasses (:issue:`1026`)
- Fix float64 slicing bug (:issue:`1167`)
- Parsing integers with commas (:issue:`796`)
- Fix groupby improper data type when group consists of one value (:issue:`1065`)
- Fix negative variance possibility in nanvar resulting from floating point
  error (:issue:`1090`)
- Consistently set name on groupby pieces (:issue:`184`)
- Treat dict return values as Series in GroupBy.apply (:issue:`823`)
- Respect column selection for DataFrame in in GroupBy.transform (:issue:`1365`)
- Fix MultiIndex partial indexing bug (:issue:`1352`)
- Enable assignment of rows in mixed-type DataFrame via .ix (:issue:`1432`)
- Reset index mapping when grouping Series in Cython (:issue:`1423`)
- Fix outer/inner DataFrame.join with non-unique indexes (:issue:`1421`)
- Fix MultiIndex groupby bugs with empty lower levels (:issue:`1401`)
- Calling fillna with a Series will have same behavior as with dict (:issue:`1486`)
- SparseSeries reduction bug (:issue:`1375`)
- Fix unicode serialization issue in HDFStore (:issue:`1361`)
- Pass keywords to pyplot.boxplot in DataFrame.boxplot (:issue:`1493`)
- Bug fixes in MonthBegin (:issue:`1483`)
- Preserve MultiIndex names in drop (:issue:`1513`)
- Fix Panel DataFrame slice-assignment bug (:issue:`1533`)
- Don't use locals() in read_* functions (:issue:`1547`)

pandas 0.7.3
------------

**Release date:** April 12, 2012

New Features
~~~~~~~~~~~~

- Support for non-unique indexes: indexing and selection, many-to-one and
  many-to-many joins (:issue:`1306`)
- Added fixed-width file reader, read_fwf (:issue:`952`)
- Add group_keys argument to groupby to not add group names to MultiIndex in
  result of apply (:issue:`938`)
- DataFrame can now accept non-integer label slicing (:issue:`946`). Previously
  only DataFrame.ix was able to do so.
- DataFrame.apply now retains name attributes on Series objects (:issue:`983`)
- Numeric DataFrame comparisons with non-numeric values now raises proper
  TypeError (:issue:`943`). Previously raise "PandasError: DataFrame constructor
  not properly called!"
- Add ``kurt`` methods to Series and DataFrame (:issue:`964`)
- Can pass dict of column -> list/set NA values for text parsers (:issue:`754`)
- Allows users specified NA values in text parsers (:issue:`754`)
- Parsers checks for openpyxl dependency and raises ImportError if not found
  (:issue:`1007`)
- New factory function to create HDFStore objects that can be used in a with
  statement so users do not have to explicitly call HDFStore.close (:issue:`1005`)
- pivot_table is now more flexible with same parameters as groupby (:issue:`941`)
- Added stacked bar plots (:issue:`987`)
- scatter_matrix method in pandas/tools/plotting.py (:issue:`935`)
- DataFrame.boxplot returns plot results for ex-post styling (:issue:`985`)
- Short version number accessible as pandas.version.short_version (:issue:`930`)
- Additional documentation in panel.to_frame (:issue:`942`)
- More informative Series.apply docstring regarding element-wise apply
  (:issue:`977`)
- Notes on rpy2 installation (:issue:`1006`)
- Add rotation and font size options to hist method (:issue:`1012`)
- Use exogenous / X variable index in result of OLS.y_predict. Add
  OLS.predict method (:issue:`1027`, :issue:`1008`)

API Changes
~~~~~~~~~~~

- Calling apply on grouped Series, e.g. describe(), will no longer yield
  DataFrame by default. Will have to call unstack() to get prior behavior
- NA handling in non-numeric comparisons has been tightened up (:issue:`933`, :issue:`953`)
- No longer assign dummy names key_0, key_1, etc. to groupby index (:issue:`1291`)

Bug Fixes
~~~~~~~~~

- Fix logic error when selecting part of a row in a DataFrame with a
  MultiIndex index (:issue:`1013`)
- Series comparison with Series of differing length causes crash (:issue:`1016`).
- Fix bug in indexing when selecting section of hierarchically-indexed row
  (:issue:`1013`)
- DataFrame.plot(logy=True) has no effect (:issue:`1011`).
- Broken arithmetic operations between SparsePanel-Panel (:issue:`1015`)
- Unicode repr issues in MultiIndex with non-ascii characters (:issue:`1010`)
- DataFrame.lookup() returns inconsistent results if exact match not present
  (:issue:`1001`)
- DataFrame arithmetic operations not treating None as NA (:issue:`992`)
- DataFrameGroupBy.apply returns incorrect result (:issue:`991`)
- Series.reshape returns incorrect result for multiple dimensions (:issue:`989`)
- Series.std and Series.var ignores ddof parameter (:issue:`934`)
- DataFrame.append loses index names (:issue:`980`)
- DataFrame.plot(kind='bar') ignores color argument (:issue:`958`)
- Inconsistent Index comparison results (:issue:`948`)
- Improper int dtype DataFrame construction from data with NaN (:issue:`846`)
- Removes default 'result' name in grouby results (:issue:`995`)
- DataFrame.from_records no longer mutate input columns (:issue:`975`)
- Use Index name when grouping by it (:issue:`1313`)

pandas 0.7.2
------------

**Release date:** March 16, 2012

New Features
~~~~~~~~~~~~

- Add additional tie-breaking methods in DataFrame.rank (:issue:`874`)
- Add ascending parameter to rank in Series, DataFrame (:issue:`875`)
- Add sort_columns parameter to allow unsorted plots (:issue:`918`)
- IPython tab completion on GroupBy objects

API Changes
~~~~~~~~~~~

- Series.sum returns 0 instead of NA when called on an empty
  series. Analogously for a DataFrame whose rows or columns are length 0
  (:issue:`844`)

Improvements to existing features
~~~~~~~~~~~~~~~~~~~~~~~~~~~~~~~~~

- Don't use groups dict in Grouper.size (:issue:`860`)
- Use khash for Series.value_counts, add raw function to algorithms.py (:issue:`861`)
- Enable column access via attributes on GroupBy (:issue:`882`)
- Enable setting existing columns (only) via attributes on DataFrame, Panel
  (:issue:`883`)
- Intercept __builtin__.sum in groupby (:issue:`885`)
- Can pass dict to DataFrame.fillna to use different values per column (:issue:`661`)
- Can select multiple hierarchical groups by passing list of values in .ix
  (:issue:`134`)
- Add level keyword to ``drop`` for dropping values from a level (:issue:`159`)
- Add ``coerce_float`` option on DataFrame.from_records (:issue:`893`)
- Raise exception if passed date_parser fails in ``read_csv``
- Add ``axis`` option to DataFrame.fillna (:issue:`174`)
- Fixes to Panel to make it easier to subclass (:issue:`888`)

Bug Fixes
~~~~~~~~~

- Fix overflow-related bugs in groupby (:issue:`850`, :issue:`851`)
- Fix unhelpful error message in parsers (:issue:`856`)
- Better err msg for failed boolean slicing of dataframe (:issue:`859`)
- Series.count cannot accept a string (level name) in the level argument (:issue:`869`)
- Group index platform int check (:issue:`870`)
- concat on axis=1 and ignore_index=True raises TypeError (:issue:`871`)
- Further unicode handling issues resolved (:issue:`795`)
- Fix failure in multiindex-based access in Panel (:issue:`880`)
- Fix DataFrame boolean slice assignment failure (:issue:`881`)
- Fix combineAdd NotImplementedError for SparseDataFrame (:issue:`887`)
- Fix DataFrame.to_html encoding and columns (:issue:`890`, :issue:`891`, :issue:`909`)
- Fix na-filling handling in mixed-type DataFrame (:issue:`910`)
- Fix to DataFrame.set_value with non-existant row/col (:issue:`911`)
- Fix malformed block in groupby when excluding nuisance columns (:issue:`916`)
- Fix inconsistant NA handling in dtype=object arrays (:issue:`925`)
- Fix missing center-of-mass computation in ewmcov (:issue:`862`)
- Don't raise exception when opening read-only HDF5 file (:issue:`847`)
- Fix possible out-of-bounds memory access in 0-length Series (:issue:`917`)

pandas 0.7.1
------------

**Release date:** February 29, 2012

New Features
~~~~~~~~~~~~

- Add ``to_clipboard`` function to pandas namespace for writing objects to
  the system clipboard (:issue:`774`)
- Add ``itertuples`` method to DataFrame for iterating through the rows of a
  dataframe as tuples (:issue:`818`)
- Add ability to pass fill_value and method to DataFrame and Series align
  method (:issue:`806`, :issue:`807`)
- Add fill_value option to reindex, align methods (:issue:`784`)
- Enable concat to produce DataFrame from Series (:issue:`787`)
- Add ``between`` method to Series (:issue:`802`)
- Add HTML representation hook to DataFrame for the IPython HTML notebook
  (:issue:`773`)
- Support for reading Excel 2007 XML documents using openpyxl

Improvements to existing features
~~~~~~~~~~~~~~~~~~~~~~~~~~~~~~~~~

- Improve performance and memory usage of fillna on DataFrame
- Can concatenate a list of Series along axis=1 to obtain a DataFrame (:issue:`787`)

Bug Fixes
~~~~~~~~~

- Fix memory leak when inserting large number of columns into a single
  DataFrame (:issue:`790`)
- Appending length-0 DataFrame with new columns would not result in those new
  columns being part of the resulting concatenated DataFrame (:issue:`782`)
- Fixed groupby corner case when passing dictionary grouper and as_index is
  False (:issue:`819`)
- Fixed bug whereby bool array sometimes had object dtype (:issue:`820`)
- Fix exception thrown on np.diff (:issue:`816`)
- Fix to_records where columns are non-strings (:issue:`822`)
- Fix Index.intersection where indices have incomparable types (:issue:`811`)
- Fix ExcelFile throwing an exception for two-line file (:issue:`837`)
- Add clearer error message in csv parser (:issue:`835`)
- Fix loss of fractional seconds in HDFStore (:issue:`513`)
- Fix DataFrame join where columns have datetimes (:issue:`787`)
- Work around numpy performance issue in take (:issue:`817`)
- Improve comparison operations for NA-friendliness (:issue:`801`)
- Fix indexing operation for floating point values (:issue:`780`, :issue:`798`)
- Fix groupby case resulting in malformed dataframe (:issue:`814`)
- Fix behavior of reindex of Series dropping name (:issue:`812`)
- Improve on redudant groupby computation (:issue:`775`)
- Catch possible NA assignment to int/bool series with exception (:issue:`839`)

pandas 0.7.0
------------

**Release date:** 2/9/2012

New Features
~~~~~~~~~~~~

- New ``merge`` function for efficiently performing full gamut of database /
  relational-algebra operations. Refactored existing join methods to use the
  new infrastructure, resulting in substantial performance gains (:issue:`220`,
  :issue:`249`, :issue:`267`)
- New ``concat`` function for concatenating DataFrame or Panel objects along
  an axis. Can form union or intersection of the other axes. Improves
  performance of ``DataFrame.append`` (:issue:`468`, :issue:`479`, :issue:`273`)
- Handle differently-indexed output values in ``DataFrame.apply`` (:issue:`498`)
- Can pass list of dicts (e.g., a list of shallow JSON objects) to DataFrame
  constructor (:issue:`526`)
- Add ``reorder_levels`` method to Series and DataFrame (:issue:`534`)
- Add dict-like ``get`` function to DataFrame and Panel (:issue:`521`)
- ``DataFrame.iterrows`` method for efficiently iterating through the rows of
  a DataFrame
- Added ``DataFrame.to_panel`` with code adapted from ``LongPanel.to_long``
- ``reindex_axis`` method added to DataFrame
- Add ``level`` option to binary arithmetic functions on ``DataFrame`` and
  ``Series``
- Add ``level`` option to the ``reindex`` and ``align`` methods on Series and
  DataFrame for broadcasting values across a level (:issue:`542`, :issue:`552`, others)
- Add attribute-based item access to ``Panel`` and add IPython completion (PR
  :issue:`554`)
- Add ``logy`` option to ``Series.plot`` for log-scaling on the Y axis
- Add ``index``, ``header``, and ``justify`` options to
  ``DataFrame.to_string``. Add option to   (:issue:`570`, :issue:`571`)
- Can pass multiple DataFrames to ``DataFrame.join`` to join on index (:issue:`115`)
- Can pass multiple Panels to ``Panel.join`` (:issue:`115`)
- Can pass multiple DataFrames to `DataFrame.append` to concatenate (stack)
  and multiple Series to ``Series.append`` too
- Added ``justify`` argument to ``DataFrame.to_string`` to allow different
  alignment of column headers
- Add ``sort`` option to GroupBy to allow disabling sorting of the group keys
  for potential speedups (:issue:`595`)
- Can pass MaskedArray to Series constructor (:issue:`563`)
- Add Panel item access via attributes and IPython completion (:issue:`554`)
- Implement ``DataFrame.lookup``, fancy-indexing analogue for retrieving
  values given a sequence of row and column labels (:issue:`338`)
- Add ``verbose`` option to ``read_csv`` and ``read_table`` to show number of
  NA values inserted in non-numeric columns (:issue:`614`)
- Can pass a list of dicts or Series to ``DataFrame.append`` to concatenate
  multiple rows (:issue:`464`)
- Add ``level`` argument to ``DataFrame.xs`` for selecting data from other
  MultiIndex levels. Can take one or more levels with potentially a tuple of
  keys for flexible retrieval of data (:issue:`371`, :issue:`629`)
- New ``crosstab`` function for easily computing frequency tables (:issue:`170`)
- Can pass a list of functions to aggregate with groupby on a DataFrame,
  yielding an aggregated result with hierarchical columns (:issue:`166`)
- Add integer-indexing functions ``iget`` in Series and ``irow`` / ``iget``
  in DataFrame (:issue:`628`)
- Add new ``Series.unique`` function, significantly faster than
  ``numpy.unique`` (:issue:`658`)
- Add new ``cummin`` and ``cummax`` instance methods to ``Series`` and
  ``DataFrame`` (:issue:`647`)
- Add new ``value_range`` function to return min/max of a dataframe (:issue:`288`)
- Add ``drop`` parameter to ``reset_index`` method of ``DataFrame`` and added
  method to ``Series`` as well (:issue:`699`)
- Add ``isin`` method to Index objects, works just like ``Series.isin`` (GH
  :issue:`657`)
- Implement array interface on Panel so that ufuncs work (re: :issue:`740`)
- Add ``sort`` option to ``DataFrame.join`` (:issue:`731`)
- Improved handling of NAs (propagation) in binary operations with
  dtype=object arrays (:issue:`737`)
- Add ``abs`` method to Pandas objects
- Added ``algorithms`` module to start collecting central algos

API Changes
~~~~~~~~~~~

- Label-indexing with integer indexes now raises KeyError if a label is not
  found instead of falling back on location-based indexing (:issue:`700`)
- Label-based slicing via ``ix`` or ``[]`` on Series will now only work if
  exact matches for the labels are found or if the index is monotonic (for
  range selections)
- Label-based slicing and sequences of labels can be passed to ``[]`` on a
  Series for both getting and setting (:issue:`86`)
- `[]` operator (``__getitem__`` and ``__setitem__``) will raise KeyError
  with integer indexes when an index is not contained in the index. The prior
  behavior would fall back on position-based indexing if a key was not found
  in the index which would lead to subtle bugs. This is now consistent with
  the behavior of ``.ix`` on DataFrame and friends (:issue:`328`)
- Rename ``DataFrame.delevel`` to ``DataFrame.reset_index`` and add
  deprecation warning
- `Series.sort` (an in-place operation) called on a Series which is a view on
  a larger array (e.g. a column in a DataFrame) will generate an Exception to
  prevent accidentally modifying the data source (:issue:`316`)
- Refactor to remove deprecated ``LongPanel`` class (:issue:`552`)
- Deprecated ``Panel.to_long``, renamed to ``to_frame``
- Deprecated ``colSpace`` argument in ``DataFrame.to_string``, renamed to
  ``col_space``
- Rename ``precision`` to ``accuracy`` in engineering float formatter (GH
  :issue:`395`)
- The default delimiter for ``read_csv`` is comma rather than letting
  ``csv.Sniffer`` infer it
- Rename ``col_or_columns`` argument in ``DataFrame.drop_duplicates`` (GH
  :issue:`734`)

Improvements to existing features
~~~~~~~~~~~~~~~~~~~~~~~~~~~~~~~~~

- Better error message in DataFrame constructor when passed column labels
  don't match data (:issue:`497`)
- Substantially improve performance of multi-GroupBy aggregation when a
  Python function is passed, reuse ndarray object in Cython (:issue:`496`)
- Can store objects indexed by tuples and floats in HDFStore (:issue:`492`)
- Don't print length by default in Series.to_string, add `length` option (GH
  :issue:`489`)
- Improve Cython code for multi-groupby to aggregate without having to sort
  the data (:issue:`93`)
- Improve MultiIndex reindexing speed by storing tuples in the MultiIndex,
  test for backwards unpickling compatibility
- Improve column reindexing performance by using specialized Cython take
  function
- Further performance tweaking of Series.__getitem__ for standard use cases
- Avoid Index dict creation in some cases (i.e. when getting slices, etc.),
  regression from prior versions
- Friendlier error message in setup.py if NumPy not installed
- Use common set of NA-handling operations (sum, mean, etc.) in Panel class
  also (:issue:`536`)
- Default name assignment when calling ``reset_index`` on DataFrame with a
  regular (non-hierarchical) index (:issue:`476`)
- Use Cythonized groupers when possible in Series/DataFrame stat ops with
  ``level`` parameter passed (:issue:`545`)
- Ported skiplist data structure to C to speed up ``rolling_median`` by about
  5-10x in most typical use cases (:issue:`374`)
- Some performance enhancements in constructing a Panel from a dict of
  DataFrame objects
- Made ``Index._get_duplicates`` a public method by removing the underscore
- Prettier printing of floats, and column spacing fix (:issue:`395`, :issue:`571`)
- Add ``bold_rows`` option to DataFrame.to_html (:issue:`586`)
- Improve the performance of ``DataFrame.sort_index`` by up to 5x or more
  when sorting by multiple columns
- Substantially improve performance of DataFrame and Series constructors when
  passed a nested dict or dict, respectively (:issue:`540`, :issue:`621`)
- Modified setup.py so that pip / setuptools will install dependencies (GH
  :issue:`507`, various pull requests)
- Unstack called on DataFrame with non-MultiIndex will return Series (GH
  :issue:`477`)
- Improve DataFrame.to_string and console formatting to be more consistent in
  the number of displayed digits (:issue:`395`)
- Use bottleneck if available for performing NaN-friendly statistical
  operations that it implemented (:issue:`91`)
- Monkey-patch context to traceback in ``DataFrame.apply`` to indicate which
  row/column the function application failed on (:issue:`614`)
- Improved ability of read_table and read_clipboard to parse
  console-formatted DataFrames (can read the row of index names, etc.)
- Can pass list of group labels (without having to convert to an ndarray
  yourself) to ``groupby`` in some cases (:issue:`659`)
- Use ``kind`` argument to Series.order for selecting different sort kinds
  (:issue:`668`)
- Add option to Series.to_csv to omit the index (:issue:`684`)
- Add ``delimiter`` as an alternative to ``sep`` in ``read_csv`` and other
  parsing functions
- Substantially improved performance of groupby on DataFrames with many
  columns by aggregating blocks of columns all at once (:issue:`745`)
- Can pass a file handle or StringIO to Series/DataFrame.to_csv (:issue:`765`)
- Can pass sequence of integers to DataFrame.irow(icol) and Series.iget, (GH
  :issue:`654`)
- Prototypes for some vectorized string functions
- Add float64 hash table to solve the Series.unique problem with NAs (:issue:`714`)
- Memoize objects when reading from file to reduce memory footprint
- Can get and set a column of a DataFrame with hierarchical columns
  containing "empty" ('') lower levels without passing the empty levels (PR
  :issue:`768`)

Bug Fixes
~~~~~~~~~

- Raise exception in out-of-bounds indexing of Series instead of
  seg-faulting, regression from earlier releases (:issue:`495`)
- Fix error when joining DataFrames of different dtypes within the same
  typeclass (e.g. float32 and float64) (:issue:`486`)
- Fix bug in Series.min/Series.max on objects like datetime.datetime (GH
  :issue:`487`)
- Preserve index names in Index.union (:issue:`501`)
- Fix bug in Index joining causing subclass information (like DateRange type)
  to be lost in some cases (:issue:`500`)
- Accept empty list as input to DataFrame constructor, regression from 0.6.0
  (:issue:`491`)
- Can output DataFrame and Series with ndarray objects in a dtype=object
  array (:issue:`490`)
- Return empty string from Series.to_string when called on empty Series (GH
  :issue:`488`)
- Fix exception passing empty list to DataFrame.from_records
- Fix Index.format bug (excluding name field) with datetimes with time info
- Fix scalar value access in Series to always return NumPy scalars,
  regression from prior versions (:issue:`510`)
- Handle rows skipped at beginning of file in read_* functions (:issue:`505`)
- Handle improper dtype casting in ``set_value`` methods
- Unary '-' / __neg__ operator on DataFrame was returning integer values
- Unbox 0-dim ndarrays from certain operators like all, any in Series
- Fix handling of missing columns (was combine_first-specific) in
  DataFrame.combine for general case (:issue:`529`)
- Fix type inference logic with boolean lists and arrays in DataFrame indexing
- Use centered sum of squares in R-square computation if entity_effects=True
  in panel regression
- Handle all NA case in Series.{corr, cov}, was raising exception (:issue:`548`)
- Aggregating by multiple levels with ``level`` argument to DataFrame, Series
  stat method, was broken (:issue:`545`)
- Fix Cython buf when converter passed to read_csv produced a numeric array
  (buffer dtype mismatch when passed to Cython type inference function) (GH
  :issue:`546`)
- Fix exception when setting scalar value using .ix on a DataFrame with a
  MultiIndex (:issue:`551`)
- Fix outer join between two DateRanges with different offsets that returned
  an invalid DateRange
- Cleanup DataFrame.from_records failure where index argument is an integer
- Fix Data.from_records failure when passed a dictionary
- Fix NA handling in {Series, DataFrame}.rank with non-floating point dtypes
- Fix bug related to integer type-checking in .ix-based indexing
- Handle non-string index name passed to DataFrame.from_records
- DataFrame.insert caused the columns name(s) field to be discarded (:issue:`527`)
- Fix erroneous in monotonic many-to-one left joins
- Fix DataFrame.to_string to remove extra column white space (:issue:`571`)
- Format floats to default to same number of digits (:issue:`395`)
- Added decorator to copy docstring from one function to another (:issue:`449`)
- Fix error in monotonic many-to-one left joins
- Fix __eq__ comparison between DateOffsets with different relativedelta
  keywords passed
- Fix exception caused by parser converter returning strings (:issue:`583`)
- Fix MultiIndex formatting bug with integer names (:issue:`601`)
- Fix bug in handling of non-numeric aggregates in Series.groupby (:issue:`612`)
- Fix TypeError with tuple subclasses (e.g. namedtuple) in
  DataFrame.from_records (:issue:`611`)
- Catch misreported console size when running IPython within Emacs
- Fix minor bug in pivot table margins, loss of index names and length-1
  'All' tuple in row labels
- Add support for legacy WidePanel objects to be read from HDFStore
- Fix out-of-bounds segfault in pad_object and backfill_object methods when
  either source or target array are empty
- Could not create a new column in a DataFrame from a list of tuples
- Fix bugs preventing SparseDataFrame and SparseSeries working with groupby
  (:issue:`666`)
- Use sort kind in Series.sort / argsort (:issue:`668`)
- Fix DataFrame operations on non-scalar, non-pandas objects (:issue:`672`)
- Don't convert DataFrame column to integer type when passing integer to
  __setitem__ (:issue:`669`)
- Fix downstream bug in pivot_table caused by integer level names in
  MultiIndex (:issue:`678`)
- Fix SparseSeries.combine_first when passed a dense Series (:issue:`687`)
- Fix performance regression in HDFStore loading when DataFrame or Panel
  stored in table format with datetimes
- Raise Exception in DateRange when offset with n=0 is passed (:issue:`683`)
- Fix get/set inconsistency with .ix property and integer location but
  non-integer index (:issue:`707`)
- Use right dropna function for SparseSeries. Return dense Series for NA fill
  value (:issue:`730`)
- Fix Index.format bug causing incorrectly string-formatted Series with
  datetime indexes (:issue:`726`, :issue:`758`)
- Fix errors caused by object dtype arrays passed to ols (:issue:`759`)
- Fix error where column names lost when passing list of labels to
  DataFrame.__getitem__, (:issue:`662`)
- Fix error whereby top-level week iterator overwrote week instance
- Fix circular reference causing memory leak in sparse array / series /
  frame, (:issue:`663`)
- Fix integer-slicing from integers-as-floats (:issue:`670`)
- Fix zero division errors in nanops from object dtype arrays in all NA case
  (:issue:`676`)
- Fix csv encoding when using unicode (:issue:`705`, :issue:`717`, :issue:`738`)
- Fix assumption that each object contains every unique block type in concat,
  (:issue:`708`)
- Fix sortedness check of multiindex in to_panel (:issue:`719`, 720)
- Fix that None was not treated as NA in PyObjectHashtable
- Fix hashing dtype because of endianness confusion (:issue:`747`, :issue:`748`)
- Fix SparseSeries.dropna to return dense Series in case of NA fill value (GH
  :issue:`730`)
- Use map_infer instead of np.vectorize. handle NA sentinels if converter
  yields numeric array, (:issue:`753`)
- Fixes and improvements to DataFrame.rank (:issue:`742`)
- Fix catching AttributeError instead of NameError for bottleneck
- Try to cast non-MultiIndex to better dtype when calling reset_index (:issue:`726`
  :issue:`440`)
- Fix #1.QNAN0' float bug on 2.6/win64
- Allow subclasses of dicts in DataFrame constructor, with tests
- Fix problem whereby set_index destroys column multiindex (:issue:`764`)
- Hack around bug in generating DateRange from naive DateOffset (:issue:`770`)
- Fix bug in DateRange.intersection causing incorrect results with some
  overlapping ranges (:issue:`771`)

Thanks
~~~~~~

- Craig Austin
- Chris Billington
- Marius Cobzarenco
- Mario Gamboa-Cavazos
- Hans-Martin Gaudecker
- Arthur Gerigk
- Yaroslav Halchenko
- Jeff Hammerbacher
- Matt Harrison
- Andreas Hilboll
- Luc Kesters
- Adam Klein
- Gregg Lind
- Solomon Negusse
- Wouter Overmeire
- Christian Prinoth
- Jeff Reback
- Sam Reckoner
- Craig Reeson
- Jan Schulz
- Skipper Seabold
- Ted Square
- Graham Taylor
- Aman Thakral
- Chris Uga
- Dieter Vandenbussche
- Texas P.
- Pinxing Ye
- ... and everyone I forgot

pandas 0.6.1
------------

**Release date:** 12/13/2011

API Changes
~~~~~~~~~~~

- Rename `names` argument in DataFrame.from_records to `columns`. Add
  deprecation warning
- Boolean get/set operations on Series with boolean Series will reindex
  instead of requiring that the indexes be exactly equal (:issue:`429`)

New Features
~~~~~~~~~~~~

- Can pass Series to DataFrame.append with ignore_index=True for appending a
  single row (:issue:`430`)
- Add Spearman and Kendall correlation options to Series.corr and
  DataFrame.corr (:issue:`428`)
- Add new `get_value` and `set_value` methods to Series, DataFrame, and Panel
  to very low-overhead access to scalar elements. df.get_value(row, column)
  is about 3x faster than df[column][row] by handling fewer cases (:issue:`437`,
  :issue:`438`). Add similar methods to sparse data structures for compatibility
- Add Qt table widget to sandbox (:issue:`435`)
- DataFrame.align can accept Series arguments, add axis keyword (:issue:`461`)
- Implement new SparseList and SparseArray data structures. SparseSeries now
  derives from SparseArray (:issue:`463`)
- max_columns / max_rows options in set_printoptions (:issue:`453`)
- Implement Series.rank and DataFrame.rank, fast versions of
  scipy.stats.rankdata (:issue:`428`)
- Implement DataFrame.from_items alternate constructor (:issue:`444`)
- DataFrame.convert_objects method for inferring better dtypes for object
  columns (:issue:`302`)
- Add rolling_corr_pairwise function for computing Panel of correlation
  matrices (:issue:`189`)
- Add `margins` option to `pivot_table` for computing subgroup aggregates (GH
  :issue:`114`)
- Add `Series.from_csv` function (:issue:`482`)

Improvements to existing features
~~~~~~~~~~~~~~~~~~~~~~~~~~~~~~~~~

- Improve memory usage of `DataFrame.describe` (do not copy data
  unnecessarily) (:issue:`425`)
- Use same formatting function for outputting floating point Series to console
  as in DataFrame (:issue:`420`)
- DataFrame.delevel will try to infer better dtype for new columns (:issue:`440`)
- Exclude non-numeric types in DataFrame.{corr, cov}
- Override Index.astype to enable dtype casting (:issue:`412`)
- Use same float formatting function for Series.__repr__ (:issue:`420`)
- Use available console width to output DataFrame columns (:issue:`453`)
- Accept ndarrays when setting items in Panel (:issue:`452`)
- Infer console width when printing __repr__ of DataFrame to console (PR
  :issue:`453`)
- Optimize scalar value lookups in the general case by 25% or more in Series
  and DataFrame
- Can pass DataFrame/DataFrame and DataFrame/Series to
  rolling_corr/rolling_cov (:issue:`462`)
- Fix performance regression in cross-sectional count in DataFrame, affecting
  DataFrame.dropna speed
- Column deletion in DataFrame copies no data (computes views on blocks) (GH
  :issue:`158`)
- MultiIndex.get_level_values can take the level name
- More helpful error message when DataFrame.plot fails on one of the columns
  (:issue:`478`)
- Improve performance of DataFrame.{index, columns} attribute lookup

Bug Fixes
~~~~~~~~~

- Fix O(K^2) memory leak caused by inserting many columns without
  consolidating, had been present since 0.4.0 (:issue:`467`)
- `DataFrame.count` should return Series with zero instead of NA with length-0
  axis (:issue:`423`)
- Fix Yahoo! Finance API usage in pandas.io.data (:issue:`419`, :issue:`427`)
- Fix upstream bug causing failure in Series.align with empty Series (:issue:`434`)
- Function passed to DataFrame.apply can return a list, as long as it's the
  right length. Regression from 0.4 (:issue:`432`)
- Don't "accidentally" upcast scalar values when indexing using .ix (:issue:`431`)
- Fix groupby exception raised with as_index=False and single column selected
  (:issue:`421`)
- Implement DateOffset.__ne__ causing downstream bug (:issue:`456`)
- Fix __doc__-related issue when converting py -> pyo with py2exe
- Bug fix in left join Cython code with duplicate monotonic labels
- Fix bug when unstacking multiple levels described in :issue:`451`
- Exclude NA values in dtype=object arrays, regression from 0.5.0 (:issue:`469`)
- Use Cython map_infer function in DataFrame.applymap to properly infer
  output type, handle tuple return values and other things that were breaking
  (:issue:`465`)
- Handle floating point index values in HDFStore (:issue:`454`)
- Fixed stale column reference bug (cached Series object) caused by type
  change / item deletion in DataFrame (:issue:`473`)
- Index.get_loc should always raise Exception when there are duplicates
- Handle differently-indexed Series input to DataFrame constructor (:issue:`475`)
- Omit nuisance columns in multi-groupby with Python function
- Buglet in handling of single grouping in general apply
- Handle type inference properly when passing list of lists or tuples to
  DataFrame constructor (:issue:`484`)
- Preserve Index / MultiIndex names in GroupBy.apply concatenation step (GH
  :issue:`481`)

Thanks
~~~~~~

- Ralph Bean
- Luca Beltrame
- Marius Cobzarenco
- Andreas Hilboll
- Jev Kuznetsov
- Adam Lichtenstein
- Wouter Overmeire
- Fernando Perez
- Nathan Pinger
- Christian Prinoth
- Alex Reyfman
- Joon Ro
- Chang She
- Ted Square
- Chris Uga
- Dieter Vandenbussche

pandas 0.6.0
------------

**Release date:** 11/25/2011

API Changes
~~~~~~~~~~~

- Arithmetic methods like `sum` will attempt to sum dtype=object values by
  default instead of excluding them (:issue:`382`)

New Features
~~~~~~~~~~~~

- Add `melt` function to `pandas.core.reshape`
- Add `level` parameter to group by level in Series and DataFrame
  descriptive statistics (:issue:`313`)
- Add `head` and `tail` methods to Series, analogous to to DataFrame (PR
  :issue:`296`)
- Add `Series.isin` function which checks if each value is contained in a
  passed sequence (:issue:`289`)
- Add `float_format` option to `Series.to_string`
- Add `skip_footer` (:issue:`291`) and `converters` (:issue:`343`) options to
  `read_csv` and `read_table`
- Add proper, tested weighted least squares to standard and panel OLS (GH
  :issue:`303`)
- Add `drop_duplicates` and `duplicated` functions for removing duplicate
  DataFrame rows and checking for duplicate rows, respectively (:issue:`319`)
- Implement logical (boolean) operators ``&``, ``|``, ``^`` on DataFrame
  (:issue:`347`)
- Add `Series.mad`, mean absolute deviation, matching DataFrame
- Add `QuarterEnd` DateOffset (:issue:`321`)
- Add matrix multiplication function `dot` to DataFrame (:issue:`65`)
- Add `orient` option to `Panel.from_dict` to ease creation of mixed-type
  Panels (:issue:`359`, :issue:`301`)
- Add `DataFrame.from_dict` with similar `orient` option
- Can now pass list of tuples or list of lists to `DataFrame.from_records`
  for fast conversion to DataFrame (:issue:`357`)
- Can pass multiple levels to groupby, e.g. `df.groupby(level=[0, 1])` (GH
  :issue:`103`)
- Can sort by multiple columns in `DataFrame.sort_index` (:issue:`92`, :issue:`362`)
- Add fast `get_value` and `put_value` methods to DataFrame and
  micro-performance tweaks (:issue:`360`)
- Add `cov` instance methods to Series and DataFrame (:issue:`194`, :issue:`362`)
- Add bar plot option to `DataFrame.plot` (:issue:`348`)
- Add `idxmin` and `idxmax` functions to Series and DataFrame for computing
  index labels achieving maximum and minimum values (:issue:`286`)
- Add `read_clipboard` function for parsing DataFrame from OS clipboard,
  should work across platforms (:issue:`300`)
- Add `nunique` function to Series for counting unique elements (:issue:`297`)
- DataFrame constructor will use Series name if no columns passed (:issue:`373`)
- Support regular expressions and longer delimiters in read_table/read_csv,
  but does not handle quoted strings yet (:issue:`364`)
- Add `DataFrame.to_html` for formatting DataFrame to HTML (:issue:`387`)
- MaskedArray can be passed to DataFrame constructor and masked values will be
  converted to NaN (:issue:`396`)
- Add `DataFrame.boxplot` function (:issue:`368`, others)
- Can pass extra args, kwds to DataFrame.apply (:issue:`376`)

Improvements to existing features
~~~~~~~~~~~~~~~~~~~~~~~~~~~~~~~~~

- Raise more helpful exception if date parsing fails in DateRange (:issue:`298`)
- Vastly improved performance of GroupBy on axes with a MultiIndex (:issue:`299`)
- Print level names in hierarchical index in Series repr (:issue:`305`)
- Return DataFrame when performing GroupBy on selected column and
  as_index=False (:issue:`308`)
- Can pass vector to `on` argument in `DataFrame.join` (:issue:`312`)
- Don't show Series name if it's None in the repr, also omit length for short
  Series (:issue:`317`)
- Show legend by default in `DataFrame.plot`, add `legend` boolean flag (GH
  :issue:`324`)
- Significantly improved performance of `Series.order`, which also makes
  np.unique called on a Series faster (:issue:`327`)
- Faster cythonized count by level in Series and DataFrame (:issue:`341`)
- Raise exception if dateutil 2.0 installed on Python 2.x runtime (:issue:`346`)
- Significant GroupBy performance enhancement with multiple keys with many
  "empty" combinations
- New Cython vectorized function `map_infer` speeds up `Series.apply` and
  `Series.map` significantly when passed elementwise Python function,
  motivated by :issue:`355`
- Cythonized `cache_readonly`, resulting in substantial micro-performance
  enhancements throughout the codebase (:issue:`361`)
- Special Cython matrix iterator for applying arbitrary reduction operations
  with 3-5x better performance than `np.apply_along_axis` (:issue:`309`)
- Add `raw` option to `DataFrame.apply` for getting better performance when
  the passed function only requires an ndarray (:issue:`309`)
- Improve performance of `MultiIndex.from_tuples`
- Can pass multiple levels to `stack` and `unstack` (:issue:`370`)
- Can pass multiple values columns to `pivot_table` (:issue:`381`)
- Can call `DataFrame.delevel` with standard Index with name set (:issue:`393`)
- Use Series name in GroupBy for result index (:issue:`363`)
- Refactor Series/DataFrame stat methods to use common set of NaN-friendly
  function
- Handle NumPy scalar integers at C level in Cython conversion routines

Bug Fixes
~~~~~~~~~

- Fix bug in `DataFrame.to_csv` when writing a DataFrame with an index
  name (:issue:`290`)
- DataFrame should clear its Series caches on consolidation, was causing
  "stale" Series to be returned in some corner cases (:issue:`304`)
- DataFrame constructor failed if a column had a list of tuples (:issue:`293`)
- Ensure that `Series.apply` always returns a Series and implement
  `Series.round` (:issue:`314`)
- Support boolean columns in Cythonized groupby functions (:issue:`315`)
- `DataFrame.describe` should not fail if there are no numeric columns,
  instead return categorical describe (:issue:`323`)
- Fixed bug which could cause columns to be printed in wrong order in
  `DataFrame.to_string` if specific list of columns passed (:issue:`325`)
- Fix legend plotting failure if DataFrame columns are integers (:issue:`326`)
- Shift start date back by one month for Yahoo! Finance API in pandas.io.data
  (:issue:`329`)
- Fix `DataFrame.join` failure on unconsolidated inputs (:issue:`331`)
- DataFrame.min/max will no longer fail on mixed-type DataFrame (:issue:`337`)
- Fix `read_csv` / `read_table` failure when passing list to index_col that is
  not in ascending order (:issue:`349`)
- Fix failure passing Int64Index to Index.union when both are monotonic
- Fix error when passing SparseSeries to (dense) DataFrame constructor
- Added missing bang at top of setup.py (:issue:`352`)
- Change `is_monotonic` on MultiIndex so it properly compares the tuples
- Fix MultiIndex outer join logic (:issue:`351`)
- Set index name attribute with single-key groupby (:issue:`358`)
- Bug fix in reflexive binary addition in Series and DataFrame for
  non-commutative operations (like string concatenation) (:issue:`353`)
- setupegg.py will invoke Cython (:issue:`192`)
- Fix block consolidation bug after inserting column into MultiIndex (:issue:`366`)
- Fix bug in join operations between Index and Int64Index (:issue:`367`)
- Handle min_periods=0 case in moving window functions (:issue:`365`)
- Fixed corner cases in DataFrame.apply/pivot with empty DataFrame (:issue:`378`)
- Fixed repr exception when Series name is a tuple
- Always return DateRange from `asfreq` (:issue:`390`)
- Pass level names to `swaplavel` (:issue:`379`)
- Don't lose index names in `MultiIndex.droplevel` (:issue:`394`)
- Infer more proper return type in `DataFrame.apply` when no columns or rows
  depending on whether the passed function is a reduction (:issue:`389`)
- Always return NA/NaN from Series.min/max and DataFrame.min/max when all of a
  row/column/values are NA (:issue:`384`)
- Enable partial setting with .ix / advanced indexing (:issue:`397`)
- Handle mixed-type DataFrames correctly in unstack, do not lose type
  information (:issue:`403`)
- Fix integer name formatting bug in Index.format and in Series.__repr__
- Handle label types other than string passed to groupby (:issue:`405`)
- Fix bug in .ix-based indexing with partial retrieval when a label is not
  contained in a level
- Index name was not being pickled (:issue:`408`)
- Level name should be passed to result index in GroupBy.apply (:issue:`416`)

Thanks
~~~~~~

- Craig Austin
- Marius Cobzarenco
- Joel Cross
- Jeff Hammerbacher
- Adam Klein
- Thomas Kluyver
- Jev Kuznetsov
- Kieran O'Mahony
- Wouter Overmeire
- Nathan Pinger
- Christian Prinoth
- Skipper Seabold
- Chang She
- Ted Square
- Aman Thakral
- Chris Uga
- Dieter Vandenbussche
- carljv
- rsamson

pandas 0.5.0
------------

**Release date:** 10/24/2011

This release of pandas includes a number of API changes (see below) and cleanup of deprecated APIs
from pre-0.4.0 releases. There are also bug fixes, new features, numerous significant performance enhancements, and includes a new ipython
completer hook to enable tab completion of DataFrame columns accesses and attributes (a new feature).

In addition to the changes listed here from 0.4.3 to 0.5.0, the minor releases 4.1,
0.4.2, and 0.4.3 brought some significant new functionality and performance improvements that are worth taking a look at.

Thanks to all for bug reports, contributed patches and generally providing feedback on the library.

API Changes
~~~~~~~~~~~

- `read_table`, `read_csv`, and `ExcelFile.parse` default arguments for
  `index_col` is now None. To use one or more of the columns as the resulting
  DataFrame's index, these must be explicitly specified now
- Parsing functions like `read_csv` no longer parse dates by default (GH
  :issue:`225`)
- Removed `weights` option in panel regression which was not doing anything
  principled (:issue:`155`)
- Changed `buffer` argument name in `Series.to_string` to `buf`
- `Series.to_string` and `DataFrame.to_string` now return strings by default
  instead of printing to sys.stdout
- Deprecated `nanRep` argument in various `to_string` and `to_csv` functions
  in favor of `na_rep`. Will be removed in 0.6 (:issue:`275`)
- Renamed `delimiter` to `sep` in `DataFrame.from_csv` for consistency
- Changed order of `Series.clip` arguments to match those of `numpy.clip` and
  added (unimplemented) `out` argument so `numpy.clip` can be called on a
  Series (:issue:`272`)
- Series functions renamed (and thus deprecated) in 0.4 series have been
  removed:

  - `asOf`, use `asof`
  - `toDict`, use `to_dict`
  - `toString`, use `to_string`
  - `toCSV`, use `to_csv`
  - `merge`, use `map`
  - `applymap`, use `apply`
  - `combineFirst`, use `combine_first`
  - `_firstTimeWithValue` use `first_valid_index`
  - `_lastTimeWithValue` use `last_valid_index`

- DataFrame functions renamed / deprecated in 0.4 series have been removed:

  - `asMatrix` method, use `as_matrix` or `values` attribute
  - `combineFirst`, use `combine_first`
  - `getXS`, use `xs`
  - `merge`, use `join`
  - `fromRecords`, use `from_records`
  - `fromcsv`, use `from_csv`
  - `toRecords`, use `to_records`
  - `toDict`, use `to_dict`
  - `toString`, use `to_string`
  - `toCSV`, use `to_csv`
  - `_firstTimeWithValue` use `first_valid_index`
  - `_lastTimeWithValue` use `last_valid_index`
  - `toDataMatrix` is no longer needed
  - `rows()` method, use `index` attribute
  - `cols()` method, use `columns` attribute
  - `dropEmptyRows()`, use `dropna(how='all')`
  - `dropIncompleteRows()`, use `dropna()`
  - `tapply(f)`, use `apply(f, axis=1)`
  - `tgroupby(keyfunc, aggfunc)`, use `groupby` with `axis=1`

Deprecations Removed
~~~~~~~~~~~~~~~~~~~~

  - `indexField` argument in `DataFrame.from_records`
  - `missingAtEnd` argument in `Series.order`. Use `na_last` instead
  - `Series.fromValue` classmethod, use regular `Series` constructor instead
  - Functions `parseCSV`, `parseText`, and `parseExcel` methods in
    `pandas.io.parsers` have been removed
  - `Index.asOfDate` function
  - `Panel.getMinorXS` (use `minor_xs`) and `Panel.getMajorXS` (use
    `major_xs`)
  - `Panel.toWide`, use `Panel.to_wide` instead

New Features
~~~~~~~~~~~~

- Added `DataFrame.align` method with standard join options
- Added `parse_dates` option to `read_csv` and `read_table` methods to
  optionally try to parse dates in the index columns
- Add `nrows`, `chunksize`, and `iterator` arguments to `read_csv` and
  `read_table`. The last two return a new `TextParser` class capable of
  lazily iterating through chunks of a flat file (:issue:`242`)
- Added ability to join on multiple columns in `DataFrame.join` (:issue:`214`)
- Added private `_get_duplicates` function to `Index` for identifying
  duplicate values more easily
- Added column attribute access to DataFrame, e.g. df.A equivalent to df['A']
  if 'A' is a column in the DataFrame (:issue:`213`)
- Added IPython tab completion hook for DataFrame columns. (:issue:`233`, :issue:`230`)
- Implement `Series.describe` for Series containing objects (:issue:`241`)
- Add inner join option to `DataFrame.join` when joining on key(s) (:issue:`248`)
- Can select set of DataFrame columns by passing a list to `__getitem__` (GH
  :issue:`253`)
- Can use & and | to intersection / union Index objects, respectively (GH
  :issue:`261`)
- Added `pivot_table` convenience function to pandas namespace (:issue:`234`)
- Implemented `Panel.rename_axis` function (:issue:`243`)
- DataFrame will show index level names in console output
- Implemented `Panel.take`
- Add `set_eng_float_format` function for setting alternate DataFrame
  floating point string formatting
- Add convenience `set_index` function for creating a DataFrame index from
  its existing columns

Improvements to existing features
~~~~~~~~~~~~~~~~~~~~~~~~~~~~~~~~~

- Major performance improvements in file parsing functions `read_csv` and
  `read_table`
- Added Cython function for converting tuples to ndarray very fast. Speeds up
  many MultiIndex-related operations
- File parsing functions like `read_csv` and `read_table` will explicitly
  check if a parsed index has duplicates and raise a more helpful exception
  rather than deferring the check until later
- Refactored merging / joining code into a tidy class and disabled unnecessary
  computations in the float/object case, thus getting about 10% better
  performance (:issue:`211`)
- Improved speed of `DataFrame.xs` on mixed-type DataFrame objects by about
  5x, regression from 0.3.0 (:issue:`215`)
- With new `DataFrame.align` method, speeding up binary operations between
  differently-indexed DataFrame objects by 10-25%.
- Significantly sped up conversion of nested dict into DataFrame (:issue:`212`)
- Can pass hierarchical index level name to `groupby` instead of the level
  number if desired (:issue:`223`)
- Add support for different delimiters in `DataFrame.to_csv` (:issue:`244`)
- Add more helpful error message when importing pandas post-installation from
  the source directory (:issue:`250`)
- Significantly speed up DataFrame `__repr__` and `count` on large mixed-type
  DataFrame objects
- Better handling of pyx file dependencies in Cython module build (:issue:`271`)

Bug Fixes
~~~~~~~~~

- `read_csv` / `read_table` fixes

  - Be less aggressive about converting float->int in cases of floating point
    representations of integers like 1.0, 2.0, etc.
  - "True"/"False" will not get correctly converted to boolean
  - Index name attribute will get set when specifying an index column
  - Passing column names should force `header=None` (:issue:`257`)
  - Don't modify passed column names when `index_col` is not None
    (:issue:`258`)
  - Can sniff CSV separator in zip file (since seek is not supported, was
    failing before)

- Worked around matplotlib "bug" in which series[:, np.newaxis] fails. Should
  be reported upstream to matplotlib (:issue:`224`)
- DataFrame.iteritems was not returning Series with the name attribute
  set. Also neither was DataFrame._series
- Can store datetime.date objects in HDFStore (:issue:`231`)
- Index and Series names are now stored in HDFStore
- Fixed problem in which data would get upcasted to object dtype in
  GroupBy.apply operations (:issue:`237`)
- Fixed outer join bug with empty DataFrame (:issue:`238`)
- Can create empty Panel (:issue:`239`)
- Fix join on single key when passing list with 1 entry (:issue:`246`)
- Don't raise Exception on plotting DataFrame with an all-NA column (:issue:`251`,
  :issue:`254`)
- Bug min/max errors when called on integer DataFrames (:issue:`241`)
- `DataFrame.iteritems` and `DataFrame._series` not assigning name attribute
- Panel.__repr__ raised exception on length-0 major/minor axes
- `DataFrame.join` on key with empty DataFrame produced incorrect columns
- Implemented `MultiIndex.diff` (:issue:`260`)
- `Int64Index.take` and `MultiIndex.take` lost name field, fix downstream
  issue :issue:`262`
- Can pass list of tuples to `Series` (:issue:`270`)
- Can pass level name to `DataFrame.stack`
- Support set operations between MultiIndex and Index
- Fix many corner cases in MultiIndex set operations
  - Fix MultiIndex-handling bug with GroupBy.apply when returned groups are not
  indexed the same
- Fix corner case bugs in DataFrame.apply
- Setting DataFrame index did not cause Series cache to get cleared
- Various int32 -> int64 platform-specific issues
- Don't be too aggressive converting to integer when parsing file with
  MultiIndex (:issue:`285`)
- Fix bug when slicing Series with negative indices before beginning

Thanks
~~~~~~

- Thomas Kluyver
- Daniel Fortunov
- Aman Thakral
- Luca Beltrame
- Wouter Overmeire

pandas 0.4.3
------------

**Release date:** 10/9/2011

is is largely a bugfix release from 0.4.2 but also includes a handful of new
d enhanced features. Also, pandas can now be installed and used on Python 3
hanks Thomas Kluyver!).

New Features
~~~~~~~~~~~~

- Python 3 support using 2to3 (:issue:`200`, Thomas Kluyver)
- Add `name` attribute to `Series` and added relevant logic and tests. Name
  now prints as part of `Series.__repr__`
- Add `name` attribute to standard Index so that stacking / unstacking does
  not discard names and so that indexed DataFrame objects can be reliably
  round-tripped to flat files, pickle, HDF5, etc.
- Add `isnull` and `notnull` as instance methods on Series (:issue:`209`, :issue:`203`)

Improvements to existing features
~~~~~~~~~~~~~~~~~~~~~~~~~~~~~~~~~

- Skip xlrd-related unit tests if not installed
- `Index.append` and `MultiIndex.append` can accept a list of Index objects to
  concatenate together
- Altered binary operations on differently-indexed SparseSeries objects to use
  the integer-based (dense) alignment logic which is faster with a larger
  number of blocks (:issue:`205`)
- Refactored `Series.__repr__` to be a bit more clean and consistent

API Changes
~~~~~~~~~~~

- `Series.describe` and `DataFrame.describe` now bring the 25% and 75%
  quartiles instead of the 10% and 90% deciles. The other outputs have not
  changed
- `Series.toString` will print deprecation warning, has been de-camelCased to
  `to_string`

Bug Fixes
~~~~~~~~~

- Fix broken interaction between `Index` and `Int64Index` when calling
  intersection. Implement `Int64Index.intersection`
- `MultiIndex.sortlevel` discarded the level names (:issue:`202`)
- Fix bugs in groupby, join, and append due to improper concatenation of
  `MultiIndex` objects (:issue:`201`)
- Fix regression from 0.4.1, `isnull` and `notnull` ceased to work on other
  kinds of Python scalar objects like `datetime.datetime`
- Raise more helpful exception when attempting to write empty DataFrame or
  LongPanel to `HDFStore` (:issue:`204`)
- Use stdlib csv module to properly escape strings with commas in
  `DataFrame.to_csv` (:issue:`206`, Thomas Kluyver)
- Fix Python ndarray access in Cython code for sparse blocked index integrity
  check
- Fix bug writing Series to CSV in Python 3 (:issue:`209`)
- Miscellaneous Python 3 bugfixes

Thanks
~~~~~~

- Thomas Kluyver
- rsamson

pandas 0.4.2
------------

**Release date:** 10/3/2011

is is a performance optimization release with several bug fixes. The new
t64Index and new merging / joining Cython code and related Python
frastructure are the main new additions

New Features
~~~~~~~~~~~~

- Added fast `Int64Index` type with specialized join, union,
  intersection. Will result in significant performance enhancements for
  int64-based time series (e.g. using NumPy's datetime64 one day) and also
  faster operations on DataFrame objects storing record array-like data.
- Refactored `Index` classes to have a `join` method and associated data
  alignment routines throughout the codebase to be able to leverage optimized
  joining / merging routines.
- Added `Series.align` method for aligning two series with choice of join
  method
- Wrote faster Cython data alignment / merging routines resulting in
  substantial speed increases
- Added `is_monotonic` property to `Index` classes with associated Cython
  code to evaluate the monotonicity of the `Index` values
- Add method `get_level_values` to `MultiIndex`
- Implemented shallow copy of `BlockManager` object in `DataFrame` internals

Improvements to existing features
~~~~~~~~~~~~~~~~~~~~~~~~~~~~~~~~~

- Improved performance of `isnull` and `notnull`, a regression from v0.3.0
  (:issue:`187`)
- Wrote templating / code generation script to auto-generate Cython code for
  various functions which need to be available for the 4 major data types
  used in pandas (float64, bool, object, int64)
- Refactored code related to `DataFrame.join` so that intermediate aligned
  copies of the data in each `DataFrame` argument do not need to be
  created. Substantial performance increases result (:issue:`176`)
- Substantially improved performance of generic `Index.intersection` and
  `Index.union`
- Improved performance of `DateRange.union` with overlapping ranges and
  non-cacheable offsets (like Minute). Implemented analogous fast
  `DateRange.intersection` for overlapping ranges.
- Implemented `BlockManager.take` resulting in significantly faster `take`
  performance on mixed-type `DataFrame` objects (:issue:`104`)
- Improved performance of `Series.sort_index`
- Significant groupby performance enhancement: removed unnecessary integrity
  checks in DataFrame internals that were slowing down slicing operations to
  retrieve groups
- Added informative Exception when passing dict to DataFrame groupby
  aggregation with axis != 0

API Changes
~~~~~~~~~~~

Bug Fixes
~~~~~~~~~

- Fixed minor unhandled exception in Cython code implementing fast groupby
  aggregation operations
- Fixed bug in unstacking code manifesting with more than 3 hierarchical
  levels
- Throw exception when step specified in label-based slice (:issue:`185`)
- Fix isnull to correctly work with np.float32. Fix upstream bug described in
  :issue:`182`
- Finish implementation of as_index=False in groupby for DataFrame
  aggregation (:issue:`181`)
- Raise SkipTest for pre-epoch HDFStore failure. Real fix will be sorted out
  via datetime64 dtype

Thanks
~~~~~~

- Uri Laserson
- Scott Sinclair

pandas 0.4.1
------------

**Release date:** 9/25/2011

is is primarily a bug fix release but includes some new features and
provements

New Features
~~~~~~~~~~~~

- Added new `DataFrame` methods `get_dtype_counts` and property `dtypes`
- Setting of values using ``.ix`` indexing attribute in mixed-type DataFrame
  objects has been implemented (fixes :issue:`135`)
- `read_csv` can read multiple columns into a `MultiIndex`. DataFrame's
  `to_csv` method will properly write out a `MultiIndex` which can be read
  back (:issue:`151`, thanks to Skipper Seabold)
- Wrote fast time series merging / joining methods in Cython. Will be
  integrated later into DataFrame.join and related functions
- Added `ignore_index` option to `DataFrame.append` for combining unindexed
  records stored in a DataFrame

Improvements to existing features
~~~~~~~~~~~~~~~~~~~~~~~~~~~~~~~~~

- Some speed enhancements with internal Index type-checking function
- `DataFrame.rename` has a new `copy` parameter which can rename a DataFrame
  in place
- Enable unstacking by level name (:issue:`142`)
- Enable sortlevel to work by level name (:issue:`141`)
- `read_csv` can automatically "sniff" other kinds of delimiters using
  `csv.Sniffer` (:issue:`146`)
- Improved speed of unit test suite by about 40%
- Exception will not be raised calling `HDFStore.remove` on non-existent node
  with where clause
- Optimized `_ensure_index` function resulting in performance savings in
  type-checking Index objects

API Changes
~~~~~~~~~~~

Bug Fixes
~~~~~~~~~

- Fixed DataFrame constructor bug causing downstream problems (e.g. .copy()
  failing) when passing a Series as the values along with a column name and
  index
- Fixed single-key groupby on DataFrame with as_index=False (:issue:`160`)
- `Series.shift` was failing on integer Series (:issue:`154`)
- `unstack` methods were producing incorrect output in the case of duplicate
  hierarchical labels. An exception will now be raised (:issue:`147`)
- Calling `count` with level argument caused reduceat failure or segfault in
  earlier NumPy (:issue:`169`)
- Fixed `DataFrame.corrwith` to automatically exclude non-numeric data (GH
  :issue:`144`)
- Unicode handling bug fixes in `DataFrame.to_string` (:issue:`138`)
- Excluding OLS degenerate unit test case that was causing platform specific
  failure (:issue:`149`)
- Skip blosc-dependent unit tests for PyTables < 2.2 (:issue:`137`)
- Calling `copy` on `DateRange` did not copy over attributes to the new object
  (:issue:`168`)
- Fix bug in `HDFStore` in which Panel data could be appended to a Table with
  different item order, thus resulting in an incorrect result read back

Thanks
~~~~~~

- Yaroslav Halchenko
- Jeff Reback
- Skipper Seabold
- Dan Lovell
- Nick Pentreath

pandas 0.4.0
------------

**Release date:** 9/12/2011

New Features
~~~~~~~~~~~~

- `pandas.core.sparse` module: "Sparse" (mostly-NA, or some other fill value)
  versions of `Series`, `DataFrame`, and `Panel`. For low-density data, this
  will result in significant performance boosts, and smaller memory
  footprint. Added `to_sparse` methods to `Series`, `DataFrame`, and
  `Panel`. See online documentation for more on these
- Fancy indexing operator on Series / DataFrame, e.g. via .ix operator. Both
  getting and setting of values is supported; however, setting values will only
  currently work on homogeneously-typed DataFrame objects. Things like:

  - series.ix[[d1, d2, d3]]
  - frame.ix[5:10, ['C', 'B', 'A']], frame.ix[5:10, 'A':'C']
  - frame.ix[date1:date2]

- Significantly enhanced `groupby` functionality

  - Can groupby multiple keys, e.g. df.groupby(['key1', 'key2']). Iteration with
    multiple groupings products a flattened tuple
  - "Nuisance" columns (non-aggregatable) will automatically be excluded from
    DataFrame aggregation operations
  - Added automatic "dispatching to Series / DataFrame methods to more easily
    invoke methods on groups. e.g. s.groupby(crit).std() will work even though
    `std` is not implemented on the `GroupBy` class

- Hierarchical / multi-level indexing

  - New the `MultiIndex` class. Integrated `MultiIndex` into `Series` and
    `DataFrame` fancy indexing, slicing, __getitem__ and __setitem,
    reindexing, etc. Added `level` keyword argument to `groupby` to enable
    grouping by a level of a `MultiIndex`

- New data reshaping functions: `stack` and `unstack` on DataFrame and Series

  - Integrate with MultiIndex to enable sophisticated reshaping of data

- `Index` objects (labels for axes) are now capable of holding tuples
- `Series.describe`, `DataFrame.describe`: produces an R-like table of summary
  statistics about each data column
- `DataFrame.quantile`, `Series.quantile` for computing sample quantiles of data
  across requested axis
- Added general `DataFrame.dropna` method to replace `dropIncompleteRows` and
  `dropEmptyRows`, deprecated those.
- `Series` arithmetic methods with optional fill_value for missing data,
  e.g. a.add(b, fill_value=0). If a location is missing for both it will still
  be missing in the result though.
- fill_value option has been added to `DataFrame`.{add, mul, sub, div} methods
  similar to `Series`
- Boolean indexing with `DataFrame` objects: data[data > 0.1] = 0.1 or
  data[data> other] = 1.
- `pytz` / tzinfo support in `DateRange`

  - `tz_localize`, `tz_normalize`, and `tz_validate` methods added

- Added `ExcelFile` class to `pandas.io.parsers` for parsing multiple sheets out
  of a single Excel 2003 document
- `GroupBy` aggregations can now optionally *broadcast*, e.g. produce an object
  of the same size with the aggregated value propagated
- Added `select` function in all data structures: reindex axis based on
  arbitrary criterion (function returning boolean value),
  e.g. frame.select(lambda x: 'foo' in x, axis=1)
- `DataFrame.consolidate` method, API function relating to redesigned internals
- `DataFrame.insert` method for inserting column at a specified location rather
  than the default __setitem__ behavior (which puts it at the end)
- `HDFStore` class in `pandas.io.pytables` has been largely rewritten using
  patches from Jeff Reback from others. It now supports mixed-type `DataFrame`
  and `Series` data and can store `Panel` objects. It also has the option to
  query `DataFrame` and `Panel` data. Loading data from legacy `HDFStore`
  files is supported explicitly in the code
- Added `set_printoptions` method to modify appearance of DataFrame tabular
  output
- `rolling_quantile` functions; a moving version of `Series.quantile` /
  `DataFrame.quantile`
- Generic `rolling_apply` moving window function
- New `drop` method added to `Series`, `DataFrame`, etc. which can drop a set of
  labels from an axis, producing a new object
- `reindex` methods now sport a `copy` option so that data is not forced to be
  copied then the resulting object is indexed the same
- Added `sort_index` methods to Series and Panel. Renamed `DataFrame.sort`
  to `sort_index`. Leaving `DataFrame.sort` for now.
- Added ``skipna`` option to statistical instance methods on all the data
  structures
- `pandas.io.data` module providing a consistent interface for reading time
  series data from several different sources

Improvements to existing features
~~~~~~~~~~~~~~~~~~~~~~~~~~~~~~~~~

- The 2-dimensional `DataFrame` and `DataMatrix` classes have been extensively
  redesigned internally into a single class `DataFrame`, preserving where
  possible their optimal performance characteristics. This should reduce
  confusion from users about which class to use.

  - Note that under the hood there is a new essentially "lazy evaluation"
    scheme within respect to adding columns to DataFrame. During some
    operations, like-typed blocks will be "consolidated" but not before.

- `DataFrame` accessing columns repeatedly is now significantly faster than
  `DataMatrix` used to be in 0.3.0 due to an internal Series caching mechanism
  (which are all views on the underlying data)
- Column ordering for mixed type data is now completely consistent in
  `DataFrame`. In prior releases, there was inconsistent column ordering in
  `DataMatrix`
- Improved console / string formatting of DataMatrix with negative numbers
- Improved tabular data parsing functions, `read_table` and `read_csv`:

  - Added `skiprows` and `na_values` arguments to `pandas.io.parsers` functions
    for more flexible IO
  - `parseCSV` / `read_csv` functions and others in `pandas.io.parsers` now can
    take a list of custom NA values, and also a list of rows to skip

- Can slice `DataFrame` and get a view of the data (when homogeneously typed),
  e.g. frame.xs(idx, copy=False) or frame.ix[idx]
- Many speed optimizations throughout `Series` and `DataFrame`
- Eager evaluation of groups when calling ``groupby`` functions, so if there is
  an exception with the grouping function it will raised immediately versus
  sometime later on when the groups are needed
- `datetools.WeekOfMonth` offset can be parameterized with `n` different than 1
  or -1.
- Statistical methods on DataFrame like `mean`, `std`, `var`, `skew` will now
  ignore non-numerical data. Before a not very useful error message was
  generated. A flag `numeric_only` has been added to `DataFrame.sum` and
  `DataFrame.count` to enable this behavior in those methods if so desired
  (disabled by default)
- `DataFrame.pivot` generalized to enable pivoting multiple columns into a
  `DataFrame` with hierarchical columns
- `DataFrame` constructor can accept structured / record arrays
- `Panel` constructor can accept a dict of DataFrame-like objects. Do not
  need to use `from_dict` anymore (`from_dict` is there to stay, though).

API Changes
~~~~~~~~~~~

- The `DataMatrix` variable now refers to `DataFrame`, will be removed within
  two releases
- `WidePanel` is now known as `Panel`. The `WidePanel` variable in the pandas
  namespace now refers to the renamed `Panel` class
- `LongPanel` and `Panel` / `WidePanel` now no longer have a common
  subclass. `LongPanel` is now a subclass of `DataFrame` having a number of
  additional methods and a hierarchical index instead of the old
  `LongPanelIndex` object, which has been removed. Legacy `LongPanel` pickles
  may not load properly
- Cython is now required to build `pandas` from a development branch. This was
  done to avoid continuing to check in cythonized C files into source
  control. Builds from released source distributions will not require Cython
- Cython code has been moved up to a top level `pandas/src` directory. Cython
  extension modules have been renamed and promoted from the `lib` subpackage to
  the top level, i.e.

  - `pandas.lib.tseries` -> `pandas._tseries`
  - `pandas.lib.sparse` -> `pandas._sparse`

- `DataFrame` pickling format has changed. Backwards compatibility for legacy
  pickles is provided, but it's recommended to consider PyTables-based
  `HDFStore` for storing data with a longer expected shelf life
- A `copy` argument has been added to the `DataFrame` constructor to avoid
  unnecessary copying of data. Data is no longer copied by default when passed
  into the constructor
- Handling of boolean dtype in `DataFrame` has been improved to support storage
  of boolean data with NA / NaN values. Before it was being converted to float64
  so this should not (in theory) cause API breakage
- To optimize performance, Index objects now only check that their labels are
  unique when uniqueness matters (i.e. when someone goes to perform a
  lookup). This is a potentially dangerous tradeoff, but will lead to much
  better performance in many places (like groupby).
- Boolean indexing using Series must now have the same indices (labels)
- Backwards compatibility support for begin/end/nPeriods keyword arguments in
  DateRange class has been removed
- More intuitive / shorter filling aliases `ffill` (for `pad`) and `bfill` (for
  `backfill`) have been added to the functions that use them: `reindex`,
  `asfreq`, `fillna`.
- `pandas.core.mixins` code moved to `pandas.core.generic`
- `buffer` keyword arguments (e.g. `DataFrame.toString`) renamed to `buf` to
  avoid using Python built-in name
- `DataFrame.rows()` removed (use `DataFrame.index`)
- Added deprecation warning to `DataFrame.cols()`, to be removed in next release
- `DataFrame` deprecations and de-camelCasing: `merge`, `asMatrix`,
  `toDataMatrix`, `_firstTimeWithValue`, `_lastTimeWithValue`, `toRecords`,
  `fromRecords`, `tgroupby`, `toString`
- `pandas.io.parsers` method deprecations

  - `parseCSV` is now `read_csv` and keyword arguments have been de-camelCased
  - `parseText` is now `read_table`
  - `parseExcel` is replaced by the `ExcelFile` class and its `parse` method

- `fillMethod` arguments (deprecated in prior release) removed, should be
  replaced with `method`
- `Series.fill`, `DataFrame.fill`, and `Panel.fill` removed, use `fillna`
  instead
- `groupby` functions now exclude NA / NaN values from the list of groups. This
  matches R behavior with NAs in factors e.g. with the `tapply` function
- Removed `parseText`, `parseCSV` and `parseExcel` from pandas namespace
- `Series.combineFunc` renamed to `Series.combine` and made a bit more general
  with a `fill_value` keyword argument defaulting to NaN
- Removed `pandas.core.pytools` module. Code has been moved to
  `pandas.core.common`
- Tacked on `groupName` attribute for groups in GroupBy renamed to `name`
- Panel/LongPanel `dims` attribute renamed to `shape` to be more conformant
- Slicing a `Series` returns a view now
- More Series deprecations / renaming: `toCSV` to `to_csv`, `asOf` to `asof`,
  `merge` to `map`, `applymap` to `apply`, `toDict` to `to_dict`,
  `combineFirst` to `combine_first`. Will print `FutureWarning`.
- `DataFrame.to_csv` does not write an "index" column label by default
  anymore since the output file can be read back without it. However, there
  is a new ``index_label`` argument. So you can do ``index_label='index'`` to
  emulate the old behavior
- `datetools.Week` argument renamed from `dayOfWeek` to `weekday`
- `timeRule` argument in `shift` has been deprecated in favor of using the
  `offset` argument for everything. So you can still pass a time rule string
  to `offset`
- Added optional `encoding` argument to `read_csv`, `read_table`, `to_csv`,
  `from_csv` to handle unicode in python 2.x

Bug Fixes
~~~~~~~~~

- Column ordering in `pandas.io.parsers.parseCSV` will match CSV in the presence
  of mixed-type data
- Fixed handling of Excel 2003 dates in `pandas.io.parsers`
- `DateRange` caching was happening with high resolution `DateOffset` objects,
  e.g. `DateOffset(seconds=1)`. This has been fixed
- Fixed __truediv__ issue in `DataFrame`
- Fixed `DataFrame.toCSV` bug preventing IO round trips in some cases
- Fixed bug in `Series.plot` causing matplotlib to barf in exceptional cases
- Disabled `Index` objects from being hashable, like ndarrays
- Added `__ne__` implementation to `Index` so that operations like ts[ts != idx]
  will work
- Added `__ne__` implementation to `DataFrame`
- Bug / unintuitive result when calling `fillna` on unordered labels
- Bug calling `sum` on boolean DataFrame
- Bug fix when creating a DataFrame from a dict with scalar values
- Series.{sum, mean, std, ...} now return NA/NaN when the whole Series is NA
- NumPy 1.4 through 1.6 compatibility fixes
- Fixed bug in bias correction in `rolling_cov`, was affecting `rolling_corr`
  too
- R-square value was incorrect in the presence of fixed and time effects in
  the `PanelOLS` classes
- `HDFStore` can handle duplicates in table format, will take

Thanks
~~~~~~

- Joon Ro
- Michael Pennington
- Chris Uga
- Chris Withers
- Jeff Reback
- Ted Square
- Craig Austin
- William Ferreira
- Daniel Fortunov
- Tony Roberts
- Martin Felder
- John Marino
- Tim McNamara
- Justin Berka
- Dieter Vandenbussche
- Shane Conway
- Skipper Seabold
- Chris Jordan-Squire

pandas 0.3.0
------------

**Release date:** February 20, 2011

New features
~~~~~~~~~~~~

- `corrwith` function to compute column- or row-wise correlations between two
  DataFrame objects
- Can boolean-index DataFrame objects, e.g. df[df > 2] = 2, px[px > last_px] = 0
- Added comparison magic methods (__lt__, __gt__, etc.)
- Flexible explicit arithmetic methods (add, mul, sub, div, etc.)
- Added `reindex_like` method
- Added `reindex_like` method to WidePanel
- Convenience functions for accessing SQL-like databases in `pandas.io.sql`
  module
- Added (still experimental) HDFStore class for storing pandas data
  structures using HDF5 / PyTables in `pandas.io.pytables` module
- Added WeekOfMonth date offset
- `pandas.rpy` (experimental) module created, provide some interfacing /
  conversion between rpy2 and pandas

Improvements to existing features
~~~~~~~~~~~~~~~~~~~~~~~~~~~~~~~~~

- Unit test coverage: 100% line coverage of core data structures
- Speed enhancement to rolling_{median, max, min}
- Column ordering between DataFrame and DataMatrix is now consistent: before
  DataFrame would not respect column order
- Improved {Series, DataFrame}.plot methods to be more flexible (can pass
  matplotlib Axis arguments, plot DataFrame columns in multiple subplots,
  etc.)

API Changes
~~~~~~~~~~~

- Exponentially-weighted moment functions in `pandas.stats.moments` have a
  more consistent API and accept a min_periods argument like their regular
  moving counterparts.
- **fillMethod** argument in Series, DataFrame changed to **method**,
  `FutureWarning` added.
- **fill** method in Series, DataFrame/DataMatrix, WidePanel renamed to
  **fillna**, `FutureWarning` added to **fill**
- Renamed **DataFrame.getXS** to **xs**, `FutureWarning` added
- Removed **cap** and **floor** functions from DataFrame, renamed to
  **clip_upper** and **clip_lower** for consistency with NumPy

Bug Fixes
~~~~~~~~~

- Fixed bug in IndexableSkiplist Cython code that was breaking rolling_max
  function
- Numerous numpy.int64-related indexing fixes
- Several NumPy 1.4.0 NaN-handling fixes
- Bug fixes to pandas.io.parsers.parseCSV
- Fixed `DateRange` caching issue with unusual date offsets
- Fixed bug in `DateRange.union`
- Fixed corner case in `IndexableSkiplist` implementation<|MERGE_RESOLUTION|>--- conflicted
+++ resolved
@@ -215,14 +215,10 @@
 - Support passing ``encoding`` with xlwt (:issue:`3710`)
 - Performance improvement when converting ``DatetimeIndex`` to floating ordinals
   using ``DatetimeConverter`` (:issue:`6636`)
-<<<<<<< HEAD
 - Performance improvement for  ``DataFrame.shift`` (:issue:`5609`)
 - Performance improvements in timedelta conversions for integer dtypes (:issue:`6754`)
-=======
-- Performance improvement for  ``DataFrame.shift`` (:issue: `5609`)
 - Performance improvement for ``DataFrame.from_records`` when reading a
   specified number of rows from an iterable (:issue:`6700`)
->>>>>>> 8aee1cd8
 
 .. _release.bug_fixes-0.14.0:
 
