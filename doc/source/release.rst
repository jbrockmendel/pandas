--- conflicted
+++ resolved
@@ -161,16 +161,12 @@
     :issue:`4998`)
   - ``to_dict`` now takes ``records`` as a possible outtype.  Returns an array
     of column-keyed dictionaries. (:issue:`4936`)
-<<<<<<< HEAD
   - ``tz_localize`` can infer a fall daylight savings transition based on the
     structure of unlocalized data (:issue:`4230`)
   - DatetimeIndex is now in the API documentation
-=======
   - Improve support for converting R datasets to pandas objects (more
     informative index for timeseries and numeric, support for factors, dist, and
     high-dimensional arrays).
-
->>>>>>> 96033e0c
 
 API Changes
 ~~~~~~~~~~~
