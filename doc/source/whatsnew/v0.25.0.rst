--- conflicted
+++ resolved
@@ -567,11 +567,8 @@
 - Using an unsupported version of Beautiful Soup 4 will now raise an ``ImportError`` instead of a ``ValueError`` (:issue:`27063`)
 - :meth:`Series.to_excel` and :meth:`DataFrame.to_excel` will now raise a ``ValueError`` when saving timezone aware data. (:issue:`27008`, :issue:`7056`)
 - :meth:`DataFrame.to_hdf` and :meth:`Series.to_hdf` will now raise a ``NotImplementedError`` when saving a :class:`MultiIndex` with extention data types for a ``fixed`` format. (:issue:`7775`)
-<<<<<<< HEAD
+- Passing duplicate ``names`` in :meth:`read_csv` will now raise a ``ValueError`` (:issue:`17346`)
 - :meth:`Categorical.ravel` will now return a :class:`Categorical` instead of a NumPy array. (:issue:`27153`)
-=======
-- Passing duplicate ``names`` in :meth:`read_csv` will now raise a ``ValueError`` (:issue:`17346`)
->>>>>>> 8507170c
 
 .. _whatsnew_0250.deprecations:
 
