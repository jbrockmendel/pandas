.. _whatsnew_110:

What's new in 1.1.0 (??)
------------------------

These are the changes in pandas 1.1.0. See :ref:`release` for a full changelog
including other versions of pandas.

{{ header }}

.. ---------------------------------------------------------------------------

Enhancements
~~~~~~~~~~~~

.. _whatsnew_110.period_index_partial_string_slicing:

Nonmonotonic PeriodIndex Partial String Slicing
^^^^^^^^^^^^^^^^^^^^^^^^^^^^^^^^^^^^^^^^^^^^^^^

:class:`PeriodIndex` now supports partial string slicing for non-monotonic indexes, mirroring :class:`DatetimeIndex` behavior (:issue:`31096`)

For example:

.. ipython:: python

   dti = pd.date_range("2014-01-01", periods=30, freq="30D")
   pi = dti.to_period("D")
   ser_monotonic = pd.Series(np.arange(30), index=pi)
   shuffler = list(range(0, 30, 2)) + list(range(1, 31, 2))
   ser = ser_monotonic[shuffler]
   ser

.. ipython:: python

   ser["2014"]
   ser.loc["May 2015"]

.. _whatsnew_110.timestamp_fold_support:

Fold argument support in Timestamp constructor
^^^^^^^^^^^^^^^^^^^^^^^^^^^^^^^^^^^^^^^^^^^^^^

:class:`Timestamp:` now supports the keyword-only fold argument according to `PEP 495 <https://www.python.org/dev/peps/pep-0495/#the-fold-attribute>`_ similar to parent ``datetime.datetime`` class. It supports both accepting fold as an initialization argument and inferring fold from other constructor arguments (:issue:`25057`, :issue:`31338`). Support is limited to ``dateutil`` timezones as ``pytz`` doesn't support fold.

For example:

.. ipython:: python

    ts = pd.Timestamp("2019-10-27 01:30:00+00:00")
    ts.fold

.. ipython:: python

    ts = pd.Timestamp(year=2019, month=10, day=27, hour=1, minute=30,
                      tz="dateutil/Europe/London", fold=1)
    ts

For more on working with fold, see :ref:`Fold subsection <timeseries.fold>` in the user guide.

.. _whatsnew_110.to_datetime_multiple_tzname_tzoffset_support:

Parsing timezone-aware format with different timezones in to_datetime
^^^^^^^^^^^^^^^^^^^^^^^^^^^^^^^^^^^^^^^^^^^^^^^^^^^^^^^^^^^^^^^^^^^^^

:func:`to_datetime` now supports parsing formats containing timezone names (``%Z``) and UTC offsets (``%z``) from different timezones then converting them to UTC by setting ``utc=True``. This would return a :class:`DatetimeIndex` with timezone at UTC as opposed to an :class:`Index` with ``object`` dtype if ``utc=True`` is not set (:issue:`32792`).

For example:

.. ipython:: python

    tz_strs = ["2010-01-01 12:00:00 +0100", "2010-01-01 12:00:00 -0100",
               "2010-01-01 12:00:00 +0300", "2010-01-01 12:00:00 +0400"]
    pd.to_datetime(tz_strs, format='%Y-%m-%d %H:%M:%S %z', utc=True)
    pd.to_datetime(tz_strs, format='%Y-%m-%d %H:%M:%S %z')

.. _whatsnew_110.enhancements.other:

Other enhancements
^^^^^^^^^^^^^^^^^^

- :class:`Styler` may now render CSS more efficiently where multiple cells have the same styling (:issue:`30876`)
- :meth:`Styler.highlight_null` now accepts ``subset`` argument (:issue:`31345`)
- When writing directly to a sqlite connection :func:`to_sql` now supports the ``multi`` method (:issue:`29921`)
- `OptionError` is now exposed in `pandas.errors` (:issue:`27553`)
- :func:`timedelta_range` will now infer a frequency when passed ``start``, ``stop``, and ``periods`` (:issue:`32377`)
- Positional slicing on a :class:`IntervalIndex` now supports slices with ``step > 1`` (:issue:`31658`)
- :class:`Series.str` now has a `fullmatch` method that matches a regular expression against the entire string in each row of the series, similar to `re.fullmatch` (:issue:`32806`).
- :meth:`DataFrame.sample` will now also allow array-like and BitGenerator objects to be passed to ``random_state`` as seeds (:issue:`32503`)
- :meth:`MultiIndex.union` will now raise `RuntimeWarning` if the object inside are unsortable, pass `sort=False` to suppress this warning (:issue:`33015`)
- :class:`Series.dt` and :class:`DatatimeIndex` now have an `isocalendar` accessor that returns a :class:`DataFrame` with year, week, and day calculated according to the ISO 8601 calendar (:issue:`33206`).
- The :meth:`DataFrame.to_feather` method now supports additional keyword
  arguments (e.g. to set the compression) that are added in pyarrow 0.17
  (:issue:`33422`).
- :meth:`DataFrame.to_csv`, :meth:`DataFrame.to_pickle`,
  and :meth:`DataFrame.to_json` now support passing a dict of
  compression arguments when using the ``gzip`` and ``bz2`` protocols.
  This can be used to set a custom compression level, e.g.,
  ``df.to_csv(path, compression={'method': 'gzip', 'compresslevel': 1}``
  (:issue:`33196`)

.. ---------------------------------------------------------------------------

Increased minimum versions for dependencies
^^^^^^^^^^^^^^^^^^^^^^^^^^^^^^^^^^^^^^^^^^^

Some minimum supported versions of dependencies were updated (:issue:`29766`, :issue:`29723`).
If installed, we now require:

+-----------------+-----------------+----------+---------+
| Package         | Minimum Version | Required | Changed |
+=================+=================+==========+=========+
| python-dateutil | 2.7.3           |    X     |         |
+-----------------+-----------------+----------+---------+


Development Changes
^^^^^^^^^^^^^^^^^^^

- The minimum version of Cython is now the most recent bug-fix version (0.29.16) (:issue:`33334`).

.. _whatsnew_110.api.other:

Other API changes
^^^^^^^^^^^^^^^^^

- :meth:`Series.describe` will now show distribution percentiles for ``datetime`` dtypes, statistics ``first`` and ``last``
  will now be ``min`` and ``max`` to match with numeric dtypes in :meth:`DataFrame.describe` (:issue:`30164`)
- Added :meth:`DataFrame.value_counts` (:issue:`5377`)
- :meth:`Groupby.groups` now returns an abbreviated representation when called on large dataframes (:issue:`1135`)
- ``loc`` lookups with an object-dtype :class:`Index` and an integer key will now raise ``KeyError`` instead of ``TypeError`` when key is missing (:issue:`31905`)
- Using a :func:`pandas.api.indexers.BaseIndexer` with ``std``, ``var``, ``count``, ``skew``, ``cov``, ``corr`` will now raise a ``NotImplementedError`` (:issue:`32865`)
- Using a :func:`pandas.api.indexers.BaseIndexer` with ``min``, ``max`` will now return correct results for any monotonic :func:`pandas.api.indexers.BaseIndexer` descendant (:issue:`32865`)
- Added a :func:`pandas.api.indexers.FixedForwardWindowIndexer` class to support forward-looking windows during ``rolling`` operations.
-

Backwards incompatible API changes
~~~~~~~~~~~~~~~~~~~~~~~~~~~~~~~~~~
- :meth:`DataFrame.swaplevels` now raises a  ``TypeError`` if the axis is not a :class:`MultiIndex`.
  Previously a ``AttributeError`` was raised (:issue:`31126`)
- :meth:`DataFrameGroupby.mean` and :meth:`SeriesGroupby.mean` (and similarly for :meth:`~DataFrameGroupby.median`, :meth:`~DataFrameGroupby.std` and :meth:`~DataFrameGroupby.var`)
  now raise a  ``TypeError`` if a not-accepted keyword argument is passed into it.
  Previously a ``UnsupportedFunctionCall`` was raised (``AssertionError`` if ``min_count`` passed into :meth:`~DataFrameGroupby.median`) (:issue:`31485`)
- :meth:`DataFrame.at` and :meth:`Series.at` will raise a ``TypeError`` instead of a ``ValueError`` if an incompatible key is passed, and ``KeyError`` if a missing key is passed, matching the behavior of ``.loc[]`` (:issue:`31722`)
- Passing an integer dtype other than ``int64`` to ``np.array(period_index, dtype=...)`` will now raise ``TypeError`` instead of incorrectly using ``int64`` (:issue:`32255`)

``MultiIndex.get_indexer`` interprets `method` argument differently
^^^^^^^^^^^^^^^^^^^^^^^^^^^^^^^^^^^^^^^^^^^^^^^^^^^^^^^^^^^^^^^^^^^

This restores the behavior of :meth:`MultiIndex.get_indexer` with ``method='backfill'`` or ``method='pad'`` to the behavior before pandas 0.23.0. In particular, MultiIndexes are treated as a list of tuples and padding or backfilling is done with respect to the ordering of these lists of tuples (:issue:`29896`).

As an example of this, given:

.. ipython:: python

        df = pd.DataFrame({
            'a': [0, 0, 0, 0],
            'b': [0, 2, 3, 4],
            'c': ['A', 'B', 'C', 'D'],
        }).set_index(['a', 'b'])
        mi_2 = pd.MultiIndex.from_product([[0], [-1, 0, 1, 3, 4, 5]])

The differences in reindexing ``df`` with ``mi_2`` and using ``method='backfill'`` can be seen here:

*pandas >= 0.23, < 1.1.0*:

.. code-block:: ipython

    In [1]: df.reindex(mi_2, method='backfill')
    Out[1]:
          c
    0 -1  A
       0  A
       1  D
       3  A
       4  A
       5  C

*pandas <0.23, >= 1.1.0*

.. ipython:: python

        df.reindex(mi_2, method='backfill')

And the differences in reindexing ``df`` with ``mi_2`` and using ``method='pad'`` can be seen here:

*pandas >= 0.23, < 1.1.0*

.. code-block:: ipython

    In [1]: df.reindex(mi_2, method='pad')
    Out[1]:
            c
    0 -1  NaN
       0  NaN
       1    D
       3  NaN
       4    A
       5    C

*pandas < 0.23, >= 1.1.0*

.. ipython:: python

        df.reindex(mi_2, method='pad')

-

.. _whatsnew_110.api_breaking.indexing_raises_key_errors:

Failed Label-Based Lookups Always Raise KeyError
^^^^^^^^^^^^^^^^^^^^^^^^^^^^^^^^^^^^^^^^^^^^^^^^

Label lookups ``series[key]``, ``series.loc[key]`` and ``frame.loc[key]``
used to raises either ``KeyError`` or ``TypeError`` depending on the type of
key and type of :class:`Index`.  These now consistently raise ``KeyError`` (:issue:`31867`)

.. ipython:: python

    ser1 = pd.Series(range(3), index=[0, 1, 2])
    ser2 = pd.Series(range(3), index=pd.date_range("2020-02-01", periods=3))

*Previous behavior*:

.. code-block:: ipython

    In [3]: ser1[1.5]
    ...
    TypeError: cannot do label indexing on Int64Index with these indexers [1.5] of type float

    In [4] ser1["foo"]
    ...
    KeyError: 'foo'

    In [5]: ser1.loc[1.5]
    ...
    TypeError: cannot do label indexing on Int64Index with these indexers [1.5] of type float

    In [6]: ser1.loc["foo"]
    ...
    KeyError: 'foo'

    In [7]: ser2.loc[1]
    ...
    TypeError: cannot do label indexing on DatetimeIndex with these indexers [1] of type int

    In [8]: ser2.loc[pd.Timestamp(0)]
    ...
    KeyError: Timestamp('1970-01-01 00:00:00')

*New behavior*:

.. code-block:: ipython

    In [3]: ser1[1.5]
    ...
    KeyError: 1.5

    In [4] ser1["foo"]
    ...
    KeyError: 'foo'

    In [5]: ser1.loc[1.5]
    ...
    KeyError: 1.5

    In [6]: ser1.loc["foo"]
    ...
    KeyError: 'foo'

    In [7]: ser2.loc[1]
    ...
    KeyError: 1

    In [8]: ser2.loc[pd.Timestamp(0)]
    ...
    KeyError: Timestamp('1970-01-01 00:00:00')

:meth:`DataFrame.merge` preserves right frame's row order
^^^^^^^^^^^^^^^^^^^^^^^^^^^^^^^^^^^^^^^^^^^^^^^^^^^^^^^^^
:meth:`DataFrame.merge` now preserves right frame's row order when executing a right merge (:issue:`27453`)

.. ipython:: python

    left_df = pd.DataFrame({'animal': ['dog', 'pig'], 'max_speed': [40, 11]})
    right_df = pd.DataFrame({'animal': ['quetzal', 'pig'], 'max_speed': [80, 11]})
    left_df
    right_df

*Previous behavior*:

.. code-block:: python

    >>> left_df.merge(right_df, on=['animal', 'max_speed'], how="right")
        animal  max_speed
    0      pig         11
    1  quetzal         80

*New behavior*:

.. ipython:: python

    left_df.merge(right_df, on=['animal', 'max_speed'], how="right")

.. ---------------------------------------------------------------------------

.. _whatsnew_110.api_breaking.assignment_to_multiple_columns:

Assignment to multiple columns of a DataFrame when some columns do not exist
^^^^^^^^^^^^^^^^^^^^^^^^^^^^^^^^^^^^^^^^^^^^^^^^^^^^^^^^^^^^^^^^^^^^^^^^^^^^

Assignment to multiple columns of a :class:`DataFrame` when some of the columns do not exist would previously assign the values to the last column. Now, new columns would be constructed with the right values. (:issue:`13658`)

.. ipython:: python

   df = pd.DataFrame({'a': [0, 1, 2], 'b': [3, 4, 5]})
   df

*Previous behavior*:

.. code-block:: ipython

   In [3]: df[['a', 'c']] = 1
   In [4]: df
   Out[4]:
      a  b
   0  1  1
   1  1  1
   2  1  1

*New behavior*:

.. ipython:: python

   df[['a', 'c']] = 1
   df

.. _whatsnew_110.deprecations:

Deprecations
~~~~~~~~~~~~

- Lookups on a :class:`Series` with a single-item list containing a slice (e.g. ``ser[[slice(0, 4)]]``) are deprecated, will raise in a future version.  Either convert the list to tuple, or pass the slice directly instead (:issue:`31333`)

- :meth:`DataFrame.mean` and :meth:`DataFrame.median` with ``numeric_only=None`` will include datetime64 and datetime64tz columns in a future version (:issue:`29941`)
- Setting values with ``.loc`` using a positional slice is deprecated and will raise in a future version.  Use ``.loc`` with labels or ``.iloc`` with positions instead (:issue:`31840`)
- :meth:`DataFrame.to_dict` has deprecated accepting short names for ``orient`` in future versions (:issue:`32515`)
- :meth:`Categorical.to_dense` is deprecated and will be removed in a future version, use ``np.asarray(cat)`` instead (:issue:`32639`)
- The ``fastpath`` keyword in the ``SingleBlockManager`` constructor is deprecated and will be removed in a future version (:issue:`33092`)
- :meth:`Index.is_mixed` is deprecated and will be removed in a future version, check ``index.inferred_type`` directly instead (:issue:`32922`)

- Passing any arguments but the first one to  :func:`read_html` as
  positional arguments is deprecated since version 1.1. All other
  arguments should be given as keyword arguments (:issue:`27573`).

- Passing any arguments but `path_or_buf` (the first one) to
  :func:`read_json` as positional arguments is deprecated since
  version 1.1. All other arguments should be given as keyword
  arguments (:issue:`27573`).

- :func:`pandas.api.types.is_categorical` is deprecated and will be removed in a future version; use `:func:pandas.api.types.is_categorical_dtype` instead (:issue:`33385`)

.. ---------------------------------------------------------------------------


.. _whatsnew_110.performance:

Performance improvements
~~~~~~~~~~~~~~~~~~~~~~~~

- Performance improvement in :class:`Timedelta` constructor (:issue:`30543`)
- Performance improvement in :class:`Timestamp` constructor (:issue:`30543`)
- Performance improvement in flex arithmetic ops between :class:`DataFrame` and :class:`Series` with ``axis=0`` (:issue:`31296`)
- The internal index method :meth:`~Index._shallow_copy` now copies cached attributes over to the new index,
  avoiding creating these again on the new index. This can speed up many operations that depend on creating copies of
  existing indexes (:issue:`28584`, :issue:`32640`, :issue:`32669`)
- Significant performance improvement when creating a :class:`DataFrame` with
  sparse values from ``scipy.sparse`` matrices using the
  :meth:`DataFrame.sparse.from_spmatrix` constructor (:issue:`32821`,
  :issue:`32825`,  :issue:`32826`, :issue:`32856`, :issue:`32858`).
<<<<<<< HEAD
- Performance improvement in reductions (sum, min, max) for nullable (integer and boolean) dtypes (:issue:`30982`, :issue:`33261`).
- Performance improvement in arithmetic operations between two :class:`DataFrame` objects (:issue:`32779`)
=======
- Performance improvement in reductions (sum, prod, min, max) for nullable (integer and boolean) dtypes (:issue:`30982`, :issue:`33261`, :issue:`33442`).

>>>>>>> 455de19b

.. ---------------------------------------------------------------------------

.. _whatsnew_110.bug_fixes:

Bug fixes
~~~~~~~~~


Categorical
^^^^^^^^^^^

- Bug where :func:`merge` was unable to join on non-unique categorical indices (:issue:`28189`)
- Bug when passing categorical data to :class:`Index` constructor along with ``dtype=object`` incorrectly returning a :class:`CategoricalIndex` instead of object-dtype :class:`Index` (:issue:`32167`)
- Bug where :class:`Categorical` comparison operator ``__ne__`` would incorrectly evaluate to ``False`` when either element was missing (:issue:`32276`)
- :meth:`Categorical.fillna` now accepts :class:`Categorical` ``other`` argument (:issue:`32420`)
- Bug where :meth:`Categorical.replace` would replace with ``NaN`` whenever the new value and replacement value were equal (:issue:`33288`)
- Bug where an ordered :class:`Categorical` containing only ``NaN`` values would raise rather than returning ``NaN`` when taking the minimum or maximum  (:issue:`33450`)

Datetimelike
^^^^^^^^^^^^

- Bug in :class:`Timestamp` where constructing :class:`Timestamp` from ambiguous epoch time and calling constructor again changed :meth:`Timestamp.value` property (:issue:`24329`)
- :meth:`DatetimeArray.searchsorted`, :meth:`TimedeltaArray.searchsorted`, :meth:`PeriodArray.searchsorted` not recognizing non-pandas scalars and incorrectly raising ``ValueError`` instead of ``TypeError`` (:issue:`30950`)
- Bug in :class:`Timestamp` where constructing :class:`Timestamp` with dateutil timezone less than 128 nanoseconds before daylight saving time switch from winter to summer would result in nonexistent time (:issue:`31043`)
- Bug in :meth:`Period.to_timestamp`, :meth:`Period.start_time` with microsecond frequency returning a timestamp one nanosecond earlier than the correct time (:issue:`31475`)
- :class:`Timestamp` raising confusing error message when year, month or day is missing (:issue:`31200`)
- Bug in :class:`DatetimeIndex` constructor incorrectly accepting ``bool``-dtyped inputs (:issue:`32668`)
- Bug in :meth:`DatetimeIndex.searchsorted` not accepting a ``list`` or :class:`Series` as its argument (:issue:`32762`)
- Bug where :meth:`PeriodIndex` raised when passed a :class:`Series` of strings (:issue:`26109`)
- Bug in :class:`Timestamp` arithmetic when adding or subtracting a ``np.ndarray`` with ``timedelta64`` dtype (:issue:`33296`)
- Bug in :meth:`DatetimeIndex.to_period` not infering the frequency when called with no arguments (:issue:`33358`)


Timedelta
^^^^^^^^^

- Bug in constructing a :class:`Timedelta` with a high precision integer that would round the :class:`Timedelta` components (:issue:`31354`)
- Bug in dividing ``np.nan`` or ``None`` by :class:`Timedelta`` incorrectly returning ``NaT`` (:issue:`31869`)
- Timedeltas now understand ``µs`` as identifier for microsecond (:issue:`32899`)
- :class:`Timedelta` string representation now includes nanoseconds, when nanoseconds are non-zero (:issue:`9309`)
- Bug in comparing a :class:`Timedelta`` object against a ``np.ndarray`` with ``timedelta64`` dtype incorrectly viewing all entries as unequal (:issue:`33441`)

Timezones
^^^^^^^^^

- Bug in :func:`to_datetime` with ``infer_datetime_format=True`` where timezone names (e.g. ``UTC``) would not be parsed correctly (:issue:`33133`)
-


Numeric
^^^^^^^
- Bug in :meth:`DataFrame.floordiv` with ``axis=0`` not treating division-by-zero like :meth:`Series.floordiv` (:issue:`31271`)
- Bug in :meth:`to_numeric` with string argument ``"uint64"`` and ``errors="coerce"`` silently fails (:issue:`32394`)
- Bug in :meth:`to_numeric` with ``downcast="unsigned"`` fails for empty data (:issue:`32493`)
- Bug in :meth:`DataFrame.mean` with ``numeric_only=False`` and either ``datetime64`` dtype or ``PeriodDtype`` column incorrectly raising ``TypeError`` (:issue:`32426`)
- Bug in :meth:`DataFrame.count` with ``level="foo"`` and index level ``"foo"`` containing NaNs causes segmentation fault (:issue:`21824`)
- Bug in :meth:`DataFrame.diff` with ``axis=1`` returning incorrect results with mixed dtypes (:issue:`32995`)
-

Conversion
^^^^^^^^^^
- Bug in :class:`Series` construction from NumPy array with big-endian ``datetime64`` dtype (:issue:`29684`)
- Bug in :class:`Timedelta` construction with large nanoseconds keyword value (:issue:`32402`)
- Bug in :class:`DataFrame` construction where sets would be duplicated rather than raising (:issue:`32582`)

Strings
^^^^^^^

- Bug in the :meth:`~Series.astype` method when converting "string" dtype data to nullable integer dtype (:issue:`32450`).
- Bug in :meth:`Series.str.cat` returning ``NaN`` output when other had :class:`Index` type (:issue:`33425`)


Interval
^^^^^^^^
- Bug in :class:`IntervalArray` incorrectly allowing the underlying data to be changed when setting values (:issue:`32782`)
-

Indexing
^^^^^^^^
- Bug in slicing on a :class:`DatetimeIndex` with a partial-timestamp dropping high-resolution indices near the end of a year, quarter, or month (:issue:`31064`)
- Bug in :meth:`PeriodIndex.get_loc` treating higher-resolution strings differently from :meth:`PeriodIndex.get_value` (:issue:`31172`)
- Bug in :meth:`Series.at` and :meth:`DataFrame.at` not matching ``.loc`` behavior when looking up an integer in a :class:`Float64Index` (:issue:`31329`)
- Bug in :meth:`PeriodIndex.is_monotonic` incorrectly returning ``True`` when containing leading ``NaT`` entries (:issue:`31437`)
- Bug in :meth:`DatetimeIndex.get_loc` raising ``KeyError`` with converted-integer key instead of the user-passed key (:issue:`31425`)
- Bug in :meth:`Series.xs` incorrectly returning ``Timestamp`` instead of ``datetime64`` in some object-dtype cases (:issue:`31630`)
- Bug in :meth:`DataFrame.iat` incorrectly returning ``Timestamp`` instead of ``datetime`` in some object-dtype cases (:issue:`32809`)
- Bug in :meth:`Series.loc` and :meth:`DataFrame.loc` when indexing with an integer key on a object-dtype :class:`Index` that is not all-integers (:issue:`31905`)
- Bug in :meth:`DataFrame.iloc.__setitem__` on a :class:`DataFrame` with duplicate columns incorrectly setting values for all matching columns (:issue:`15686`, :issue:`22036`)
- Bug in :meth:`DataFrame.loc:` and :meth:`Series.loc` with a :class:`DatetimeIndex`, :class:`TimedeltaIndex`, or :class:`PeriodIndex` incorrectly allowing lookups of non-matching datetime-like dtypes (:issue:`32650`)
- Bug in :meth:`Series.__getitem__` indexing with non-standard scalars, e.g. ``np.dtype`` (:issue:`32684`)
- Fix to preserve the ability to index with the "nearest" method with xarray's CFTimeIndex, an :class:`Index` subclass (`pydata/xarray#3751 <https://github.com/pydata/xarray/issues/3751>`_, :issue:`32905`).
- Bug in :class:`Index` constructor where an unhelpful error message was raised for ``numpy`` scalars (:issue:`33017`)
- Bug in :meth:`DataFrame.lookup` incorrectly raising an ``AttributeError`` when ``frame.index`` or ``frame.columns`` is not unique; this will now raise a ``ValueError`` with a helpful error message (:issue:`33041`)
- Bug in :meth:`DataFrame.iloc.__setitem__` creating a new array instead of overwriting ``Categorical`` values in-place (:issue:`32831`)
- Bug in :meth:`DataFrame.copy` _item_cache not invalidated after copy causes post-copy value updates to not be reflected (:issue:`31784`)
- Bug in `Series.__getitem__` with an integer key and a :class:`MultiIndex` with leading integer level failing to raise ``KeyError`` if the key is not present in the first level (:issue:`33355`)
- Bug in :meth:`DataFrame.iloc` when slicing a single column-:class:`DataFrame`` with ``ExtensionDtype`` (e.g. ``df.iloc[:, :1]``) returning an invalid result (:issue:`32957`)

Missing
^^^^^^^
- Calling :meth:`fillna` on an empty Series now correctly returns a shallow copied object. The behaviour is now consistent with :class:`Index`, :class:`DataFrame` and a non-empty :class:`Series` (:issue:`32543`).
- Bug in :meth:`replace` when argument ``to_replace`` is of type dict/list and is used on a :class:`Series` containing ``<NA>`` was raising a ``TypeError``. The method now handles this by ignoring ``<NA>`` values when doing the comparison for the replacement (:issue:`32621`)
- Bug in :meth:`~Series.any` and :meth:`~Series.all` incorrectly returning ``<NA>`` for all ``False`` or all ``True`` values using the nulllable boolean dtype and with ``skipna=False`` (:issue:`33253`)

MultiIndex
^^^^^^^^^^
- Bug in :meth:`Dataframe.loc` when used with a :class:`MultiIndex`. The returned values were not in the same order as the given inputs (:issue:`22797`)

.. ipython:: python

        df = pd.DataFrame(np.arange(4),
                          index=[["a", "a", "b", "b"], [1, 2, 1, 2]])
        # Rows are now ordered as the requested keys
        df.loc[(['b', 'a'], [2, 1]), :]

- Bug in :meth:`MultiIndex.intersection` was not guaranteed to preserve order when ``sort=False``. (:issue:`31325`)

.. ipython:: python

        left = pd.MultiIndex.from_arrays([["b", "a"], [2, 1]])
        right = pd.MultiIndex.from_arrays([["a", "b", "c"], [1, 2, 3]])
        # Common elements are now guaranteed to be ordered by the left side
        left.intersection(right, sort=False)

-

I/O
^^^
- Bug in :meth:`read_json` where integer overflow was occurring when json contains big number strings. (:issue:`30320`)
- `read_csv` will now raise a ``ValueError`` when the arguments `header` and `prefix` both are not `None`. (:issue:`27394`)
- Bug in :meth:`DataFrame.to_json` was raising ``NotFoundError`` when ``path_or_buf`` was an S3 URI (:issue:`28375`)
- Bug in :meth:`DataFrame.to_parquet` overwriting pyarrow's default for
  ``coerce_timestamps``; following pyarrow's default allows writing nanosecond
  timestamps with ``version="2.0"`` (:issue:`31652`).
- Bug in :meth:`read_csv` was raising `TypeError` when `sep=None` was used in combination with `comment` keyword (:issue:`31396`)
- Bug in :class:`HDFStore` that caused it to set to ``int64`` the dtype of a ``datetime64`` column when reading a DataFrame in Python 3 from fixed format written in Python 2 (:issue:`31750`)
- Bug in :meth:`DataFrame.to_json` where ``Timedelta`` objects would not be serialized correctly with ``date_format="iso"`` (:issue:`28256`)
- :func:`read_csv` will raise a ``ValueError`` when the column names passed in `parse_dates` are missing in the Dataframe (:issue:`31251`)
- Bug in :meth:`read_excel` where a UTF-8 string with a high surrogate would cause a segmentation violation (:issue:`23809`)
- Bug in :meth:`read_csv` was causing a file descriptor leak on an empty file (:issue:`31488`)
- Bug in :meth:`read_csv` was causing a segfault when there were blank lines between the header and data rows (:issue:`28071`)
- Bug in :meth:`read_csv` was raising a misleading exception on a permissions issue (:issue:`23784`)
- Bug in :meth:`read_csv` was raising an ``IndexError`` when header=None and 2 extra data columns
- Bug in :meth:`read_sas` was raising an ``AttributeError`` when reading files from Google Cloud Storage (issue:`33069`)
- Bug in :meth:`DataFrame.to_sql` where an ``AttributeError`` was raised when saving an out of bounds date (:issue:`26761`)
- Bug in :meth:`read_excel` did not correctly handle multiple embedded spaces in OpenDocument text cells. (:issue:`32207`)
- Bug in :meth:`read_json` was raising ``TypeError`` when reading a list of booleans into a Series. (:issue:`31464`)

Plotting
^^^^^^^^

- :func:`.plot` for line/bar now accepts color by dictonary (:issue:`8193`).
- Bug in :meth:`DataFrame.plot.hist` where weights are not working for multiple columns (:issue:`33173`)
- Bug in :meth:`DataFrame.boxplot` and :meth:`DataFrame.plot.boxplot` lost color attributes of ``medianprops``, ``whiskerprops``, ``capprops`` and ``medianprops`` (:issue:`30346`)
- Bug in :meth:`DataFrame.plot.scatter` that when adding multiple plots with different ``cmap``, colorbars alway use the first ``cmap`` (:issue:`33389`)


Groupby/resample/rolling
^^^^^^^^^^^^^^^^^^^^^^^^

- Bug in :meth:`GroupBy.apply` raises ``ValueError`` when the ``by`` axis is not sorted and has duplicates and the applied ``func`` does not mutate passed in objects (:issue:`30667`)
- Bug in :meth:`DataFrameGroupby.transform` produces incorrect result with transformation functions (:issue:`30918`)
- Bug in :meth:`GroupBy.count` causes segmentation fault when grouped-by column contains NaNs (:issue:`32841`)
- Bug in :meth:`DataFrame.groupby` and :meth:`Series.groupby` produces inconsistent type when aggregating Boolean series (:issue:`32894`)
- Bug in :meth:`SeriesGroupBy.quantile` raising on nullable integers (:issue:`33136`)
- Bug in :meth:`SeriesGroupBy.first`, :meth:`SeriesGroupBy.last`, :meth:`SeriesGroupBy.min`, and :meth:`SeriesGroupBy.max` returning floats when applied to nullable Booleans (:issue:`33071`)
- Bug in :meth:`DataFrameGroupBy.agg` with dictionary input losing ``ExtensionArray`` dtypes (:issue:`32194`)
- Bug in :meth:`DataFrame.resample` where an ``AmbiguousTimeError`` would be raised when the resulting timezone aware :class:`DatetimeIndex` had a DST transition at midnight (:issue:`25758`)
- Bug in :meth:`DataFrame.groupby` where a ``ValueError`` would be raised when grouping by a categorical column with read-only categories and ``sort=False`` (:issue:`33410`)

Reshaping
^^^^^^^^^

- Bug effecting all numeric and boolean reduction methods not returning subclassed data type. (:issue:`25596`)
- Bug in :meth:`DataFrame.pivot_table` when only MultiIndexed columns is set (:issue:`17038`)
- Bug in :meth:`DataFrame.unstack` and :meth:`Series.unstack` can take tuple names in MultiIndexed data (:issue:`19966`)
- Bug in :meth:`DataFrame.pivot_table` when ``margin`` is ``True`` and only ``column`` is defined (:issue:`31016`)
- Fix incorrect error message in :meth:`DataFrame.pivot` when ``columns`` is set to ``None``. (:issue:`30924`)
- Bug in :func:`crosstab` when inputs are two Series and have tuple names, the output will keep dummy MultiIndex as columns. (:issue:`18321`)
- :meth:`DataFrame.pivot` can now take lists for ``index`` and ``columns`` arguments (:issue:`21425`)
- Bug in :func:`concat` where the resulting indices are not copied when ``copy=True`` (:issue:`29879`)
- Bug where :meth:`Index.astype` would lose the name attribute when converting from ``Float64Index`` to ``Int64Index``, or when casting to an ``ExtensionArray`` dtype (:issue:`32013`)
- :meth:`Series.append` will now raise a ``TypeError`` when passed a DataFrame or a sequence containing Dataframe (:issue:`31413`)
- :meth:`DataFrame.replace` and :meth:`Series.replace` will raise a ``TypeError`` if ``to_replace`` is not an expected type. Previously the ``replace`` would fail silently (:issue:`18634`)
- Bug on inplace operation of a Series that was adding a column to the DataFrame from where it was originally dropped from (using inplace=True) (:issue:`30484`)
- Bug in :meth:`DataFrame.apply` where callback was called with :class:`Series` parameter even though ``raw=True`` requested. (:issue:`32423`)
- Bug in :meth:`DataFrame.pivot_table` losing timezone information when creating a :class:`MultiIndex` level from a column with timezone-aware dtype (:issue:`32558`)
- Bug in :meth:`concat` where when passing a non-dict mapping as ``objs`` would raise a ``TypeError`` (:issue:`32863`)
- :meth:`DataFrame.agg` now provides more descriptive ``SpecificationError`` message when attempting to aggregating non-existant column (:issue:`32755`)
- Bug in :meth:`DataFrame.unstack` when MultiIndexed columns and MultiIndexed rows were used (:issue:`32624`, :issue:`24729` and :issue:`28306`)


Sparse
^^^^^^
- Creating a :class:`SparseArray` from timezone-aware dtype will issue a warning before dropping timezone information, instead of doing so silently (:issue:`32501`)
-
-

ExtensionArray
^^^^^^^^^^^^^^

- Fixed bug where :meth:`Serires.value_counts` would raise on empty input of ``Int64`` dtype (:issue:`33317`)
-


Other
^^^^^
- Appending a dictionary to a :class:`DataFrame` without passing ``ignore_index=True`` will raise ``TypeError: Can only append a dict if ignore_index=True``
  instead of ``TypeError: Can only append a Series if ignore_index=True or if the Series has a name`` (:issue:`30871`)
- Set operations on an object-dtype :class:`Index` now always return object-dtype results (:issue:`31401`)
- Bug in :meth:`AbstractHolidayCalendar.holidays` when no rules were defined (:issue:`31415`)
- Bug in :class:`DataFrame` when initiating a frame with lists and assign ``columns`` with nested list for ``MultiIndex`` (:issue:`32173`)
- Bug in :meth:`DataFrame.to_records` incorrectly losing timezone information in timezone-aware ``datetime64`` columns (:issue:`32535`)
- Fixed :func:`pandas.testing.assert_series_equal` to correctly raise if left object is a different subclass with ``check_series_type=True`` (:issue:`32670`).
- :meth:`IntegerArray.astype` now supports ``datetime64`` dtype (:issue:32538`)
- Getting a missing attribute in a query/eval string raises the correct ``AttributeError`` (:issue:`32408`)
- Fixed bug in :func:`pandas.testing.assert_series_equal` where dtypes were checked for ``Interval`` and ``ExtensionArray`` operands when ``check_dtype`` was ``False`` (:issue:`32747`)
- Bug in :meth:`Series.map` not raising on invalid ``na_action`` (:issue:`32815`)
- Bug in :meth:`DataFrame.__dir__` caused a segfault when using unicode surrogates in a column name (:issue:`25509`)
- Bug in :meth:`DataFrame.plot.scatter` caused an error when plotting variable marker sizes (:issue:`32904`)

.. ---------------------------------------------------------------------------

.. _whatsnew_110.contributors:

Contributors
~~~~~~~~~~~~<|MERGE_RESOLUTION|>--- conflicted
+++ resolved
@@ -378,13 +378,8 @@
   sparse values from ``scipy.sparse`` matrices using the
   :meth:`DataFrame.sparse.from_spmatrix` constructor (:issue:`32821`,
   :issue:`32825`,  :issue:`32826`, :issue:`32856`, :issue:`32858`).
-<<<<<<< HEAD
-- Performance improvement in reductions (sum, min, max) for nullable (integer and boolean) dtypes (:issue:`30982`, :issue:`33261`).
+- Performance improvement in reductions (sum, prod, min, max) for nullable (integer and boolean) dtypes (:issue:`30982`, :issue:`33261`, :issue:`33442`).
 - Performance improvement in arithmetic operations between two :class:`DataFrame` objects (:issue:`32779`)
-=======
-- Performance improvement in reductions (sum, prod, min, max) for nullable (integer and boolean) dtypes (:issue:`30982`, :issue:`33261`, :issue:`33442`).
-
->>>>>>> 455de19b
 
 .. ---------------------------------------------------------------------------
 
