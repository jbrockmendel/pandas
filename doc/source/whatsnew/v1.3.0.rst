.. _whatsnew_130:

What's new in 1.3.0 (??)
------------------------

These are the changes in pandas 1.3.0. See :ref:`release` for a full changelog
including other versions of pandas.

{{ header }}

.. warning::

   When reading new Excel 2007+ (``.xlsx``) files, the default argument
   ``engine=None`` to :func:`~pandas.read_excel` will now result in using the
   `openpyxl <https://openpyxl.readthedocs.io/en/stable/>`_ engine in all cases
   when the option :attr:`io.excel.xlsx.reader` is set to ``"auto"``.
   Previously, some cases would use the
   `xlrd <https://xlrd.readthedocs.io/en/latest/>`_ engine instead. See
   :ref:`What's new 1.2.0 <whatsnew_120>` for background on this change.

.. ---------------------------------------------------------------------------

Enhancements
~~~~~~~~~~~~

.. _whatsnew_130.read_csv_json_http_headers:

Custom HTTP(s) headers when reading csv or json files
^^^^^^^^^^^^^^^^^^^^^^^^^^^^^^^^^^^^^^^^^^^^^^^^^^^^^

When reading from a remote URL that is not handled by fsspec (ie. HTTP and
HTTPS) the dictionary passed to ``storage_options`` will be used to create the
headers included in the request.  This can be used to control the User-Agent
header or send other custom headers (:issue:`36688`).
For example:

.. ipython:: python

    headers = {"User-Agent": "pandas"}
    df = pd.read_csv(
        "https://download.bls.gov/pub/time.series/cu/cu.item",
        sep="\t",
        storage_options=headers
    )

.. _whatsnew_130.read_to_xml:

Read and write XML documents
^^^^^^^^^^^^^^^^^^^^^^^^^^^^

We added I/O support to read and render shallow versions of `XML`_ documents with
:func:`pandas.read_xml` and :meth:`DataFrame.to_xml`. Using `lxml`_ as parser,
both XPath 1.0 and XSLT 1.0 is available. (:issue:`27554`)

.. _XML: https://www.w3.org/standards/xml/core
.. _lxml: https://lxml.de

.. code-block:: ipython

    In [1]: xml = """<?xml version='1.0' encoding='utf-8'?>
       ...: <data>
       ...:  <row>
       ...:     <shape>square</shape>
       ...:     <degrees>360</degrees>
       ...:     <sides>4.0</sides>
       ...:  </row>
       ...:  <row>
       ...:     <shape>circle</shape>
       ...:     <degrees>360</degrees>
       ...:     <sides/>
       ...:  </row>
       ...:  <row>
       ...:     <shape>triangle</shape>
       ...:     <degrees>180</degrees>
       ...:     <sides>3.0</sides>
       ...:  </row>
       ...:  </data>"""

    In [2]: df = pd.read_xml(xml)
    In [3]: df
    Out[3]:
          shape  degrees  sides
    0    square      360    4.0
    1    circle      360    NaN
    2  triangle      180    3.0

    In [4]: df.to_xml()
    Out[4]:
    <?xml version='1.0' encoding='utf-8'?>
    <data>
      <row>
        <index>0</index>
        <shape>square</shape>
        <degrees>360</degrees>
        <sides>4.0</sides>
      </row>
      <row>
        <index>1</index>
        <shape>circle</shape>
        <degrees>360</degrees>
        <sides/>
      </row>
      <row>
        <index>2</index>
        <shape>triangle</shape>
        <degrees>180</degrees>
        <sides>3.0</sides>
      </row>
    </data>

For more, see :ref:`io.xml` in the user guide on IO tools.

Styler Upgrades
^^^^^^^^^^^^^^^

We provided some focused development on :class:`.Styler`, including altering methods
to accept more universal CSS language for arguments, such as ``'color:red;'`` instead of
``[('color', 'red')]`` (:issue:`39564`). This is also added to the built-in methods
to allow custom CSS highlighting instead of default background coloring (:issue:`40242`).
Enhancements to other built-in methods include extending the :meth:`.Styler.background_gradient`
method to shade elements based on a given gradient map and not be restricted only to
values in the DataFrame (:issue:`39930` :issue:`22727` :issue:`28901`). Additional
built-in methods such as :meth:`.Styler.highlight_between`, :meth:`.Styler.highlight_quantile`
and :math:`.Styler.text_gradient` have been added (:issue:`39821`, :issue:`40926`, :issue:`41098`).

The :meth:`.Styler.apply` now consistently allows functions with ``ndarray`` output to
allow more flexible development of UDFs when ``axis`` is ``None`` ``0`` or ``1`` (:issue:`39393`).

:meth:`.Styler.set_tooltips` is a new method that allows adding on hover tooltips to
enhance interactive displays (:issue:`35643`). :meth:`.Styler.set_td_classes`, which was recently
introduced in v1.2.0 (:issue:`36159`) to allow adding specific CSS classes to data cells, has
been made as performant as :meth:`.Styler.apply` and :meth:`.Styler.applymap` (:issue:`40453`),
if not more performant in some cases. The overall performance of HTML
render times has been considerably improved to
match :meth:`DataFrame.to_html` (:issue:`39952` :issue:`37792` :issue:`40425`).

The :meth:`.Styler.format` has had upgrades to easily format missing data,
precision, and perform HTML escaping (:issue:`40437` :issue:`40134`). There have been numerous other bug fixes to
properly format HTML and eliminate some inconsistencies (:issue:`39942` :issue:`40356` :issue:`39807` :issue:`39889` :issue:`39627`)

:class:`.Styler` has also been compatible with non-unique index or columns, at least for as many features as are fully compatible, others made only partially compatible (:issue:`41269`).
One also has greater control of the display through separate sparsification of the index or columns, using the new 'styler' options context (:issue:`41142`).

We have added an extension to allow LaTeX styling as an alternative to CSS styling and a method :meth:`.Styler.to_latex`
which renders the necessary LaTeX format including built-up styles. An additional file io function :meth:`Styler.to_html` has been added for convenience (:issue:`40312`).

Documentation has also seen major revisions in light of new features (:issue:`39720` :issue:`39317` :issue:`40493`)

.. _whatsnew_130.dataframe_honors_copy_with_dict:

DataFrame constructor honors ``copy=False`` with dict
^^^^^^^^^^^^^^^^^^^^^^^^^^^^^^^^^^^^^^^^^^^^^^^^^^^^^

When passing a dictionary to :class:`DataFrame` with ``copy=False``,
a copy will no longer be made (:issue:`32960`)

.. ipython:: python

    arr = np.array([1, 2, 3])
    df = pd.DataFrame({"A": arr, "B": arr.copy()}, copy=False)
    df

``df["A"]`` remains a view on ``arr``:

.. ipython:: python

    arr[0] = 0
    assert df.iloc[0, 0] == 0

The default behavior when not passing ``copy`` will remain unchanged, i.e.
a copy will be made.

Centered Datetime-Like Rolling Windows
^^^^^^^^^^^^^^^^^^^^^^^^^^^^^^^^^^^^^^

When performing rolling calculations on :class:`DataFrame` and :class:`Series`
objects with a datetime-like index, a centered datetime-like window can now be
used (:issue:`38780`).
For example:

.. ipython:: python

    df = pd.DataFrame(
        {"A": [0, 1, 2, 3, 4]}, index=pd.date_range("2020", periods=5, freq="1D")
    )
    df
    df.rolling("2D", center=True).mean()


.. _whatsnew_130.enhancements.other:

Other enhancements
^^^^^^^^^^^^^^^^^^

- :class:`Rolling` and :class:`Expanding` now support a ``method`` argument with a ``'table'`` option that performs the windowing operation over an entire :class:`DataFrame`. See ref:`window.overview` for performance and functional benefits (:issue:`15095`, :issue:`38995`)
- Added :meth:`MultiIndex.dtypes` (:issue:`37062`)
- Added ``end`` and ``end_day`` options for ``origin`` in :meth:`DataFrame.resample` (:issue:`37804`)
- Improve error message when ``usecols`` and ``names`` do not match for :func:`read_csv` and ``engine="c"`` (:issue:`29042`)
- Improved consistency of error message when passing an invalid ``win_type`` argument in :class:`Window` (:issue:`15969`)
- :func:`pandas.read_sql_query` now accepts a ``dtype`` argument to cast the columnar data from the SQL database based on user input (:issue:`10285`)
- Improved integer type mapping from pandas to SQLAlchemy when using :meth:`DataFrame.to_sql` (:issue:`35076`)
- :func:`to_numeric` now supports downcasting of nullable ``ExtensionDtype`` objects (:issue:`33013`)
- Add support for dict-like names in :class:`MultiIndex.set_names` and :class:`MultiIndex.rename` (:issue:`20421`)
- :func:`pandas.read_excel` can now auto detect .xlsb files and older .xls files (:issue:`35416`, :issue:`41225`)
- :class:`pandas.ExcelWriter` now accepts an ``if_sheet_exists`` parameter to control the behaviour of append mode when writing to existing sheets (:issue:`40230`)
- :meth:`.Rolling.sum`, :meth:`.Expanding.sum`, :meth:`.Rolling.mean`, :meth:`.Expanding.mean`, :meth:`.ExponentialMovingWindow.mean`, :meth:`.Rolling.median`, :meth:`.Expanding.median`, :meth:`.Rolling.max`, :meth:`.Expanding.max`, :meth:`.Rolling.min`, and :meth:`.Expanding.min` now support ``Numba`` execution with the ``engine`` keyword (:issue:`38895`, :issue:`41267`)
- :meth:`DataFrame.apply` can now accept NumPy unary operators as strings, e.g. ``df.apply("sqrt")``, which was already the case for :meth:`Series.apply` (:issue:`39116`)
- :meth:`DataFrame.apply` can now accept non-callable DataFrame properties as strings, e.g. ``df.apply("size")``, which was already the case for :meth:`Series.apply` (:issue:`39116`)
- :meth:`DataFrame.applymap` can now accept kwargs to pass on to func (:issue:`39987`)
- Disallow :class:`DataFrame` indexer for ``iloc`` for :meth:`Series.__getitem__` and :meth:`DataFrame.__getitem__`, (:issue:`39004`)
- :meth:`Series.apply` can now accept list-like or dictionary-like arguments that aren't lists or dictionaries, e.g. ``ser.apply(np.array(["sum", "mean"]))``, which was already the case for :meth:`DataFrame.apply` (:issue:`39140`)
- :meth:`DataFrame.plot.scatter` can now accept a categorical column as the argument to ``c`` (:issue:`12380`, :issue:`31357`)
- :meth:`.Styler.set_tooltips` allows on hover tooltips to be added to styled HTML dataframes (:issue:`35643`, :issue:`21266`, :issue:`39317`, :issue:`39708`, :issue:`40284`)
- :meth:`.Styler.set_table_styles` amended to optionally allow certain css-string input arguments (:issue:`39564`)
- :meth:`.Styler.apply` now more consistently accepts ndarray function returns, i.e. in all cases for ``axis`` is ``0, 1 or None`` (:issue:`39359`)
- :meth:`.Styler.apply` and :meth:`.Styler.applymap` now raise errors if wrong format CSS is passed on render (:issue:`39660`)
- :meth:`.Styler.format` adds keyword argument ``escape`` for optional HTML escaping (:issue:`40437`)
- :meth:`.Styler.background_gradient` now allows the ability to supply a specific gradient map (:issue:`22727`)
- :meth:`.Styler.clear` now clears :attr:`Styler.hidden_index` and :attr:`Styler.hidden_columns` as well (:issue:`40484`)
- Builtin highlighting methods in :class:`Styler` have a more consistent signature and css customisability (:issue:`40242`)
- :meth:`.Styler.highlight_between` added to list of builtin styling methods (:issue:`39821`)
- :meth:`Series.loc.__getitem__` and :meth:`Series.loc.__setitem__` with :class:`MultiIndex` now raising helpful error message when indexer has too many dimensions (:issue:`35349`)
- :meth:`pandas.read_stata` and :class:`StataReader` support reading data from compressed files.
- Add support for parsing ``ISO 8601``-like timestamps with negative signs to :meth:`pandas.Timedelta` (:issue:`37172`)
- Add support for unary operators in :class:`FloatingArray` (:issue:`38749`)
- :class:`RangeIndex` can now be constructed by passing a ``range`` object directly e.g. ``pd.RangeIndex(range(3))`` (:issue:`12067`)
- :meth:`round` being enabled for the nullable integer and floating dtypes (:issue:`38844`)
- :meth:`pandas.read_csv` and :meth:`pandas.read_json` expose the argument ``encoding_errors`` to control how encoding errors are handled (:issue:`39450`)
- :meth:`.GroupBy.any` and :meth:`.GroupBy.all` use Kleene logic with nullable data types (:issue:`37506`)
- :meth:`.GroupBy.any` and :meth:`.GroupBy.all` return a ``BooleanDtype`` for columns with nullable data types (:issue:`33449`)
- :meth:`.GroupBy.rank` now supports object-dtype data (:issue:`38278`)
- Constructing a :class:`DataFrame` or :class:`Series` with the ``data`` argument being a Python iterable that is *not* a NumPy ``ndarray`` consisting of NumPy scalars will now result in a dtype with a precision the maximum of the NumPy scalars; this was already the case when ``data`` is a NumPy ``ndarray`` (:issue:`40908`)
- Add keyword ``sort`` to :func:`pivot_table` to allow non-sorting of the result (:issue:`39143`)
- Add keyword ``dropna`` to :meth:`DataFrame.value_counts` to allow counting rows that include ``NA`` values (:issue:`41325`)
- :meth:`Series.replace` will now cast results to ``PeriodDtype`` where possible instead of ``object`` dtype (:issue:`41526`)
- Improved error message in ``corr`` and ``cov`` methods on :class:`.Rolling`, :class:`.Expanding`, and :class:`.ExponentialMovingWindow` when ``other`` is not a :class:`DataFrame` or :class:`Series` (:issue:`41741`)
<<<<<<< HEAD
- Indexing with ``.loc`` and ``.iloc`` now supports ``Ellipsis`` (:issue:`37750`)
=======
>>>>>>> 21d61451

.. ---------------------------------------------------------------------------

.. _whatsnew_130.notable_bug_fixes:

Notable bug fixes
~~~~~~~~~~~~~~~~~

These are bug fixes that might have notable behavior changes.

``Categorical.unique`` now always maintains same dtype as original
^^^^^^^^^^^^^^^^^^^^^^^^^^^^^^^^^^^^^^^^^^^^^^^^^^^^^^^^^^^^^^^^^^

Previously, when calling :meth:`~Categorical.unique` with categorical data, unused categories in the new array
would be removed, meaning that the dtype of the new array would be different than the
original, if some categories are not present in the unique array (:issue:`18291`)

As an example of this, given:

.. ipython:: python

        dtype = pd.CategoricalDtype(['bad', 'neutral', 'good'], ordered=True)
        cat = pd.Categorical(['good', 'good', 'bad', 'bad'], dtype=dtype)
        original = pd.Series(cat)
        unique = original.unique()

*pandas < 1.3.0*:

.. code-block:: ipython

    In [1]: unique
    ['good', 'bad']
    Categories (2, object): ['bad' < 'good']
    In [2]: original.dtype == unique.dtype
    False

*pandas >= 1.3.0*

.. ipython:: python

        unique
        original.dtype == unique.dtype

Preserve dtypes in  :meth:`~pandas.DataFrame.combine_first`
^^^^^^^^^^^^^^^^^^^^^^^^^^^^^^^^^^^^^^^^^^^^^^^^^^^^^^^^^^^

:meth:`~pandas.DataFrame.combine_first` will now preserve dtypes (:issue:`7509`)

.. ipython:: python

   df1 = pd.DataFrame({"A": [1, 2, 3], "B": [1, 2, 3]}, index=[0, 1, 2])
   df1
   df2 = pd.DataFrame({"B": [4, 5, 6], "C": [1, 2, 3]}, index=[2, 3, 4])
   df2
   combined = df1.combine_first(df2)

*pandas 1.2.x*

.. code-block:: ipython

   In [1]: combined.dtypes
   Out[2]:
   A    float64
   B    float64
   C    float64
   dtype: object

*pandas 1.3.0*

.. ipython:: python

   combined.dtypes

Group by methods agg and transform no longer changes return dtype for callables
^^^^^^^^^^^^^^^^^^^^^^^^^^^^^^^^^^^^^^^^^^^^^^^^^^^^^^^^^^^^^^^^^^^^^^^^^^^^^^^

Previously the methods :meth:`.DataFrameGroupBy.aggregate`,
:meth:`.SeriesGroupBy.aggregate`, :meth:`.DataFrameGroupBy.transform`, and
:meth:`.SeriesGroupBy.transform` might cast the result dtype when the argument ``func``
is callable, possibly leading to undesirable results (:issue:`21240`). The cast would
occur if the result is numeric and casting back to the input dtype does not change any
values as measured by ``np.allclose``. Now no such casting occurs.

.. ipython:: python

    df = pd.DataFrame({'key': [1, 1], 'a': [True, False], 'b': [True, True]})
    df

*pandas 1.2.x*

.. code-block:: ipython

    In [5]: df.groupby('key').agg(lambda x: x.sum())
    Out[5]:
            a  b
    key
    1    True  2

*pandas 1.3.0*

.. ipython:: python

    df.groupby('key').agg(lambda x: x.sum())

``float`` result for :meth:`.GroupBy.mean`, :meth:`.GroupBy.median`, and :meth:`.GroupBy.var`
^^^^^^^^^^^^^^^^^^^^^^^^^^^^^^^^^^^^^^^^^^^^^^^^^^^^^^^^^^^^^^^^^^^^^^^^^^^^^^^^^^^^^^^^^^^^^

Previously, these methods could result in different dtypes depending on the input values.
Now, these methods will always return a float dtype. (:issue:`41137`)

.. ipython:: python

    df = pd.DataFrame({'a': [True], 'b': [1], 'c': [1.0]})

*pandas 1.2.x*

.. code-block:: ipython

    In [5]: df.groupby(df.index).mean()
    Out[5]:
            a  b    c
    0    True  1  1.0

*pandas 1.3.0*

.. ipython:: python

    df.groupby(df.index).mean()

Try operating inplace when setting values with ``loc`` and ``iloc``
^^^^^^^^^^^^^^^^^^^^^^^^^^^^^^^^^^^^^^^^^^^^^^^^^^^^^^^^^^^^^^^^^^^

When setting an entire column using ``loc`` or ``iloc``, pandas will try to
insert the values into the existing data rather than create an entirely new array.

.. ipython:: python

   df = pd.DataFrame(range(3), columns=["A"], dtype="float64")
   values = df.values
   new = np.array([5, 6, 7], dtype="int64")
   df.loc[[0, 1, 2], "A"] = new

In both the new and old behavior, the data in ``values`` is overwritten, but in
the old behavior the dtype of ``df["A"]`` changed to ``int64``.

*pandas 1.2.x*

.. code-block:: ipython

   In [1]: df.dtypes
   Out[1]:
   A    int64
   dtype: object
   In [2]: np.shares_memory(df["A"].values, new)
   Out[2]: False
   In [3]: np.shares_memory(df["A"].values, values)
   Out[3]: False

In pandas 1.3.0, ``df`` continues to share data with ``values``

*pandas 1.3.0*

.. ipython:: python

   df.dtypes
   np.shares_memory(df["A"], new)
   np.shares_memory(df["A"], values)


.. _whatsnew_130.notable_bug_fixes.setitem_never_inplace:

Never Operate Inplace When Setting ``frame[keys] = values``
^^^^^^^^^^^^^^^^^^^^^^^^^^^^^^^^^^^^^^^^^^^^^^^^^^^^^^^^^^^

When setting multiple columns using ``frame[keys] = values`` new arrays will
replace pre-existing arrays for these keys, which will *not* be over-written
(:issue:`39510`).  As a result, the columns will retain the dtype(s) of ``values``,
never casting to the dtypes of the existing arrays.

.. ipython:: python

   df = pd.DataFrame(range(3), columns=["A"], dtype="float64")
   df[["A"]] = 5

In the old behavior, ``5`` was cast to ``float64`` and inserted into the existing
array backing ``df``:

*pandas 1.2.x*

.. code-block:: ipython

   In [1]: df.dtypes
   Out[1]:
   A    float64

In the new behavior, we get a new array, and retain an integer-dtyped ``5``:

*pandas 1.3.0*

.. ipython:: python

   df.dtypes


.. _whatsnew_130.notable_bug_fixes.setitem_with_bool_casting:

Consistent Casting With Setting Into Boolean Series
^^^^^^^^^^^^^^^^^^^^^^^^^^^^^^^^^^^^^^^^^^^^^^^^^^^

Setting non-boolean values into a :class:`Series` with ``dtype=bool`` consistently
cast to ``dtype=object`` (:issue:`38709`)

.. ipython:: python

   orig = pd.Series([True, False])
   ser = orig.copy()
   ser.iloc[1] = np.nan
   ser2 = orig.copy()
   ser2.iloc[1] = 2.0

*pandas 1.2.x*

.. code-block:: ipython

   In [1]: ser
   Out [1]:
   0    1.0
   1    NaN
   dtype: float64

   In [2]:ser2
   Out [2]:
   0    True
   1     2.0
   dtype: object

*pandas 1.3.0*

.. ipython:: python

   ser
   ser2


.. _whatsnew_130.notable_bug_fixes.rolling_groupby_column:

GroupBy.rolling no longer returns grouped-by column in values
^^^^^^^^^^^^^^^^^^^^^^^^^^^^^^^^^^^^^^^^^^^^^^^^^^^^^^^^^^^^^

The group-by column will now be dropped from the result of a
``groupby.rolling`` operation (:issue:`32262`)

.. ipython:: python

    df = pd.DataFrame({"A": [1, 1, 2, 3], "B": [0, 1, 2, 3]})
    df

*Previous behavior*:

.. code-block:: ipython

    In [1]: df.groupby("A").rolling(2).sum()
    Out[1]:
           A    B
    A
    1 0  NaN  NaN
    1    2.0  1.0
    2 2  NaN  NaN
    3 3  NaN  NaN

*New behavior*:

.. ipython:: python

    df.groupby("A").rolling(2).sum()

.. _whatsnew_130.notable_bug_fixes.rolling_var_precision:

Removed artificial truncation in rolling variance and standard deviation
^^^^^^^^^^^^^^^^^^^^^^^^^^^^^^^^^^^^^^^^^^^^^^^^^^^^^^^^^^^^^^^^^^^^^^^^

:meth:`core.window.Rolling.std` and :meth:`core.window.Rolling.var` will no longer
artificially truncate results that are less than ``~1e-8`` and ``~1e-15`` respectively to
zero (:issue:`37051`, :issue:`40448`, :issue:`39872`).

However, floating point artifacts may now exist in the results when rolling over larger values.

.. ipython:: python

   s = pd.Series([7, 5, 5, 5])
   s.rolling(3).var()

.. _whatsnew_130.notable_bug_fixes.rolling_groupby_multiindex:

GroupBy.rolling with MultiIndex no longer drops levels in the result
^^^^^^^^^^^^^^^^^^^^^^^^^^^^^^^^^^^^^^^^^^^^^^^^^^^^^^^^^^^^^^^^^^^^

:class:`core.window.rolling.RollingGroupby` will no longer drop levels of a :class:`DataFrame`
with a :class:`MultiIndex` in the result. This can lead to a perceived duplication of levels in the resulting
:class:`MultiIndex`, but this change restores the behavior that was present in version 1.1.3 (:issue:`38787`, :issue:`38523`).


.. ipython:: python

   index = pd.MultiIndex.from_tuples([('idx1', 'idx2')], names=['label1', 'label2'])
   df = pd.DataFrame({'a': [1], 'b': [2]}, index=index)
   df

*Previous behavior*:

.. code-block:: ipython

    In [1]: df.groupby('label1').rolling(1).sum()
    Out[1]:
              a    b
    label1
    idx1    1.0  2.0

*New behavior*:

.. ipython:: python

    df.groupby('label1').rolling(1).sum()


.. _whatsnew_130.api_breaking.deps:

Increased minimum versions for dependencies
^^^^^^^^^^^^^^^^^^^^^^^^^^^^^^^^^^^^^^^^^^^
Some minimum supported versions of dependencies were updated.
If installed, we now require:

+-----------------+-----------------+----------+---------+
| Package         | Minimum Version | Required | Changed |
+=================+=================+==========+=========+
| numpy           | 1.17.3          |    X     |    X    |
+-----------------+-----------------+----------+---------+
| pytz            | 2017.3          |    X     |         |
+-----------------+-----------------+----------+---------+
| python-dateutil | 2.7.3           |    X     |         |
+-----------------+-----------------+----------+---------+
| bottleneck      | 1.2.1           |          |         |
+-----------------+-----------------+----------+---------+
| numexpr         | 2.7.0           |          |    X    |
+-----------------+-----------------+----------+---------+
| pytest (dev)    | 6.0             |          |    X    |
+-----------------+-----------------+----------+---------+
| mypy (dev)      | 0.800           |          |    X    |
+-----------------+-----------------+----------+---------+
| setuptools      | 38.6.0          |          |    X    |
+-----------------+-----------------+----------+---------+

For `optional libraries <https://pandas.pydata.org/docs/getting_started/install.html>`_ the general recommendation is to use the latest version.
The following table lists the lowest version per library that is currently being tested throughout the development of pandas.
Optional libraries below the lowest tested version may still work, but are not considered supported.

+-----------------+-----------------+---------+
| Package         | Minimum Version | Changed |
+=================+=================+=========+
| beautifulsoup4  | 4.6.0           |         |
+-----------------+-----------------+---------+
| fastparquet     | 0.4.0           |    X    |
+-----------------+-----------------+---------+
| fsspec          | 0.7.4           |         |
+-----------------+-----------------+---------+
| gcsfs           | 0.6.0           |         |
+-----------------+-----------------+---------+
| lxml            | 4.3.0           |         |
+-----------------+-----------------+---------+
| matplotlib      | 2.2.3           |         |
+-----------------+-----------------+---------+
| numba           | 0.46.0          |         |
+-----------------+-----------------+---------+
| openpyxl        | 3.0.0           |    X    |
+-----------------+-----------------+---------+
| pyarrow         | 0.17.0          |    X    |
+-----------------+-----------------+---------+
| pymysql         | 0.8.1           |    X    |
+-----------------+-----------------+---------+
| pytables        | 3.5.1           |         |
+-----------------+-----------------+---------+
| s3fs            | 0.4.0           |         |
+-----------------+-----------------+---------+
| scipy           | 1.2.0           |         |
+-----------------+-----------------+---------+
| sqlalchemy      | 1.3.0           |    X    |
+-----------------+-----------------+---------+
| tabulate        | 0.8.7           |    X    |
+-----------------+-----------------+---------+
| xarray          | 0.12.0          |         |
+-----------------+-----------------+---------+
| xlrd            | 1.2.0           |         |
+-----------------+-----------------+---------+
| xlsxwriter      | 1.0.2           |         |
+-----------------+-----------------+---------+
| xlwt            | 1.3.0           |         |
+-----------------+-----------------+---------+
| pandas-gbq      | 0.12.0          |         |
+-----------------+-----------------+---------+

See :ref:`install.dependencies` and :ref:`install.optional_dependencies` for more.

.. _whatsnew_130.api.other:

Other API changes
^^^^^^^^^^^^^^^^^
- Partially initialized :class:`CategoricalDtype` (i.e. those with ``categories=None`` objects will no longer compare as equal to fully initialized dtype objects.
- Accessing ``_constructor_expanddim`` on a :class:`DataFrame` and ``_constructor_sliced`` on a :class:`Series` now raise an ``AttributeError``. Previously a ``NotImplementedError`` was raised (:issue:`38782`)
- Added new ``engine`` and ``**engine_kwargs`` parameters to :meth:`DataFrame.to_sql` to support other future "SQL engines". Currently we still only use ``SQLAlchemy`` under the hood, but more engines are planned to be supported such as ``turbodbc`` (:issue:`36893`)
- Removed redundant ``freq`` from :class:`PeriodIndex` string representation (:issue:`41653`)

Build
=====

- Documentation in ``.pptx`` and ``.pdf`` formats are no longer included in wheels or source distributions. (:issue:`30741`)

.. ---------------------------------------------------------------------------

.. _whatsnew_130.deprecations:

Deprecations
~~~~~~~~~~~~
- Deprecated allowing scalars to be passed to the :class:`Categorical` constructor (:issue:`38433`)
- Deprecated constructing :class:`CategoricalIndex` without passing list-like data (:issue:`38944`)
- Deprecated allowing subclass-specific keyword arguments in the :class:`Index` constructor, use the specific subclass directly instead (:issue:`14093`, :issue:`21311`, :issue:`22315`, :issue:`26974`)
- Deprecated ``astype`` of datetimelike (``timedelta64[ns]``, ``datetime64[ns]``, ``Datetime64TZDtype``, ``PeriodDtype``) to integer dtypes, use ``values.view(...)`` instead (:issue:`38544`)
- Deprecated :meth:`MultiIndex.is_lexsorted` and :meth:`MultiIndex.lexsort_depth`, use :meth:`MultiIndex.is_monotonic_increasing` instead (:issue:`32259`)
- Deprecated keyword ``try_cast`` in :meth:`Series.where`, :meth:`Series.mask`, :meth:`DataFrame.where`, :meth:`DataFrame.mask`; cast results manually if desired (:issue:`38836`)
- Deprecated comparison of :class:`Timestamp` object with ``datetime.date`` objects.  Instead of e.g. ``ts <= mydate`` use ``ts <= pd.Timestamp(mydate)`` or ``ts.date() <= mydate`` (:issue:`36131`)
- Deprecated :attr:`Rolling.win_type` returning ``"freq"`` (:issue:`38963`)
- Deprecated :attr:`Rolling.is_datetimelike` (:issue:`38963`)
- Deprecated :class:`DataFrame` indexer for :meth:`Series.__setitem__` and :meth:`DataFrame.__setitem__` (:issue:`39004`)
- Deprecated :meth:`core.window.ewm.ExponentialMovingWindow.vol` (:issue:`39220`)
- Using ``.astype`` to convert between ``datetime64[ns]`` dtype and :class:`DatetimeTZDtype` is deprecated and will raise in a future version, use ``obj.tz_localize`` or ``obj.dt.tz_localize`` instead (:issue:`38622`)
- Deprecated casting ``datetime.date`` objects to ``datetime64`` when used as ``fill_value`` in :meth:`DataFrame.unstack`, :meth:`DataFrame.shift`, :meth:`Series.shift`, and :meth:`DataFrame.reindex`, pass ``pd.Timestamp(dateobj)`` instead (:issue:`39767`)
- Deprecated :meth:`.Styler.set_na_rep` and :meth:`.Styler.set_precision` in favour of :meth:`.Styler.format` with ``na_rep`` and ``precision`` as existing and new input arguments respectively (:issue:`40134`, :issue:`40425`)
- Deprecated allowing partial failure in :meth:`Series.transform` and :meth:`DataFrame.transform` when ``func`` is list-like or dict-like and raises anything but ``TypeError``; ``func`` raising anything but a ``TypeError`` will raise in a future version (:issue:`40211`)
- Deprecated arguments ``error_bad_lines`` and ``warn_bad_lines`` in :meth:``read_csv`` and :meth:``read_table`` in favor of argument ``on_bad_lines`` (:issue:`15122`)
- Deprecated support for ``np.ma.mrecords.MaskedRecords`` in the :class:`DataFrame` constructor, pass ``{name: data[name] for name in data.dtype.names}`` instead (:issue:`40363`)
- Deprecated using :func:`merge` or :func:`join` on a different number of levels (:issue:`34862`)
- Deprecated the use of ``**kwargs`` in :class:`.ExcelWriter`; use the keyword argument ``engine_kwargs`` instead (:issue:`40430`)
- Deprecated the ``level`` keyword for :class:`DataFrame` and :class:`Series` aggregations; use groupby instead (:issue:`39983`)
- The ``inplace`` parameter of :meth:`Categorical.remove_categories`, :meth:`Categorical.add_categories`, :meth:`Categorical.reorder_categories`, :meth:`Categorical.rename_categories`, :meth:`Categorical.set_categories` is deprecated and will be removed in a future version (:issue:`37643`)
- Deprecated :func:`merge` producing duplicated columns through the ``suffixes`` keyword  and already existing columns (:issue:`22818`)
- Deprecated setting :attr:`Categorical._codes`, create a new :class:`Categorical` with the desired codes instead (:issue:`40606`)
- Deprecated the ``convert_float`` optional argument in :func:`read_excel` and :meth:`ExcelFile.parse` (:issue:`41127`)
- Deprecated behavior of :meth:`DatetimeIndex.union` with mixed timezones; in a future version both will be cast to UTC instead of object dtype (:issue:`39328`)
- Deprecated using ``usecols`` with out of bounds indices for ``read_csv`` with ``engine="c"`` (:issue:`25623`)
- Deprecated passing arguments as positional (except for ``"codes"``) in :meth:`MultiIndex.codes` (:issue:`41485`)
- Deprecated passing arguments as positional in :meth:`Index.set_names` and :meth:`MultiIndex.set_names` (except for ``names``) (:issue:`41485`)
- Deprecated passing arguments (apart from ``cond`` and ``other``) as positional in :meth:`DataFrame.mask` and :meth:`Series.mask` (:issue:`41485`)
- Deprecated passing arguments as positional in :meth:`DataFrame.clip` and :meth:`Series.clip` (other than ``"upper"`` and ``"lower"``) (:issue:`41485`)
- Deprecated special treatment of lists with first element a Categorical in the :class:`DataFrame` constructor; pass as ``pd.DataFrame({col: categorical, ...})`` instead (:issue:`38845`)
- Deprecated behavior of :class:`DataFrame` constructor when a ``dtype`` is passed and the data cannot be cast to that dtype. In a future version, this will raise instead of being silently ignored (:issue:`24435`)
- Deprecated passing arguments as positional (except for ``"method"``) in :meth:`DataFrame.interpolate` and :meth:`Series.interpolate` (:issue:`41485`)
- Deprecated passing arguments as positional in :meth:`DataFrame.ffill`, :meth:`Series.ffill`, :meth:`DataFrame.bfill`, and :meth:`Series.bfill` (:issue:`41485`)
- Deprecated passing arguments as positional in :meth:`DataFrame.sort_values` (other than ``"by"``) and :meth:`Series.sort_values` (:issue:`41485`)
- Deprecated passing arguments as positional in :meth:`DataFrame.dropna` and :meth:`Series.dropna` (:issue:`41485`)
- Deprecated passing arguments as positional in :meth:`DataFrame.set_index` (other than ``"keys"``) (:issue:`41485`)
- Deprecated passing arguments as positional (except for ``"levels"``) in :meth:`MultiIndex.set_levels` (:issue:`41485`)
- Deprecated passing arguments as positional in :meth:`DataFrame.sort_index` and :meth:`Series.sort_index` (:issue:`41485`)
- Deprecated passing arguments as positional in :meth:`DataFrame.drop_duplicates` (except for ``subset``), :meth:`Series.drop_duplicates`, :meth:`Index.drop_duplicates` and :meth:`MultiIndex.drop_duplicates` (:issue:`41485`)
- Deprecated passing arguments (apart from ``value``) as positional in :meth:`DataFrame.fillna` and :meth:`Series.fillna` (:issue:`41485`)
- Deprecated passing arguments as positional in :meth:`DataFrame.reset_index` (other than ``"level"``) and :meth:`Series.reset_index` (:issue:`41485`)
- Deprecated construction of :class:`Series` or :class:`DataFrame` with ``DatetimeTZDtype`` data and ``datetime64[ns]`` dtype.  Use ``Series(data).dt.tz_localize(None)`` instead (:issue:`41555`,:issue:`33401`)
- Deprecated behavior of :class:`Series` construction with large-integer values and small-integer dtype silently overflowing; use ``Series(data).astype(dtype)`` instead (:issue:`41734`)
- Deprecated inference of ``timedelta64[ns]``, ``datetime64[ns]``, or ``DatetimeTZDtype`` dtypes in :class:`Series` construction when data containing strings is passed and no ``dtype`` is passed (:issue:`33558`)
- In a future version, constructing :class:`Series` or :class:`DataFrame` with ``datetime64[ns]`` data and ``DatetimeTZDtype`` will treat the data as wall-times instead of as UTC times (matching DatetimeIndex behavior). To treat the data as UTC times, use ``pd.Series(data).dt.tz_localize("UTC").dt.tz_convert(dtype.tz)`` or ``pd.Series(data.view("int64"), dtype=dtype)`` (:issue:`33401`)
- Deprecated passing arguments as positional in :meth:`DataFrame.set_axis` and :meth:`Series.set_axis` (other than ``"labels"``) (:issue:`41485`)
- Deprecated passing arguments as positional in :meth:`DataFrame.where` and :meth:`Series.where` (other than ``"cond"`` and ``"other"``) (:issue:`41485`)
- Deprecated passing arguments as positional (other than ``filepath_or_buffer``) in :func:`read_csv` (:issue:`41485`)
- Deprecated passing arguments as positional in :meth:`DataFrame.drop` (other than ``"labels"``) and :meth:`Series.drop` (:issue:`41485`)
- Deprecated passing arguments as positional (other than ``filepath_or_buffer``) in :func:`read_table` (:issue:`41485`)


.. _whatsnew_130.deprecations.nuisance_columns:

Deprecated Dropping Nuisance Columns in DataFrame Reductions and DataFrameGroupBy Operations
~~~~~~~~~~~~~~~~~~~~~~~~~~~~~~~~~~~~~~~~~~~~~~~~~~~~~~~~~~~~~~~~~~~~~~~~~~~~~~~~~~~~~~~~~~~~
The default of calling a reduction (.min, .max, .sum, ...) on a :class:`DataFrame` with
``numeric_only=None`` (the default, columns on which the reduction raises ``TypeError``
are silently ignored and dropped from the result.

This behavior is deprecated. In a future version, the ``TypeError`` will be raised,
and users will need to select only valid columns before calling the function.

For example:

.. ipython:: python

   df = pd.DataFrame({"A": [1, 2, 3, 4], "B": pd.date_range("2016-01-01", periods=4)})
   df

*Old behavior*:

.. code-block:: ipython

    In [3]: df.prod()
    Out[3]:
    Out[3]:
    A    24
    dtype: int64

*Future behavior*:

.. code-block:: ipython

    In [4]: df.prod()
    ...
    TypeError: 'DatetimeArray' does not implement reduction 'prod'

    In [5]: df[["A"]].prod()
    Out[5]:
    A    24
    dtype: int64


Similarly, when applying a function to :class:`DataFrameGroupBy`, columns on which
the function raises ``TypeError`` are currently silently ignored and dropped
from the result.

This behavior is deprecated.  In a future version, the ``TypeError``
will be raised, and users will need to select only valid columns before calling
the function.

For example:

.. ipython:: python

   df = pd.DataFrame({"A": [1, 2, 3, 4], "B": pd.date_range("2016-01-01", periods=4)})
   gb = df.groupby([1, 1, 2, 2])

*Old behavior*:

.. code-block:: ipython

    In [4]: gb.prod(numeric_only=False)
    Out[4]:
    A
    1   2
    2  12

.. code-block:: ipython

    In [5]: gb.prod(numeric_only=False)
    ...
    TypeError: datetime64 type does not support prod operations

    In [6]: gb[["A"]].prod(numeric_only=False)
    Out[6]:
        A
    1   2
    2  12

.. ---------------------------------------------------------------------------


.. _whatsnew_130.performance:

Performance improvements
~~~~~~~~~~~~~~~~~~~~~~~~
- Performance improvement in :meth:`IntervalIndex.isin` (:issue:`38353`)
- Performance improvement in :meth:`Series.mean` for nullable data types (:issue:`34814`)
- Performance improvement in :meth:`Series.isin` for nullable data types (:issue:`38340`)
- Performance improvement in :meth:`DataFrame.fillna` with ``method="pad|backfill"`` for nullable floating and nullable integer dtypes (:issue:`39953`)
- Performance improvement in :meth:`DataFrame.corr` for method=kendall (:issue:`28329`)
- Performance improvement in :meth:`core.window.rolling.Rolling.corr` and :meth:`core.window.rolling.Rolling.cov` (:issue:`39388`)
- Performance improvement in :meth:`core.window.rolling.RollingGroupby.corr`, :meth:`core.window.expanding.ExpandingGroupby.corr`, :meth:`core.window.expanding.ExpandingGroupby.corr` and :meth:`core.window.expanding.ExpandingGroupby.cov` (:issue:`39591`)
- Performance improvement in :func:`unique` for object data type (:issue:`37615`)
- Performance improvement in :func:`pd.json_normalize` for basic cases (including separators) (:issue:`40035` :issue:`15621`)
- Performance improvement in :class:`core.window.rolling.ExpandingGroupby` aggregation methods (:issue:`39664`)
- Performance improvement in :class:`Styler` where render times are more than 50% reduced (:issue:`39972` :issue:`39952`)
- Performance improvement in :meth:`core.window.ewm.ExponentialMovingWindow.mean` with ``times`` (:issue:`39784`)
- Performance improvement in :meth:`.GroupBy.apply` when requiring the python fallback implementation (:issue:`40176`)
- Performance improvement in the conversion of pyarrow boolean array to a pandas nullable boolean array (:issue:`41051`)
- Performance improvement for concatenation of data with type :class:`CategoricalDtype` (:issue:`40193`)
- Performance improvement in :meth:`.GroupBy.cummin` and :meth:`.GroupBy.cummax` with nullable data types (:issue:`37493`)
- Performance improvement in :meth:`Series.nunique` with nan values (:issue:`40865`)
- Performance improvement in :meth:`DataFrame.transpose`, :meth:`Series.unstack` with ``DatetimeTZDtype`` (:issue:`40149`)

.. ---------------------------------------------------------------------------

.. _whatsnew_130.bug_fixes:

Bug fixes
~~~~~~~~~

Categorical
^^^^^^^^^^^
- Bug in :class:`CategoricalIndex` incorrectly failing to raise ``TypeError`` when scalar data is passed (:issue:`38614`)
- Bug in ``CategoricalIndex.reindex`` failed when ``Index`` passed with elements all in category (:issue:`28690`)
- Bug where constructing a :class:`Categorical` from an object-dtype array of ``date`` objects did not round-trip correctly with ``astype`` (:issue:`38552`)
- Bug in constructing a :class:`DataFrame` from an ``ndarray`` and a :class:`CategoricalDtype` (:issue:`38857`)
- Bug in :meth:`DataFrame.reindex` was throwing ``IndexError`` when new index contained duplicates and old index was :class:`CategoricalIndex` (:issue:`38906`)
- Bug in setting categorical values into an object-dtype column in a :class:`DataFrame` (:issue:`39136`)
- Bug in :meth:`DataFrame.reindex` was raising ``IndexError`` when new index contained duplicates and old index was :class:`CategoricalIndex` (:issue:`38906`)

Datetimelike
^^^^^^^^^^^^
- Bug in :class:`DataFrame` and :class:`Series` constructors sometimes dropping nanoseconds from :class:`Timestamp` (resp. :class:`Timedelta`) ``data``, with ``dtype=datetime64[ns]`` (resp. ``timedelta64[ns]``) (:issue:`38032`)
- Bug in :meth:`DataFrame.first` and :meth:`Series.first` returning two months for offset one month when first day is last calendar day (:issue:`29623`)
- Bug in constructing a :class:`DataFrame` or :class:`Series` with mismatched ``datetime64`` data and ``timedelta64`` dtype, or vice-versa, failing to raise ``TypeError`` (:issue:`38575`, :issue:`38764`, :issue:`38792`)
- Bug in constructing a :class:`Series` or :class:`DataFrame` with a ``datetime`` object out of bounds for ``datetime64[ns]`` dtype or a ``timedelta`` object out of bounds for ``timedelta64[ns]`` dtype (:issue:`38792`, :issue:`38965`)
- Bug in :meth:`DatetimeIndex.intersection`, :meth:`DatetimeIndex.symmetric_difference`, :meth:`PeriodIndex.intersection`, :meth:`PeriodIndex.symmetric_difference` always returning object-dtype when operating with :class:`CategoricalIndex` (:issue:`38741`)
- Bug in :meth:`Series.where` incorrectly casting ``datetime64`` values to ``int64`` (:issue:`37682`)
- Bug in :class:`Categorical` incorrectly typecasting ``datetime`` object to ``Timestamp`` (:issue:`38878`)
- Bug in comparisons between :class:`Timestamp` object and ``datetime64`` objects just outside the implementation bounds for nanosecond ``datetime64`` (:issue:`39221`)
- Bug in :meth:`Timestamp.round`, :meth:`Timestamp.floor`, :meth:`Timestamp.ceil` for values near the implementation bounds of :class:`Timestamp` (:issue:`39244`)
- Bug in :meth:`Timedelta.round`, :meth:`Timedelta.floor`, :meth:`Timedelta.ceil` for values near the implementation bounds of :class:`Timedelta` (:issue:`38964`)
- Bug in :func:`date_range` incorrectly creating :class:`DatetimeIndex` containing ``NaT`` instead of raising ``OutOfBoundsDatetime`` in corner cases (:issue:`24124`)
- Bug in :func:`infer_freq` incorrectly fails to infer 'H' frequency of :class:`DatetimeIndex` if the latter has a timezone and crosses DST boundaries (:issue:`39556`)

Timedelta
^^^^^^^^^
- Bug in constructing :class:`Timedelta` from ``np.timedelta64`` objects with non-nanosecond units that are out of bounds for ``timedelta64[ns]`` (:issue:`38965`)
- Bug in constructing a :class:`TimedeltaIndex` incorrectly accepting ``np.datetime64("NaT")`` objects (:issue:`39462`)
- Bug in constructing :class:`Timedelta` from input string with only symbols and no digits failed to raise an error (:issue:`39710`)
- Bug in :class:`TimedeltaIndex` and :func:`to_timedelta` failing to raise when passed non-nanosecond ``timedelta64`` arrays that overflow when converting to ``timedelta64[ns]`` (:issue:`40008`)

Timezones
^^^^^^^^^
- Bug in different ``tzinfo`` objects representing UTC not being treated as equivalent (:issue:`39216`)
- Bug in ``dateutil.tz.gettz("UTC")`` not being recognized as equivalent to other UTC-representing tzinfos (:issue:`39276`)
-

Numeric
^^^^^^^
- Bug in :meth:`DataFrame.quantile`, :meth:`DataFrame.sort_values` causing incorrect subsequent indexing behavior (:issue:`38351`)
- Bug in :meth:`DataFrame.sort_values` raising an :class:`IndexError` for empty ``by`` (:issue:`40258`)
- Bug in :meth:`DataFrame.select_dtypes` with ``include=np.number`` now retains numeric ``ExtensionDtype`` columns (:issue:`35340`)
- Bug in :meth:`DataFrame.mode` and :meth:`Series.mode` not keeping consistent integer :class:`Index` for empty input (:issue:`33321`)
- Bug in :meth:`DataFrame.rank` with ``np.inf`` and mixture of ``np.nan`` and ``np.inf`` (:issue:`32593`)
- Bug in :meth:`DataFrame.rank` with ``axis=0`` and columns holding incomparable types raising ``IndexError`` (:issue:`38932`)
- Bug in ``rank`` method for :class:`Series`, :class:`DataFrame`, :class:`DataFrameGroupBy`, and :class:`SeriesGroupBy` treating the most negative ``int64`` value as missing (:issue:`32859`)
- Bug in :func:`select_dtypes` different behavior between Windows and Linux with ``include="int"`` (:issue:`36569`)
- Bug in :meth:`DataFrame.apply` and :meth:`DataFrame.agg` when passed argument ``func="size"`` would operate on the entire ``DataFrame`` instead of rows or columns (:issue:`39934`)
- Bug in :meth:`DataFrame.transform` would raise ``SpecificationError`` when passed a dictionary and columns were missing; will now raise a ``KeyError`` instead (:issue:`40004`)
- Bug in :meth:`DataFrameGroupBy.rank` giving incorrect results with ``pct=True`` and equal values between consecutive groups (:issue:`40518`)
- Bug in :meth:`Series.count` would result in an ``int32`` result on 32-bit platforms when argument ``level=None`` (:issue:`40908`)
- Bug in :class:`Series` and :class:`DataFrame` reductions with methods ``any`` and ``all`` not returning boolean results for object data (:issue:`12863`, :issue:`35450`, :issue:`27709`)
- Bug in :meth:`Series.clip` would fail if series contains NA values and has nullable int or float as a data type (:issue:`40851`)

Conversion
^^^^^^^^^^
- Bug in :meth:`Series.to_dict` with ``orient='records'`` now returns python native types (:issue:`25969`)
- Bug in :meth:`Series.view` and :meth:`Index.view` when converting between datetime-like (``datetime64[ns]``, ``datetime64[ns, tz]``, ``timedelta64``, ``period``) dtypes (:issue:`39788`)
- Bug in creating a :class:`DataFrame` from an empty ``np.recarray`` not retaining the original dtypes (:issue:`40121`)
- Bug in :class:`DataFrame` failing to raise ``TypeError`` when constructing from a ``frozenset`` (:issue:`40163`)
- Bug in :class:`Index` construction silently ignoring a passed ``dtype`` when the data cannot be cast to that dtype (:issue:`21311`)
- Bug in :meth:`StringArray.astype` falling back to numpy and raising when converting to ``dtype='categorical'`` (:issue:`40450`)
- Bug in :func:`factorize` where, when given an array with a numeric numpy dtype lower than int64, uint64 and float64, the unique values did not keep their original dtype (:issue:`41132`)
- Bug in :class:`DataFrame` construction with a dictionary containing an arraylike with ``ExtensionDtype`` and ``copy=True`` failing to make a copy (:issue:`38939`)
- Bug in :meth:`qcut` raising error when taking ``Float64DType`` as input (:issue:`40730`)
- Bug in :class:`DataFrame` and :class:`Series` construction with ``datetime64[ns]`` data and ``dtype=object`` resulting in ``datetime`` objects instead of :class:`Timestamp` objects (:issue:`41599`)
- Bug in :class:`DataFrame` and :class:`Series` construction with ``timedelta64[ns]`` data and ``dtype=object`` resulting in ``np.timedelta64`` objects instead of :class:`Timedelta` objects (:issue:`41599`)

Strings
^^^^^^^

- Bug in the conversion from ``pyarrow.ChunkedArray`` to :class:`~arrays.StringArray` when the original had zero chunks (:issue:`41040`)
- Bug in :meth:`Series.replace` and :meth:`DataFrame.replace` ignoring replacements with ``regex=True`` for ``StringDType`` data (:issue:`41333`, :issue:`35977`)
- Bug in :meth:`Series.str.extract` with :class:`~arrays.StringArray` returning object dtype for empty :class:`DataFrame` (:issue:`41441`)
- Bug in :meth:`Series.str.replace` where the ``case`` argument was ignored when ``regex=False`` (:issue:`41602`)

Interval
^^^^^^^^
- Bug in :meth:`IntervalIndex.intersection` and :meth:`IntervalIndex.symmetric_difference` always returning object-dtype when operating with :class:`CategoricalIndex` (:issue:`38653`, :issue:`38741`)
- Bug in :meth:`IntervalIndex.intersection` returning duplicates when at least one of both Indexes has duplicates which are present in the other (:issue:`38743`)
- :meth:`IntervalIndex.union`, :meth:`IntervalIndex.intersection`, :meth:`IntervalIndex.difference`, and :meth:`IntervalIndex.symmetric_difference` now cast to the appropriate dtype instead of raising ``TypeError`` when operating with another :class:`IntervalIndex` with incompatible dtype (:issue:`39267`)
- :meth:`PeriodIndex.union`, :meth:`PeriodIndex.intersection`, :meth:`PeriodIndex.symmetric_difference`, :meth:`PeriodIndex.difference` now cast to object dtype instead of raising ``IncompatibleFrequency`` when operating with another :class:`PeriodIndex` with incompatible dtype (:issue:`??`)

Indexing
^^^^^^^^

- Bug in :meth:`Index.union` and :meth:`MultiIndex.union` dropping duplicate ``Index`` values when ``Index`` was not monotonic or ``sort`` was set to ``False`` (:issue:`36289`, :issue:`31326`, :issue:`40862`)
- Bug in :meth:`CategoricalIndex.get_indexer` failing to raise ``InvalidIndexError`` when non-unique (:issue:`38372`)
- Bug in :meth:`Series.loc` raising ``ValueError`` when input was filtered with a boolean list and values to set were a list with lower dimension (:issue:`20438`)
- Bug in inserting many new columns into a :class:`DataFrame` causing incorrect subsequent indexing behavior (:issue:`38380`)
- Bug in :meth:`DataFrame.__setitem__` raising ``ValueError`` when setting multiple values to duplicate columns (:issue:`15695`)
- Bug in :meth:`DataFrame.loc`, :meth:`Series.loc`, :meth:`DataFrame.__getitem__` and :meth:`Series.__getitem__` returning incorrect elements for non-monotonic :class:`DatetimeIndex` for string slices (:issue:`33146`)
- Bug in :meth:`DataFrame.reindex` and :meth:`Series.reindex` with timezone aware indexes raising ``TypeError`` for ``method="ffill"`` and ``method="bfill"`` and specified ``tolerance`` (:issue:`38566`)
- Bug in :meth:`DataFrame.reindex` with ``datetime64[ns]`` or ``timedelta64[ns]`` incorrectly casting to integers when the ``fill_value`` requires casting to object dtype (:issue:`39755`)
- Bug in :meth:`DataFrame.__setitem__` raising ``ValueError`` with empty :class:`DataFrame` and specified columns for string indexer and non empty :class:`DataFrame` to set (:issue:`38831`)
- Bug in :meth:`DataFrame.loc.__setitem__` raising ValueError when expanding unique column for :class:`DataFrame` with duplicate columns (:issue:`38521`)
- Bug in :meth:`DataFrame.iloc.__setitem__` and :meth:`DataFrame.loc.__setitem__` with mixed dtypes when setting with a dictionary value (:issue:`38335`)
- Bug in :meth:`Series.loc.__setitem__` and :meth:`DataFrame.loc.__setitem__` raising ``KeyError`` for boolean Iterator indexer (:issue:`39614`)
- Bug in :meth:`Series.iloc` and :meth:`DataFrame.iloc` raising ``KeyError`` for Iterator indexer (:issue:`39614`)
- Bug in :meth:`DataFrame.__setitem__` not raising ``ValueError`` when right hand side is a :class:`DataFrame` with wrong number of columns (:issue:`38604`)
- Bug in :meth:`Series.__setitem__` raising ``ValueError`` when setting a :class:`Series` with a scalar indexer (:issue:`38303`)
- Bug in :meth:`DataFrame.loc` dropping levels of :class:`MultiIndex` when :class:`DataFrame` used as input has only one row (:issue:`10521`)
- Bug in :meth:`DataFrame.__getitem__` and :meth:`Series.__getitem__` always raising ``KeyError`` when slicing with existing strings an :class:`Index` with milliseconds (:issue:`33589`)
- Bug in setting ``timedelta64`` or ``datetime64`` values into numeric :class:`Series` failing to cast to object dtype (:issue:`39086`, :issue:`39619`)
- Bug in setting :class:`Interval` values into a :class:`Series` or :class:`DataFrame` with mismatched :class:`IntervalDtype` incorrectly casting the new values to the existing dtype (:issue:`39120`)
- Bug in setting ``datetime64`` values into a :class:`Series` with integer-dtype incorrect casting the datetime64 values to integers (:issue:`39266`)
- Bug in setting ``np.datetime64("NaT")`` into a :class:`Series` with :class:`Datetime64TZDtype` incorrectly treating the timezone-naive value as timezone-aware (:issue:`39769`)
- Bug in :meth:`Index.get_loc` not raising ``KeyError`` when method is specified for ``NaN`` value when ``NaN`` is not in :class:`Index` (:issue:`39382`)
- Bug in :meth:`DatetimeIndex.insert` when inserting ``np.datetime64("NaT")`` into a timezone-aware index incorrectly treating the timezone-naive value as timezone-aware (:issue:`39769`)
- Bug in incorrectly raising in :meth:`Index.insert`, when setting a new column that cannot be held in the existing ``frame.columns``, or in :meth:`Series.reset_index` or :meth:`DataFrame.reset_index` instead of casting to a compatible dtype (:issue:`39068`)
- Bug in :meth:`RangeIndex.append` where a single object of length 1 was concatenated incorrectly (:issue:`39401`)
- Bug in :meth:`RangeIndex.astype` where when converting to :class:`CategoricalIndex`, the categories became a :class:`Int64Index` instead of a :class:`RangeIndex` (:issue:`41263`)
- Bug in setting ``numpy.timedelta64`` values into an object-dtype :class:`Series` using a boolean indexer (:issue:`39488`)
- Bug in setting numeric values into a into a boolean-dtypes :class:`Series` using ``at`` or ``iat`` failing to cast to object-dtype (:issue:`39582`)
- Bug in :meth:`DataFrame.__setitem__` and :meth:`DataFrame.iloc.__setitem__` raising ``ValueError`` when trying to index with a row-slice and setting a list as values (:issue:`40440`)
- Bug in :meth:`DataFrame.loc` not raising ``KeyError`` when key was not found in :class:`MultiIndex` when levels contain more values than used (:issue:`41170`)
- Bug in :meth:`DataFrame.loc.__setitem__` when setting-with-expansion incorrectly raising when the index in the expanding axis contains duplicates (:issue:`40096`)
- Bug in :meth:`DataFrame.loc.__getitem__` with :class:`MultiIndex` casting to float when at least one column is from has float dtype and we retrieve a scalar (:issue:`41369`)
- Bug in :meth:`DataFrame.loc` incorrectly matching non-boolean index elements (:issue:`20432`)
- Bug in :meth:`Series.__delitem__` with ``ExtensionDtype`` incorrectly casting to ``ndarray`` (:issue:`40386`)
- Bug in :meth:`DataFrame.loc` returning :class:`MultiIndex` in wrong order if indexer has duplicates (:issue:`40978`)
- Bug in :meth:`DataFrame.__setitem__` raising ``TypeError`` when using a str subclass as the column name with a :class:`DatetimeIndex` (:issue:`37366`)
- Bug in :meth:`PeriodIndex.get_loc` failing to raise ``KeyError`` when given a :class:`Period` with a mismatched ``freq`` (:issue:`41670`)

Missing
^^^^^^^

- Bug in :class:`Grouper` now correctly propagates ``dropna`` argument and :meth:`DataFrameGroupBy.transform` now correctly handles missing values for ``dropna=True`` (:issue:`35612`)
- Bug in :func:`isna`, and :meth:`Series.isna`, :meth:`Index.isna`, :meth:`DataFrame.isna` (and the corresponding ``notna`` functions) not recognizing ``Decimal("NaN")`` objects (:issue:`39409`)
- Bug in :meth:`DataFrame.fillna` not accepting dictionary for ``downcast`` keyword (:issue:`40809`)
- Bug in :func:`isna` not returning a copy of the mask for nullable types, causing any subsequent mask modification to change the original array (:issue:`40935`)
- Bug in :class:`DataFrame` construction with float data containing ``NaN`` and an integer ``dtype`` casting instead of retaining the ``NaN`` (:issue:`26919`)

MultiIndex
^^^^^^^^^^

- Bug in :meth:`DataFrame.drop` raising ``TypeError`` when :class:`MultiIndex` is non-unique and ``level`` is not provided (:issue:`36293`)
- Bug in :meth:`MultiIndex.intersection` duplicating ``NaN`` in result (:issue:`38623`)
- Bug in :meth:`MultiIndex.equals` incorrectly returning ``True`` when :class:`MultiIndex` containing ``NaN`` even when they are differently ordered (:issue:`38439`)
- Bug in :meth:`MultiIndex.intersection` always returning empty when intersecting with :class:`CategoricalIndex` (:issue:`38653`)
- Bug in :meth:`MultiIndex.reindex` raising ``ValueError`` with empty MultiIndex and indexing only a specific level (:issue:`41170`)
- Bug in :meth:`MultiIndex.reindex` raising ``TypeError`` when reindexing against a flat :class:`Index` (:issue:`41707`)

I/O
^^^

- Bug in :meth:`Index.__repr__` when ``display.max_seq_items=1`` (:issue:`38415`)
- Bug in :func:`read_csv` not recognizing scientific notation if decimal is set for ``engine="python"`` (:issue:`31920`)
- Bug in :func:`read_csv` interpreting ``NA`` value as comment, when ``NA`` does contain the comment string fixed for ``engine="python"`` (:issue:`34002`)
- Bug in :func:`read_csv` raising ``IndexError`` with multiple header columns and ``index_col`` specified when file has no data rows (:issue:`38292`)
- Bug in :func:`read_csv` not accepting ``usecols`` with different length than ``names`` for ``engine="python"`` (:issue:`16469`)
- Bug in :meth:`read_csv` returning object dtype when ``delimiter=","`` with ``usecols`` and ``parse_dates`` specified for ``engine="python"`` (:issue:`35873`)
- Bug in :func:`read_csv` raising ``TypeError`` when ``names`` and ``parse_dates`` is specified for ``engine="c"`` (:issue:`33699`)
- Bug in :func:`read_clipboard`, :func:`DataFrame.to_clipboard` not working in WSL (:issue:`38527`)
- Allow custom error values for parse_dates argument of :func:`read_sql`, :func:`read_sql_query` and :func:`read_sql_table` (:issue:`35185`)
- Bug in :func:`to_hdf` raising ``KeyError`` when trying to apply for subclasses of ``DataFrame`` or ``Series`` (:issue:`33748`)
- Bug in :meth:`~HDFStore.put` raising a wrong ``TypeError`` when saving a DataFrame with non-string dtype (:issue:`34274`)
- Bug in :func:`json_normalize` resulting in the first element of a generator object not being included in the returned ``DataFrame`` (:issue:`35923`)
- Bug in :func:`read_csv` applying thousands separator to date columns when column should be parsed for dates and ``usecols`` is specified for ``engine="python"`` (:issue:`39365`)
- Bug in :func:`read_excel` forward filling :class:`MultiIndex` names with multiple header and index columns specified (:issue:`34673`)
- :func:`read_excel` now respects :func:`set_option` (:issue:`34252`)
- Bug in :func:`read_csv` not switching ``true_values`` and ``false_values`` for nullable ``boolean`` dtype (:issue:`34655`)
- Bug in :func:`read_json` when ``orient="split"`` does not maintain numeric string index (:issue:`28556`)
- :meth:`read_sql` returned an empty generator if ``chunksize`` was no-zero and the query returned no results. Now returns a generator with a single empty dataframe (:issue:`34411`)
- Bug in :func:`read_hdf` returning unexpected records when filtering on categorical string columns using ``where`` parameter (:issue:`39189`)
- Bug in :func:`read_sas` raising ``ValueError`` when ``datetimes`` were null (:issue:`39725`)
- Bug in :func:`read_excel` dropping empty values from single-column spreadsheets (:issue:`39808`)
- Bug in :func:`read_excel` loading trailing empty rows/columns for some filetypes (:issue:`41167`)
- Bug in :func:`read_excel` raising ``AttributeError`` with ``MultiIndex`` header followed by two empty rows and no index, and bug affecting :func:`read_excel`, :func:`read_csv`, :func:`read_table`, :func:`read_fwf`, and :func:`read_clipboard` where one blank row after a ``MultiIndex`` header with no index would be dropped (:issue:`40442`)
- Bug in :meth:`DataFrame.to_string` misplacing the truncation column when ``index=False`` (:issue:`40904`)
- Bug in :meth:`DataFrame.to_string` adding an extra dot and misaligning the truncation row when ``index=False`` (:issue:`40904`)
- Bug in :func:`read_orc` always raising ``AttributeError`` (:issue:`40918`)
- Bug in :func:`read_csv` and :func:`read_table` silently ignoring ``prefix`` if ``names`` and ``prefix`` are defined, now raising ``ValueError`` (:issue:`39123`)
- Bug in :func:`read_csv` and :func:`read_excel` not respecting dtype for duplicated column name when ``mangle_dupe_cols`` is set to ``True`` (:issue:`35211`)
- Bug in :func:`read_csv` silently ignoring ``sep`` if ``delimiter`` and ``sep`` are defined, now raising ``ValueError`` (:issue:`39823`)
- Bug in :func:`read_csv` and :func:`read_table` misinterpreting arguments when ``sys.setprofile`` had been previously called (:issue:`41069`)
- Bug in the conversion from pyarrow to pandas (e.g. for reading Parquet) with nullable dtypes and a pyarrow array whose data buffer size is not a multiple of dtype size (:issue:`40896`)
- Bug in :func:`read_excel` would raise an error when pandas could not determine the file type, even when user specified the ``engine`` argument (:issue:`41225`)
- Bug in :func:`read_clipboard` copying from an excel file shifts values into the wrong column if there are null values in first column (:issue:`41108`)

Period
^^^^^^
- Comparisons of :class:`Period` objects or :class:`Index`, :class:`Series`, or :class:`DataFrame` with mismatched ``PeriodDtype`` now behave like other mismatched-type comparisons, returning ``False`` for equals, ``True`` for not-equal, and raising ``TypeError`` for inequality checks (:issue:`39274`)
-
-

Plotting
^^^^^^^^

- Bug in :func:`scatter_matrix` raising when 2d ``ax`` argument passed (:issue:`16253`)
- Prevent warnings when matplotlib's ``constrained_layout`` is enabled (:issue:`25261`)
- Bug in :func:`DataFrame.plot` was showing the wrong colors in the legend if the function was called repeatedly and some calls used ``yerr`` while others didn't (partial fix of :issue:`39522`)
- Bug in :func:`DataFrame.plot` was showing the wrong colors in the legend if the function was called repeatedly and some calls used ``secondary_y`` and others use ``legend=False`` (:issue:`40044`)
- Bug in :meth:`DataFrame.plot.box` in box plot when ``dark_background`` theme was selected, caps or min/max markers for the plot was not visible (:issue:`40769`)


Groupby/resample/rolling
^^^^^^^^^^^^^^^^^^^^^^^^
- Bug in :meth:`DataFrameGroupBy.agg` and :meth:`SeriesGroupBy.agg` with :class:`PeriodDtype` columns incorrectly casting results too aggressively (:issue:`38254`)
- Bug in :meth:`SeriesGroupBy.value_counts` where unobserved categories in a grouped categorical series were not tallied (:issue:`38672`)
- Bug in :meth:`SeriesGroupBy.value_counts` where error was raised on an empty series (:issue:`39172`)
- Bug in :meth:`.GroupBy.indices` would contain non-existent indices when null values were present in the groupby keys (:issue:`9304`)
- Fixed bug in :meth:`DataFrameGroupBy.sum` and :meth:`SeriesGroupBy.sum` causing loss of precision through using Kahan summation (:issue:`38778`)
- Fixed bug in :meth:`DataFrameGroupBy.cumsum`, :meth:`SeriesGroupBy.cumsum`, :meth:`DataFrameGroupBy.mean` and :meth:`SeriesGroupBy.mean` causing loss of precision through using Kahan summation (:issue:`38934`)
- Bug in :meth:`.Resampler.aggregate` and :meth:`DataFrame.transform` raising ``TypeError`` instead of ``SpecificationError`` when missing keys had mixed dtypes (:issue:`39025`)
- Bug in :meth:`.DataFrameGroupBy.idxmin` and :meth:`.DataFrameGroupBy.idxmax` with ``ExtensionDtype`` columns (:issue:`38733`)
- Bug in :meth:`Series.resample` would raise when the index was a :class:`PeriodIndex` consisting of ``NaT`` (:issue:`39227`)
- Bug in :meth:`core.window.rolling.RollingGroupby.corr` and :meth:`core.window.expanding.ExpandingGroupby.corr` where the groupby column would return 0 instead of ``np.nan`` when providing ``other`` that was longer than each group (:issue:`39591`)
- Bug in :meth:`core.window.expanding.ExpandingGroupby.corr` and :meth:`core.window.expanding.ExpandingGroupby.cov` where 1 would be returned instead of ``np.nan`` when providing ``other`` that was longer than each group (:issue:`39591`)
- Bug in :meth:`.GroupBy.mean`, :meth:`.GroupBy.median` and :meth:`DataFrame.pivot_table` not propagating metadata (:issue:`28283`)
- Bug in :meth:`Series.rolling` and :meth:`DataFrame.rolling` not calculating window bounds correctly when window is an offset and dates are in descending order (:issue:`40002`)
- Bug in :class:`SeriesGroupBy` and :class:`DataFrameGroupBy` on an empty ``Series`` or ``DataFrame`` would lose index, columns, and/or data types when directly using the methods ``idxmax``, ``idxmin``, ``mad``, ``min``, ``max``, ``sum``, ``prod``, and ``skew`` or using them through ``apply``, ``aggregate``, or ``resample`` (:issue:`26411`)
- Bug in :meth:`DataFrameGroupBy.apply` where a :class:`MultiIndex` would be created instead of an :class:`Index` if a :class:`:meth:`core.window.rolling.RollingGroupby` object was created (:issue:`39732`)
- Bug in :meth:`DataFrameGroupBy.sample` where error was raised when ``weights`` was specified and the index was an :class:`Int64Index` (:issue:`39927`)
- Bug in :meth:`DataFrameGroupBy.aggregate` and :meth:`.Resampler.aggregate` would sometimes raise ``SpecificationError`` when passed a dictionary and columns were missing; will now always raise a ``KeyError`` instead (:issue:`40004`)
- Bug in :meth:`DataFrameGroupBy.sample` where column selection was not applied to sample result (:issue:`39928`)
- Bug in :class:`core.window.ewm.ExponentialMovingWindow` when calling ``__getitem__`` would incorrectly raise a ``ValueError`` when providing ``times`` (:issue:`40164`)
- Bug in :class:`core.window.ewm.ExponentialMovingWindow` when calling ``__getitem__`` would not retain ``com``, ``span``, ``alpha`` or ``halflife`` attributes  (:issue:`40164`)
- :class:`core.window.ewm.ExponentialMovingWindow` now raises a ``NotImplementedError`` when specifying ``times`` with ``adjust=False`` due to an incorrect calculation (:issue:`40098`)
- Bug in :meth:`core.window.ewm.ExponentialMovingWindowGroupby.mean` where the times argument was ignored when ``engine='numba'`` (:issue:`40951`)
- Bug in :meth:`core.window.ewm.ExponentialMovingWindowGroupby.mean` where the wrong times were used in case of multiple groups (:issue:`40951`)
- Bug in :class:`core.window.ewm.ExponentialMovingWindowGroupby` where the times vector and values became out of sync for non-trivial groups (:issue:`40951`)
- Bug in :meth:`Series.asfreq` and :meth:`DataFrame.asfreq` dropping rows when the index is not sorted (:issue:`39805`)
- Bug in aggregation functions for :class:`DataFrame` not respecting ``numeric_only`` argument when ``level`` keyword was given (:issue:`40660`)
- Bug in :meth:`SeriesGroupBy.aggregate` where using a user-defined function to aggregate a ``Series`` with an object-typed :class:`Index` causes an incorrect :class:`Index` shape (:issue:`40014`)
- Bug in :class:`core.window.RollingGroupby` where ``as_index=False`` argument in ``groupby`` was ignored (:issue:`39433`)
- Bug in :meth:`.GroupBy.any` and :meth:`.GroupBy.all` raising ``ValueError`` when using with nullable type columns holding ``NA`` even with ``skipna=True`` (:issue:`40585`)
- Bug in :meth:`GroupBy.cummin` and :meth:`GroupBy.cummax` incorrectly rounding integer values near the ``int64`` implementations bounds (:issue:`40767`)
- Bug in :meth:`.GroupBy.rank` with nullable dtypes incorrectly raising ``TypeError`` (:issue:`41010`)
- Bug in :meth:`.GroupBy.cummin` and :meth:`.GroupBy.cummax` computing wrong result with nullable data types too large to roundtrip when casting to float (:issue:`37493`)
- Bug in :meth:`DataFrame.rolling` returning mean zero for all ``NaN`` window with ``min_periods=0`` if calculation is not numerical stable (:issue:`41053`)
- Bug in :meth:`DataFrame.rolling` returning sum not zero for all ``NaN`` window with ``min_periods=0`` if calculation is not numerical stable (:issue:`41053`)
- Bug in :meth:`SeriesGroupBy.agg` failing to retain ordered :class:`CategoricalDtype` on order-preserving aggregations (:issue:`41147`)
- Bug in :meth:`DataFrameGroupBy.min` and :meth:`DataFrameGroupBy.max` with multiple object-dtype columns and ``numeric_only=False`` incorrectly raising ``ValueError`` (:issue:`41111`)
- Bug in :meth:`DataFrameGroupBy.rank` with the GroupBy object's ``axis=0`` and the ``rank`` method's keyword ``axis=1`` (:issue:`41320`)
- Bug in :meth:`DataFrameGroupBy.__getitem__` with non-unique columns incorrectly returning a malformed :class:`SeriesGroupBy` instead of :class:`DataFrameGroupBy` (:issue:`41427`)
- Bug in :meth:`DataFrameGroupBy.transform` with non-unique columns incorrectly raising ``AttributeError`` (:issue:`41427`)
- Bug in :meth:`Resampler.apply` with non-unique columns incorrectly dropping duplicated columns (:issue:`41445`)
- Bug in :meth:`SeriesGroupBy` aggregations incorrectly returning empty :class:`Series` instead of raising ``TypeError`` on aggregations that are invalid for its dtype, e.g. ``.prod`` with ``datetime64[ns]`` dtype (:issue:`41342`)
- Bug in :class:`DataFrameGroupBy` aggregations incorrectly failing to drop columns with invalid dtypes for that aggregation when there are no valid columns (:issue:`41291`)
- Bug in :meth:`DataFrame.rolling.__iter__` where ``on`` was not assigned to the index of the resulting objects (:issue:`40373`)
- Bug in :meth:`DataFrameGroupBy.transform` and :meth:`DataFrameGroupBy.agg` with ``engine="numba"`` where ``*args`` were being cached with the user passed function (:issue:`41647`)

Reshaping
^^^^^^^^^
- Bug in :func:`merge` raising error when performing an inner join with partial index and ``right_index`` when no overlap between indices (:issue:`33814`)
- Bug in :meth:`DataFrame.unstack` with missing levels led to incorrect index names (:issue:`37510`)
- Bug in :func:`merge_asof` propagating the right Index with ``left_index=True`` and ``right_on`` specification instead of left Index (:issue:`33463`)
- Bug in :func:`join` over :class:`MultiIndex` returned wrong result, when one of both indexes had only one level (:issue:`36909`)
- :meth:`merge_asof` raises ``ValueError`` instead of cryptic ``TypeError`` in case of non-numerical merge columns (:issue:`29130`)
- Bug in :meth:`DataFrame.join` not assigning values correctly when having :class:`MultiIndex` where at least one dimension is from dtype ``Categorical`` with non-alphabetically sorted categories (:issue:`38502`)
- :meth:`Series.value_counts` and :meth:`Series.mode` return consistent keys in original order (:issue:`12679`, :issue:`11227` and :issue:`39007`)
- Bug in :meth:`DataFrame.stack` not handling ``NaN`` in :class:`MultiIndex` columns correct (:issue:`39481`)
- Bug in :meth:`DataFrame.apply` would give incorrect results when used with a string argument and ``axis=1`` when the axis argument was not supported and now raises a ``ValueError`` instead (:issue:`39211`)
- Bug in :meth:`DataFrame.sort_values` not reshaping index correctly after sorting on columns, when ``ignore_index=True`` (:issue:`39464`)
- Bug in :meth:`DataFrame.append` returning incorrect dtypes with combinations of ``ExtensionDtype`` dtypes (:issue:`39454`)
- Bug in :meth:`DataFrame.append` returning incorrect dtypes with combinations of ``datetime64`` and ``timedelta64`` dtypes (:issue:`39574`)
- Bug in :meth:`DataFrame.append` with a :class:`DataFrame` with a :class:`MultiIndex` and appending a :class:`Series` whose :class:`Index` is not a :class:`MultiIndex` (:issue:`41707`)
- Bug in :meth:`DataFrame.pivot_table` returning a ``MultiIndex`` for a single value when operating on and empty ``DataFrame`` (:issue:`13483`)
- Allow :class:`Index` to be passed to the :func:`numpy.all` function (:issue:`40180`)
- Bug in :meth:`DataFrame.stack` not preserving ``CategoricalDtype`` in a ``MultiIndex`` (:issue:`36991`)
- Bug in :func:`to_datetime` raising error when input sequence contains unhashable items (:issue:`39756`)
- Bug in :meth:`Series.explode` preserving index when ``ignore_index`` was ``True`` and values were scalars (:issue:`40487`)
- Bug in :func:`to_datetime` raising ``ValueError`` when :class:`Series` contains ``None`` and ``NaT`` and has more than 50 elements (:issue:`39882`)

Sparse
^^^^^^

- Bug in :meth:`DataFrame.sparse.to_coo` raising ``KeyError`` with columns that are a numeric :class:`Index` without a 0 (:issue:`18414`)
- Bug in :meth:`SparseArray.astype` with ``copy=False`` producing incorrect results when going from integer dtype to floating dtype (:issue:`34456`)
- Implemented :meth:`SparseArray.max` and :meth:`SparseArray.min` (:issue:`40921`)

ExtensionArray
^^^^^^^^^^^^^^

- Bug in :meth:`DataFrame.where` when ``other`` is a :class:`Series` with :class:`ExtensionArray` dtype (:issue:`38729`)
- Fixed bug where :meth:`Series.idxmax`, :meth:`Series.idxmin` and ``argmax/min`` fail when the underlying data is :class:`ExtensionArray` (:issue:`32749`, :issue:`33719`, :issue:`36566`)
- Fixed a bug where some properties of subclasses of :class:`PandasExtensionDtype` where improperly cached (:issue:`40329`)
- Bug in :meth:`DataFrame.mask` where masking a :class:`Dataframe` with an :class:`ExtensionArray` dtype raises ``ValueError`` (:issue:`40941`)

Styler
^^^^^^

- Bug in :class:`Styler` where ``subset`` arg in methods raised an error for some valid multiindex slices (:issue:`33562`)
- :class:`Styler` rendered HTML output minor alterations to support w3 good code standard (:issue:`39626`)
- Bug in :class:`Styler` where rendered HTML was missing a column class identifier for certain header cells (:issue:`39716`)
- Bug in :meth:`Styler.background_gradient` where text-color was not determined correctly (:issue:`39888`)
- Bug in :class:`Styler` where multiple elements in CSS-selectors were not correctly added to ``table_styles`` (:issue:`39942`)
- Bug in :class:`.Styler` where copying from Jupyter dropped top left cell and misaligned headers (:issue:`12147`)
- Bug in :class:`.Styler.where` where ``kwargs`` were not passed to the applicable callable (:issue:`40845`)
- Bug in :class:`Styler` which caused CSS to duplicate on multiple renders. (:issue:`39395`, :issue:`40334`)


Other
^^^^^
- Bug in :class:`Index` constructor sometimes silently ignoring a specified ``dtype`` (:issue:`38879`)
- Bug in :func:`pandas.api.types.infer_dtype` not recognizing Series, Index or array with a period dtype (:issue:`23553`)
- Bug in :func:`pandas.api.types.infer_dtype` raising an error for general :class:`.ExtensionArray` objects. It will now return ``"unknown-array"`` instead of raising (:issue:`37367`)
- Bug in constructing a :class:`Series` from a list and a :class:`PandasDtype` (:issue:`39357`)
- ``inspect.getmembers(Series)`` no longer raises an ``AbstractMethodError`` (:issue:`38782`)
- Bug in :meth:`Series.where` with numeric dtype and ``other = None`` not casting to ``nan`` (:issue:`39761`)
- :meth:`Index.where` behavior now mirrors :meth:`Index.putmask` behavior, i.e. ``index.where(mask, other)`` matches ``index.putmask(~mask, other)`` (:issue:`39412`)
- Bug in :func:`pandas.testing.assert_series_equal`, :func:`pandas.testing.assert_frame_equal`, :func:`pandas.testing.assert_index_equal` and :func:`pandas.testing.assert_extension_array_equal` incorrectly raising when an attribute has an unrecognized NA type (:issue:`39461`)
- Bug in :func:`pandas.testing.assert_index_equal` with ``exact=True`` not raising when comparing :class:`CategoricalIndex` instances with ``Int64Index`` and ``RangeIndex`` categories (:issue:`41263`)
- Bug in :meth:`DataFrame.equals`, :meth:`Series.equals`, :meth:`Index.equals` with object-dtype containing ``np.datetime64("NaT")`` or ``np.timedelta64("NaT")`` (:issue:`39650`)
- Bug in :func:`pandas.util.show_versions` where console JSON output was not proper JSON (:issue:`39701`)
- Let Pandas compile on z/OS when using `xlc <https://www.ibm.com/products/xl-cpp-compiler-zos>`_ (:issue:`35826`)
- Bug in :meth:`DataFrame.convert_dtypes` incorrectly raised ValueError when called on an empty DataFrame (:issue:`40393`)
- Bug in :meth:`DataFrame.agg()` not sorting the aggregated axis in the order of the provided aggragation functions when one or more aggregation function fails to produce results (:issue:`33634`)
- Bug in :meth:`DataFrame.clip` not interpreting missing values as no threshold (:issue:`40420`)
- Bug in :class:`Series` backed by :class:`DatetimeArray` or :class:`TimedeltaArray` sometimes failing to set the array's ``freq`` to ``None`` (:issue:`41425`)
- Bug in creating a :class:`Series` from a ``range`` object that does not fit in the bounds of ``int64`` dtype (:issue:`30173`)
- Bug in creating a :class:`Series` from a ``dict`` with all-tuple keys and an :class:`Index` that requires reindexing (:issue:`41707`)

.. ---------------------------------------------------------------------------

.. _whatsnew_130.contributors:

Contributors
~~~~~~~~~~~~<|MERGE_RESOLUTION|>--- conflicted
+++ resolved
@@ -234,10 +234,7 @@
 - Add keyword ``dropna`` to :meth:`DataFrame.value_counts` to allow counting rows that include ``NA`` values (:issue:`41325`)
 - :meth:`Series.replace` will now cast results to ``PeriodDtype`` where possible instead of ``object`` dtype (:issue:`41526`)
 - Improved error message in ``corr`` and ``cov`` methods on :class:`.Rolling`, :class:`.Expanding`, and :class:`.ExponentialMovingWindow` when ``other`` is not a :class:`DataFrame` or :class:`Series` (:issue:`41741`)
-<<<<<<< HEAD
 - Indexing with ``.loc`` and ``.iloc`` now supports ``Ellipsis`` (:issue:`37750`)
-=======
->>>>>>> 21d61451
 
 .. ---------------------------------------------------------------------------
 
